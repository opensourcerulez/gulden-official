--- conflicted
+++ resolved
@@ -2150,11 +2150,7 @@
       chainActive.Tip()->GetBlockHash().ToString(), chainActive.Height(), chainActive.Tip()->nVersion,
       log(chainActive.Tip()->nChainWork.getdouble())/log(2.0), (unsigned long)chainActive.Tip()->nChainTx,
       DateTimeStrFormat("%Y-%m-%d %H:%M:%S", chainActive.Tip()->GetBlockTime()),
-<<<<<<< HEAD
-      GuessVerificationProgress(chainParams.Checkpoints(), chainActive.Tip()), pcoinsTip->DynamicMemoryUsage() * (1.0 / (1<<20)), pcoinsTip->GetCacheSize());
-=======
       GuessVerificationProgress(chainParams.TxData(), chainActive.Tip()), pcoinsTip->DynamicMemoryUsage() * (1.0 / (1<<20)), pcoinsTip->GetCacheSize());
->>>>>>> bd92f248
     if (!warningMessages.empty())
         LogPrintf(" warning='%s'", boost::algorithm::join(warningMessages, ", "));
     LogPrintf("\n");
@@ -3599,11 +3595,7 @@
     LogPrintf("%s: hashBestChain=%s height=%d date=%s progress=%f\n", __func__,
         chainActive.Tip()->GetBlockHash().ToString(), chainActive.Height(),
         DateTimeStrFormat("%Y-%m-%d %H:%M:%S", chainActive.Tip()->GetBlockTime()),
-<<<<<<< HEAD
-        GuessVerificationProgress(chainparams.Checkpoints(), chainActive.Tip()));
-=======
         GuessVerificationProgress(chainparams.TxData(), chainActive.Tip()));
->>>>>>> bd92f248
 
     return true;
 }
@@ -4321,52 +4313,13 @@
     }
 }
 
-<<<<<<< HEAD
-/**
- * How many times slower we expect checking transactions after the last
- * checkpoint to be (from checking signatures, which is skipped up to the
- * last checkpoint). This number is a compromise, as it can't be accurate
- * for every system. When reindexing from a fast disk with a slow CPU, it
- * can be up to 20, while when downloading from a slow network with a
- * fast multicore CPU, it won't be much higher than 1.
- */
-static const double SIGCHECK_VERIFICATION_FACTOR = 5.0;
-
-//! Guess how far we are in the verification process at the given block index
-double GuessVerificationProgress(const CCheckpointData& data, CBlockIndex *pindex, bool fSigchecks) {
-    if (pindex==NULL)
-=======
 //! Guess how far we are in the verification process at the given block index
 double GuessVerificationProgress(const ChainTxData& data, CBlockIndex *pindex) {
     if (pindex == NULL)
->>>>>>> bd92f248
         return 0.0;
 
     int64_t nNow = time(NULL);
 
-<<<<<<< HEAD
-    double fSigcheckVerificationFactor = fSigchecks ? SIGCHECK_VERIFICATION_FACTOR : 1.0;
-    double fWorkBefore = 0.0; // Amount of work done before pindex
-    double fWorkAfter = 0.0;  // Amount of work left after pindex (estimated)
-    // Work is defined as: 1.0 per transaction before the last checkpoint, and
-    // fSigcheckVerificationFactor per transaction after.
-
-    if (pindex->nChainTx <= data.nTransactionsLastCheckpoint) {
-        double nCheapBefore = pindex->nChainTx;
-        double nCheapAfter = data.nTransactionsLastCheckpoint - pindex->nChainTx;
-        double nExpensiveAfter = (nNow - data.nTimeLastCheckpoint)/86400.0*data.fTransactionsPerDay;
-        fWorkBefore = nCheapBefore;
-        fWorkAfter = nCheapAfter + nExpensiveAfter*fSigcheckVerificationFactor;
-    } else {
-        double nCheapBefore = data.nTransactionsLastCheckpoint;
-        double nExpensiveBefore = pindex->nChainTx - data.nTransactionsLastCheckpoint;
-        double nExpensiveAfter = (nNow - pindex->GetBlockTime())/86400.0*data.fTransactionsPerDay;
-        fWorkBefore = nCheapBefore + nExpensiveBefore*fSigcheckVerificationFactor;
-        fWorkAfter = nExpensiveAfter*fSigcheckVerificationFactor;
-    }
-
-    return fWorkBefore / (fWorkBefore + fWorkAfter);
-=======
     double fTxTotal;
 
     if (pindex->nChainTx <= data.nTxCount) {
@@ -4376,7 +4329,6 @@
     }
 
     return pindex->nChainTx / fTxTotal;
->>>>>>> bd92f248
 }
 
 class CMainCleanup
