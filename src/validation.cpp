--- conflicted
+++ resolved
@@ -224,12 +224,7 @@
 static bool FlushStateToDisk(const CChainParams& chainParams, CValidationState &state, FlushStateMode mode, int nManualPruneHeight=0);
 static void FindFilesToPruneManual(std::set<int>& setFilesToPrune, int nManualPruneHeight);
 static void FindFilesToPrune(std::set<int>& setFilesToPrune, uint64_t nPruneAfterHeight);
-<<<<<<< HEAD
 static bool CheckInputs(const CTransaction& tx, CValidationState &state, const CCoinsViewCache &inputs, bool fScriptChecks, unsigned int flags, bool cacheStore, PrecomputedTransactionData& txdata, std::vector<CWitnessTxBundle>* pWitnessBundles, std::vector<CScriptCheck> *pvChecks = NULL);
-static FILE* OpenUndoFile(const CDiskBlockPos &pos, bool fReadOnly = false);
-=======
-static bool CheckInputs(const CTransaction& tx, CValidationState &state, const CCoinsViewCache &inputs, bool fScriptChecks, unsigned int flags, bool cacheStore, PrecomputedTransactionData& txdata, std::vector<CScriptCheck> *pvChecks = NULL);
->>>>>>> bb0bd11d
 
 bool CheckFinalTx(const CTransaction &tx, int flags)
 {
@@ -946,53 +941,6 @@
 //
 // CBlock and CBlockIndex
 //
-<<<<<<< HEAD
-static bool WriteBlockToDisk(const CBlock& block, CDiskBlockPos& pos, const CMessageHeader::MessageStartChars& messageStart)
-{
-    // Open history file to append
-    CAutoFile fileout(OpenBlockFile(pos), SER_DISK, CLIENT_VERSION);
-    if (fileout.IsNull())
-        return error("WriteBlockToDisk: OpenBlockFile failed");
-
-    // Write index header
-    unsigned int nSize = GetSerializeSize(fileout, block);
-    fileout << FLATDATA(messageStart) << nSize;
-
-    // Write block
-    long fileOutPos = ftell(fileout.Get());
-    if (fileOutPos < 0)
-        return error("WriteBlockToDisk: ftell failed");
-    pos.nPos = (unsigned int)fileOutPos;
-    fileout << block;
-
-    return true;
-}
-
-bool ReadBlockFromDisk(CBlock& block, const CDiskBlockPos& pos, const Consensus::Params& consensusParams)
-{
-    block.SetNull();
-
-    // Open history file to read
-    CAutoFile filein(OpenBlockFile(pos, true), SER_DISK, CLIENT_VERSION);
-    if (filein.IsNull())
-        return error("ReadBlockFromDisk: OpenBlockFile failed for %s", pos.ToString());
-
-    // Read block
-    try {
-        filein >> block;
-    }
-    catch (const std::exception& e) {
-        return error("%s: Deserialize or I/O error - %s at %s", __func__, e.what(), pos.ToString());
-    }
-
-    // Check the header
-    if (!CheckProofOfWork(block.GetPoWHash(), block.nBits, consensusParams))
-        return error("ReadBlockFromDisk: Errors in block header at %s", pos.ToString());
-
-    return true;
-}
-=======
->>>>>>> bb0bd11d
 
 bool ReadBlockFromDisk(CBlock& block, const CBlockIndex* pindex, const Consensus::Params& consensusParams)
 {
@@ -4235,13 +4183,8 @@
     }
     if (fNewBlock) *fNewBlock = true;
 
-<<<<<<< HEAD
-    if (!CheckBlock(block, state, chainparams.GetConsensus(), GetAdjustedTime()) ||
+    if (!CheckBlock(block, state, chainparams.GetConsensus(), fAssumePOWGood) ||
         !ContextualCheckBlock(block, state, chainparams, pindex->pprev, chainActive)) {
-=======
-    if (!CheckBlock(block, state, chainparams.GetConsensus(), fAssumePOWGood) ||
-        !ContextualCheckBlock(block, state, chainparams.GetConsensus(), pindex->pprev)) {
->>>>>>> bb0bd11d
         if (state.IsInvalid() && !state.CorruptionPossible()) {
             pindex->nStatus |= BLOCK_FAILED_VALID;
             setDirtyBlockIndex.insert(pindex);
@@ -5196,28 +5139,17 @@
                         std::multimap<uint256, CDiskBlockPos>::iterator it = range.first;
                         std::shared_ptr<CBlock> pblockrecursive = std::make_shared<CBlock>();
                         {
-<<<<<<< HEAD
-                            LogPrint(BCLog::REINDEX, "%s: Processing out of order child %s of %s\n", __func__, pblockrecursive->GetHashPoW2().ToString(),
-                                    head.ToString());
-                            LOCK(cs_main);
-                            CValidationState dummy;
-                            if (AcceptBlock(pblockrecursive, dummy, chainparams, NULL, true, &it->second, NULL))
-                            {
-                                nLoaded++;
-                                queue.push_back(pblockrecursive->GetHashPoW2());
-=======
                             LOCK(cs_main); // acquire cs_main here to protect ReadBlockFromDisk
                             if (ReadBlockFromDisk(*pblockrecursive, it->second, chainparams.GetConsensus()))
                             {
-                                LogPrint(BCLog::REINDEX, "%s: Processing out of order child %s of %s\n", __func__, pblockrecursive->GetHash().ToString(),
+                                LogPrint(BCLog::REINDEX, "%s: Processing out of order child %s of %s\n", __func__, pblockrecursive->GetHashPoW2().ToString(),
                                         head.ToString());
                                 CValidationState dummy;
                                 if (AcceptBlock(pblockrecursive, dummy, chainparams, NULL, true, &it->second, NULL))
                                 {
                                     nLoaded++;
-                                    queue.push_back(pblockrecursive->GetHash());
+                                    queue.push_back(pblockrecursive->GetHashPoW2());
                                 }
->>>>>>> bb0bd11d
                             }
                         }
                         range.first++;
