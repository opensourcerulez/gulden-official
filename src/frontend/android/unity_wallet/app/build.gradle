--- conflicted
+++ resolved
@@ -34,12 +34,8 @@
             archivesBaseName = 'gulden'
             resValue "string", "app_name", "Gulden-testnet"
             buildConfigField "boolean", "TESTNET", "true"
-<<<<<<< HEAD
             buildConfigField "String", "OLD_WALLET_PROTOBUF_FILENAME", '"wallet-protobuf-testnet"'
-            versionCode 341
-=======
             versionCode 342
->>>>>>> 8c05df65
             versionName = "2.0.1.0"
         }
         gulden_mainnet {
@@ -47,12 +43,8 @@
             archivesBaseName = 'gulden'
             resValue "string", "app_name", "Gulden"
             buildConfigField "boolean", "TESTNET", "false"
-<<<<<<< HEAD
             buildConfigField "String", "OLD_WALLET_PROTOBUF_FILENAME", '"wallet-protobuf"'
-            versionCode 341
-=======
             versionCode 342
->>>>>>> 8c05df65
             versionName = "2.0.1.0"
         }
     }
@@ -99,7 +91,7 @@
     testImplementation 'junit:junit:4.12'
     androidTestImplementation 'androidx.test:runner:1.1.1'
     androidTestImplementation 'androidx.test.espresso:espresso-core:3.1.1'
-<<<<<<< HEAD
+    implementation 'com.amulyakhare:com.amulyakhare.textdrawable:1.0.1'
     // begin wallet-protobuf dependencies for handling old wallet upgrade (essentially integrating GuldenJ)
     Properties properties = new Properties()
     properties.load(project.rootProject.file('local.properties').newDataInputStream())
@@ -114,9 +106,6 @@
     implementation 'org.bitcoinj:orchid:1.1.1'
     implementation 'com.lambdaworks:scrypt:1.4.0'
     // end wallet-protobuf dependencies
-=======
-    implementation 'com.amulyakhare:com.amulyakhare.textdrawable:1.0.1'
->>>>>>> 8c05df65
 }
 
 // Map for the version code that gives each ABI a value.
