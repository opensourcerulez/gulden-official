// Copyright (c) 2011-2016 The Bitcoin Core developers
// Distributed under the MIT software license, see the accompanying
// file COPYING or http://www.opensource.org/licenses/mit-license.php.
//
// File contains modifications by: The Gulden developers
// All modifications:
// Copyright (c) 2016-2017 The Gulden developers
// Authored by: Malcolm MacLeod (mmacleod@webmail.co.za)
// Distributed under the GULDEN software license, see the accompanying
// file COPYING

#include "test_bitcoin.h"

#include "chainparams.h"
#include "consensus/consensus.h"
#include "consensus/validation.h"
#include "fs.h"
#include "key.h"
#include "validation.h"
#include "miner.h"
#include "net_processing.h"
#include "pubkey.h"
#include "random.h"
#include "txdb.h"
#include "txmempool.h"
#include "ui_interface.h"
#include "rpc/server.h"
#include "rpc/register.h"
#include "script/sigcache.h"

#include "test/testutil.h"

#include <memory>

uint256 insecure_rand_seed = GetRandHash();
FastRandomContext insecure_rand_ctx(insecure_rand_seed);

extern bool fPrintToConsole;
extern void noui_connect();

BasicTestingSetup::BasicTestingSetup(const std::string& chainName)
{
        ECC_Start();
        SetupEnvironment();
        SetupNetworking();
        InitSignatureCache();
        fPrintToDebugLog = false; // don't want to write to debug.log file
        fCheckBlockIndex = true;
        SelectParams(chainName);
        noui_connect();
}

BasicTestingSetup::~BasicTestingSetup()
{
        ECC_Stop();
        g_connman.reset();
}

TestingSetup::TestingSetup(const std::string& chainName) : BasicTestingSetup(chainName)
{
    const CChainParams& chainparams = Params();
        // Ideally we'd move all the RPC tests to the functional testing framework
        // instead of unit tests, but for now we need these here.

        RegisterAllCoreRPCCommands(tableRPC);
        ClearDatadirCache();
<<<<<<< HEAD
        pathTemp = GetTempPath() / strprintf("test_gulden_%lu_%i", (unsigned long)GetTime(), (int)(GetRand(100000)));
=======
        pathTemp = GetTempPath() / strprintf("test_bitcoin_%lu_%i", (unsigned long)GetTime(), (int)(InsecureRandRange(100000)));
>>>>>>> b7296bce
        fs::create_directories(pathTemp);
        ForceSetArg("-datadir", pathTemp.string());
        mempool.setSanityCheck(1.0);
        pblocktree = new CBlockTreeDB(1 << 20, true);
        pcoinsdbview = new CCoinsViewDB(1 << 23, true);
        pcoinsTip = new CCoinsViewCache(pcoinsdbview);
        if (!InitBlockIndex(chainparams)) {
            throw std::runtime_error("InitBlockIndex failed.");
        }
        {
            CValidationState state;
            if (!ActivateBestChain(state, chainparams)) {
                throw std::runtime_error("ActivateBestChain failed.");
            }
        }
        nScriptCheckThreads = 3;
        for (int i=0; i < nScriptCheckThreads-1; i++)
            threadGroup.create_thread(&ThreadScriptCheck);
        g_connman = std::unique_ptr<CConnman>(new CConnman(0x1337, 0x1337)); // Deterministic randomness for tests.
        connman = g_connman.get();
        RegisterNodeSignals(GetNodeSignals());
}

TestingSetup::~TestingSetup()
{
        UnregisterNodeSignals(GetNodeSignals());
        threadGroup.interrupt_all();
        threadGroup.join_all();
        UnloadBlockIndex();
        delete pcoinsTip;
        delete pcoinsdbview;
        delete pblocktree;
        fs::remove_all(pathTemp);
}

TestChain100Setup::TestChain100Setup() : TestingSetup(CBaseChainParams::REGTEST)
{
    // Generate a 100-block chain:
    coinbaseKey.MakeNewKey(true);
    CScript scriptPubKey = CScript() <<  ToByteVector(coinbaseKey.GetPubKey()) << OP_CHECKSIG;
    for (int i = 0; i < COINBASE_MATURITY; i++)
    {
        std::vector<CMutableTransaction> noTxns;
        CBlock b = CreateAndProcessBlock(noTxns, scriptPubKey);
        coinbaseTxns.push_back(*b.vtx[0]);
    }
}

//
// Create a new block with just given transactions, coinbase paying to
// scriptPubKey, and try to add it to the current chain.
//
CBlock
TestChain100Setup::CreateAndProcessBlock(const std::vector<CMutableTransaction>& txns, const CScript& scriptPubKey)
{
    const CChainParams& chainparams = Params();
    std::unique_ptr<CBlockTemplate> pblocktemplate = BlockAssembler(chainparams).CreateNewBlock(scriptPubKey);
    CBlock& block = pblocktemplate->block;

    // Replace mempool-selected txns with just coinbase plus passed-in txns:
    block.vtx.resize(1);
    BOOST_FOREACH(const CMutableTransaction& tx, txns)
        block.vtx.push_back(MakeTransactionRef(tx));
    // IncrementExtraNonce creates a valid coinbase and merkleRoot
    unsigned int extraNonce = 0;
    IncrementExtraNonce(&block, chainActive.Tip(), extraNonce);

    while (!CheckProofOfWork(block.GetHash(), block.nBits, chainparams.GetConsensus())) ++block.nNonce;

    std::shared_ptr<const CBlock> shared_pblock = std::make_shared<const CBlock>(block);
    ProcessNewBlock(chainparams, shared_pblock, true, NULL);

    CBlock result = block;
    return result;
}

TestChain100Setup::~TestChain100Setup()
{
}


CTxMemPoolEntry TestMemPoolEntryHelper::FromTx(const CMutableTransaction &tx) {
    CTransaction txn(tx);
    return FromTx(txn);
}

CTxMemPoolEntry TestMemPoolEntryHelper::FromTx(const CTransaction &txn) {
    return CTxMemPoolEntry(MakeTransactionRef(txn), nFee, nTime, nHeight,
                           spendsCoinbase, sigOpCost, lp);
}<|MERGE_RESOLUTION|>--- conflicted
+++ resolved
@@ -64,11 +64,7 @@
 
         RegisterAllCoreRPCCommands(tableRPC);
         ClearDatadirCache();
-<<<<<<< HEAD
-        pathTemp = GetTempPath() / strprintf("test_gulden_%lu_%i", (unsigned long)GetTime(), (int)(GetRand(100000)));
-=======
-        pathTemp = GetTempPath() / strprintf("test_bitcoin_%lu_%i", (unsigned long)GetTime(), (int)(InsecureRandRange(100000)));
->>>>>>> b7296bce
+        pathTemp = GetTempPath() / strprintf("test_gulden_%lu_%i", (unsigned long)GetTime(), (int)(InsecureRandRange(100000)));
         fs::create_directories(pathTemp);
         ForceSetArg("-datadir", pathTemp.string());
         mempool.setSanityCheck(1.0);
