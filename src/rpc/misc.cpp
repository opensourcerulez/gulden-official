--- conflicted
+++ resolved
@@ -110,7 +110,6 @@
 #ifdef ENABLE_WALLET
     if (pwallet) {
         obj.push_back(Pair("keypoololdest", pwallet->GetOldestKeyPoolTime()));
-<<<<<<< HEAD
         //fixme: (GULDEN) (BIP44)
         {
             LOCK(pwallet->activeAccount->cs_keypool);
@@ -122,13 +121,6 @@
         obj.push_back(Pair("unlocked_until", pwallet->nRelockTime));
     }
     obj.push_back(Pair("mininput",      ValueFromAmount(nMinimumInputValue)));
-=======
-        obj.push_back(Pair("keypoolsize",   (int)pwallet->GetKeyPoolSize()));
-    }
-    if (pwallet && pwallet->IsCrypted()) {
-        obj.push_back(Pair("unlocked_until", pwallet->nRelockTime));
-    }
->>>>>>> c1190963
     obj.push_back(Pair("paytxfee",      ValueFromAmount(payTxFee.GetFeePerK())));
 #endif
     obj.push_back(Pair("relayfee",      ValueFromAmount(::minRelayTxFee.GetFeePerK())));
@@ -234,31 +226,12 @@
         ret.push_back(Pair("iswatchonly", (mine & ISMINE_WATCH_ONLY) ? true: false));
         UniValue detail = boost::apply_visitor(DescribeAddressVisitor(pwallet), dest);
         ret.pushKVs(detail);
-<<<<<<< HEAD
         for (const auto& accountIter : pwallet->mapAccounts)
         {
             if (IsMine(*accountIter.second, dest) > ISMINE_WATCH_ONLY )
             {
                 ret.push_back(Pair("account", accountIter.second->getUUID()));
                 ret.push_back(Pair("accountlabel", accountIter.second->getLabel()));
-=======
-        if (pwallet && pwallet->mapAddressBook.count(dest)) {
-            ret.push_back(Pair("account", pwallet->mapAddressBook[dest].name));
-        }
-        CKeyID keyID;
-        if (pwallet) {
-            const auto& meta = pwallet->mapKeyMetadata;
-            auto it = address.GetKeyID(keyID) ? meta.find(keyID) : meta.end();
-            if (it == meta.end()) {
-                it = meta.find(CScriptID(scriptPubKey));
-            }
-            if (it != meta.end()) {
-                ret.push_back(Pair("timestamp", it->second.nCreateTime));
-                if (!it->second.hdKeypath.empty()) {
-                    ret.push_back(Pair("hdkeypath", it->second.hdKeypath));
-                    ret.push_back(Pair("hdmasterkeyid", it->second.hdMasterKeyID.GetHex()));
-                }
->>>>>>> c1190963
             }
         }
 #endif
@@ -401,19 +374,11 @@
             "\nUnlock the wallet for 30 seconds\n"
             + HelpExampleCli("walletpassphrase", "\"mypassphrase\" 30") +
             "\nCreate the signature\n"
-<<<<<<< HEAD
             + HelpExampleCli("signmessage", "\"GD1ZrZNe3JUo7ZycKEYQQiQAWd9y54F4XZ\" \"my message\"") +
             "\nVerify the signature\n"
             + HelpExampleCli("verifymessage", "\"GD1ZrZNe3JUo7ZycKEYQQiQAWd9y54F4XZ\" \"signature\" \"my message\"") +
             "\nAs json rpc\n"
             + HelpExampleRpc("verifymessage", "\"GD1ZrZNe3JUo7ZycKEYQQiQAWd9y54F4XZ\", \"signature\", \"my message\"")
-=======
-            + HelpExampleCli("signmessage", "\"1D1ZrZNe3JUo7ZycKEYQQiQAWd9y54F4XX\" \"my message\"") +
-            "\nVerify the signature\n"
-            + HelpExampleCli("verifymessage", "\"1D1ZrZNe3JUo7ZycKEYQQiQAWd9y54F4XX\" \"signature\" \"my message\"") +
-            "\nAs json rpc\n"
-            + HelpExampleRpc("verifymessage", "\"1D1ZrZNe3JUo7ZycKEYQQiQAWd9y54F4XX\", \"signature\", \"my message\"")
->>>>>>> c1190963
         );
 
     LOCK(cs_main);
@@ -462,7 +427,7 @@
             "\nCreate the signature\n"
             + HelpExampleCli("signmessagewithprivkey", "\"privkey\" \"my message\"") +
             "\nVerify the signature\n"
-            + HelpExampleCli("verifymessage", "\"1D1ZrZNe3JUo7ZycKEYQQiQAWd9y54F4XX\" \"signature\" \"my message\"") +
+            + HelpExampleCli("verifymessage", "\"1D1ZrZNe3JUo7ZycKEYQQiQAWd9y54F4XZ\" \"signature\" \"my message\"") +
             "\nAs json rpc\n"
             + HelpExampleRpc("signmessagewithprivkey", "\"privkey\", \"my message\"")
         );
