// Copyright (c) 2010 Satoshi Nakamoto
// Copyright (c) 2009-2015 The Bitcoin Core developers
// Distributed under the MIT software license, see the accompanying
// file COPYING or http://www.opensource.org/licenses/mit-license.php.
//
// File contains modifications by: The Gulden developers
// All modifications:
// Copyright (c) 2016 The Gulden developers
// Authored by: Malcolm MacLeod (mmacleod@webmail.co.za)
// Distributed under the GULDEN software license, see the accompanying
// file COPYING

#include "rpc/client.h"
#include "rpc/protocol.h"
#include "util.h"

#include <set>
#include <stdint.h>

#include <boost/algorithm/string/case_conv.hpp> // for to_lower()
#include <univalue.h>

using namespace std;

class CRPCConvertParam
{
public:
    std::string methodName; //!< method whose params want conversion
    int paramIdx;           //!< 0-based idx of param to convert
};

static const CRPCConvertParam vRPCConvertParams[] =
{
    { "stop", 0 },
    { "setmocktime", 0 },
<<<<<<< HEAD
    { "getaddednodeinfo", 0 },
    { "setgenerate", 0 },
    { "setgenerate", 1 },
=======
>>>>>>> d74e352e
    { "generate", 0 },
    { "generate", 1 },
    { "generatetoaddress", 0 },
    { "generatetoaddress", 2 },
    { "getnetworkhashps", 0 },
    { "getnetworkhashps", 1 },
    { "sethashlimit", 0 },
    { "dumpdiffarray", 0 },
    { "dumpblockgaps", 0 },
    { "dumpblockgaps", 1 },
    { "sendtoaddress", 1 },
    { "sendtoaddress", 4 },
    { "sendtoaddressfromaccount", 2 },
    { "sendtoaddressfromaccount", 5 },
    { "settxfee", 0 },
    { "getreceivedbyaddress", 1 },
    { "getreceivedbyaccount", 1 },
    { "listreceivedbyaddress", 0 },
    { "listreceivedbyaddress", 1 },
    { "listreceivedbyaddress", 2 },
    { "listreceivedbyaccount", 0 },
    { "listreceivedbyaccount", 1 },
    { "listreceivedbyaccount", 2 },
    { "getbalance", 1 },
    { "getbalance", 2 },
    { "getblockhash", 0 },
    { "waitforblockheight", 0 },
    { "waitforblockheight", 1 },
    { "waitforblock", 1 },
    { "waitforblock", 2 },
    { "waitfornewblock", 0 },
    { "waitfornewblock", 1 },
    { "move", 2 },
    { "move", 3 },
    { "sendfrom", 2 },
    { "sendfrom", 3 },
    { "listtransactions", 1 },
    { "listtransactions", 2 },
    { "listtransactions", 3 },
    { "walletpassphrase", 1 },
    { "getblocktemplate", 0 },
    { "listsinceblock", 1 },
    { "listsinceblock", 2 },
    { "sendmany", 1 },
    { "sendmany", 2 },
    { "sendmany", 4 },
    { "addmultisigaddress", 0 },
    { "addmultisigaddress", 1 },
    { "createmultisig", 0 },
    { "createmultisig", 1 },
    { "listunspent", 0 },
    { "listunspent", 1 },
    { "listunspent", 2 },
    { "getblock", 1 },
    { "getblockheader", 1 },
    { "gettransaction", 1 },
    { "getrawtransaction", 1 },
    { "createrawtransaction", 0 },
    { "createrawtransaction", 1 },
    { "createrawtransaction", 2 },
    { "signrawtransaction", 1 },
    { "signrawtransaction", 2 },
    { "sendrawtransaction", 1 },
    { "fundrawtransaction", 1 },
    { "gettxout", 1 },
    { "gettxout", 2 },
    { "gettxoutproof", 0 },
    { "lockunspent", 0 },
    { "lockunspent", 1 },
    { "importprivkey", 2 },
    { "importaddress", 2 },
    { "importaddress", 3 },
    { "importpubkey", 2 },
    { "importmulti", 0 },
    { "importmulti", 1 },
    { "verifychain", 0 },
    { "verifychain", 1 },
    { "keypoolrefill", 0 },
    { "getrawmempool", 0 },
    { "estimatefee", 0 },
    { "estimatepriority", 0 },
    { "estimatesmartfee", 0 },
    { "estimatesmartpriority", 0 },
    { "prioritisetransaction", 1 },
    { "prioritisetransaction", 2 },
    { "setban", 2 },
    { "setban", 3 },
    { "setnetworkactive", 0 },
    { "getmempoolancestors", 1 },
    { "getmempooldescendants", 1 },
    { "importseed", 1 },
};

class CRPCConvertTable
{
private:
    std::set<std::pair<std::string, int> > members;

public:
    CRPCConvertTable();

    bool convert(const std::string& method, int idx) {
        return (members.count(std::make_pair(method, idx)) > 0);
    }
};

CRPCConvertTable::CRPCConvertTable()
{
    const unsigned int n_elem =
        (sizeof(vRPCConvertParams) / sizeof(vRPCConvertParams[0]));

    for (unsigned int i = 0; i < n_elem; i++) {
        members.insert(std::make_pair(vRPCConvertParams[i].methodName,
                                      vRPCConvertParams[i].paramIdx));
    }
}

static CRPCConvertTable rpcCvtTable;

/** Non-RFC4627 JSON parser, accepts internal values (such as numbers, true, false, null)
 * as well as objects and arrays.
 */
UniValue ParseNonRFCJSONValue(const std::string& strVal)
{
    UniValue jVal;
    if (!jVal.read(std::string("[")+strVal+std::string("]")) ||
        !jVal.isArray() || jVal.size()!=1)
        throw runtime_error(string("Error parsing JSON:")+strVal);
    return jVal[0];
}

/** Convert strings to command-specific RPC representation */
UniValue RPCConvertValues(const std::string &strMethod, const std::vector<std::string> &strParams)
{
    UniValue params(UniValue::VARR);

    for (unsigned int idx = 0; idx < strParams.size(); idx++) {
        const std::string& strVal = strParams[idx];

        if (!rpcCvtTable.convert(strMethod, idx)) {
            // insert string value directly
            params.push_back(strVal);
        } else {
            // parse string as JSON, insert bool/number/object/etc. value
            params.push_back(ParseNonRFCJSONValue(strVal));
        }
    }

    return params;
}<|MERGE_RESOLUTION|>--- conflicted
+++ resolved
@@ -33,12 +33,8 @@
 {
     { "stop", 0 },
     { "setmocktime", 0 },
-<<<<<<< HEAD
-    { "getaddednodeinfo", 0 },
     { "setgenerate", 0 },
     { "setgenerate", 1 },
-=======
->>>>>>> d74e352e
     { "generate", 0 },
     { "generate", 1 },
     { "generatetoaddress", 0 },
