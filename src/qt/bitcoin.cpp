// Copyright (c) 2011-2016 The Bitcoin Core developers
// Distributed under the MIT software license, see the accompanying
// file COPYING or http://www.opensource.org/licenses/mit-license.php.
//
// File contains modifications by: The Gulden developers
// All modifications:
// Copyright (c) 2016-2017 The Gulden developers
// Authored by: Malcolm MacLeod (mmacleod@webmail.co.za)
// Distributed under the GULDEN software license, see the accompanying
// file COPYING

#if defined(HAVE_CONFIG_H)
#include "config/bitcoin-config.h"
#endif

#include "bitcoingui.h"

#include "chainparams.h"
#include "clientmodel.h"
#include "fs.h"
#include "guiconstants.h"
#include "guiutil.h"
#include "intro.h"
#include "networkstyle.h"
#include "optionsmodel.h"
#include "platformstyle.h"
#include "splashscreen.h"
#include "utilitydialog.h"
#include "winshutdownmonitor.h"

#ifdef ENABLE_WALLET
#include "paymentserver.h"
#include "walletmodel.h"
#endif

#include "init.h"
#include "rpc/server.h"
#include "scheduler.h"
#include "ui_interface.h"
#include "util.h"
#include "warnings.h"

#ifdef ENABLE_WALLET
#include "wallet/wallet.h"
#endif

#include <stdint.h>

<<<<<<< HEAD
#include <boost/filesystem/operations.hpp>
#include <boost/interprocess/sync/file_lock.hpp>
=======
>>>>>>> bac5c9cf
#include <boost/thread.hpp>

#include <QApplication>
#include <QDebug>
#include <QLibraryInfo>
#include <QLocale>
#include <QMessageBox>
#include <QSettings>
#include <QThread>
#include <QTimer>
#include <QTranslator>
#include <_Gulden/GuldenTranslator.h>
#include <QSslConfiguration>

#if defined(QT_STATICPLUGIN)
#include <QtPlugin>
#if QT_VERSION < 0x050000
Q_IMPORT_PLUGIN(qcncodecs)
Q_IMPORT_PLUGIN(qjpcodecs)
Q_IMPORT_PLUGIN(qtwcodecs)
Q_IMPORT_PLUGIN(qkrcodecs)
Q_IMPORT_PLUGIN(qtaccessiblewidgets)
#else
#if QT_VERSION < 0x050400
Q_IMPORT_PLUGIN(AccessibleFactory)
#endif
#if defined(QT_QPA_PLATFORM_XCB)
Q_IMPORT_PLUGIN(QXcbIntegrationPlugin);
#elif defined(QT_QPA_PLATFORM_WINDOWS)
Q_IMPORT_PLUGIN(QWindowsIntegrationPlugin);
#elif defined(QT_QPA_PLATFORM_COCOA)
Q_IMPORT_PLUGIN(QCocoaIntegrationPlugin);
#endif
#endif
#endif

#if QT_VERSION < 0x050000
#include <QTextCodec>
#endif

// Declare meta types used for QMetaObject::invokeMethod
Q_DECLARE_METATYPE(bool*)
Q_DECLARE_METATYPE(CAmount)

static void InitMessage(const std::string &message)
{
    LogPrintf("init message: %s\n", message);
}

/*
   Translate string to current locale using Qt.
 */
static std::string Translate(const char* psz)
{
    return QCoreApplication::translate("Gulden", psz).toStdString();
}

static QString GetLangTerritory()
{
    QSettings settings;
    // Get desired locale (e.g. "de_DE")
    // 1) System default language
    QString lang_territory = QLocale::system().name();
    // 2) Language from QSettings
    QString lang_territory_qsettings = settings.value("language", "").toString();
    if(!lang_territory_qsettings.isEmpty())
        lang_territory = lang_territory_qsettings;
    // 3) -lang command line argument
    lang_territory = QString::fromStdString(GetArg("-lang", lang_territory.toStdString()));
    return lang_territory;
}

/** Set up translations */
static void initTranslations(GuldenTranslator &qtTranslatorBase, GuldenTranslator &qtTranslator, GuldenTranslator &translatorBase, GuldenTranslator &translator, GuldenTranslator &translatorBaseGulden, GuldenTranslator &translatorGulden)
{
    // Remove old translators
    QApplication::removeTranslator(&qtTranslatorBase);
    QApplication::removeTranslator(&qtTranslator);
    QApplication::removeTranslator(&translatorBase);
    QApplication::removeTranslator(&translator);

    // Get desired locale (e.g. "de_DE")
    // 1) System default language
    QString lang_territory = GetLangTerritory();

    // Convert to "de" only by truncating "_DE"
    QString lang = lang_territory;
    lang.truncate(lang_territory.lastIndexOf('_'));

    // Load language files for configured locale:
    // - First load the translator for the base language, without territory
    // - Then load the more specific locale translator

    // Load e.g. qt_de.qm
    if (qtTranslatorBase.load("qt_" + lang, QLibraryInfo::location(QLibraryInfo::TranslationsPath)))
        QApplication::installTranslator(&qtTranslatorBase);

    // Load e.g. qt_de_DE.qm
    if (qtTranslator.load("qt_" + lang_territory, QLibraryInfo::location(QLibraryInfo::TranslationsPath)))
        QApplication::installTranslator(&qtTranslator);

    // Load e.g. bitcoin_de.qm (shortcut "de" needs to be defined in bitcoin.qrc)
    if (translatorBase.load(lang, ":/translations/"))
        QApplication::installTranslator(&translatorBase);

    // Load e.g. gulden_de.qm (shortcut "gulden_de" needs to be defined in bitcoin.qrc)
    if (translatorBaseGulden.load(lang, ":/gulden_translations/"))
        QApplication::installTranslator(&translatorBaseGulden);

    // Load e.g. bitcoin_de_DE.qm (shortcut "de_DE" needs to be defined in bitcoin.qrc)
    if (translator.load(lang_territory, ":/translations/"))
        QApplication::installTranslator(&translator);

    // Load e.g. gulden_de_DE.qm (shortcut "gulden_de_DE" needs to be defined in bitcoin.qrc)
    if (translatorGulden.load(lang_territory, ":/gulden_translations/"))
        QApplication::installTranslator(&translatorGulden);

}

/* qDebug() message handler --> debug.log */
#if QT_VERSION < 0x050000
void DebugMessageHandler(QtMsgType type, const char *msg)
{
    if (type == QtDebugMsg) {
        LogPrint(BCLog::QT, "GUI: %s\n", msg);
    } else {
        LogPrintf("GUI: %s\n", msg);
    }
}
#else
void DebugMessageHandler(QtMsgType type, const QMessageLogContext& context, const QString &msg)
{
    Q_UNUSED(context);
    if (type == QtDebugMsg) {
        LogPrint(BCLog::QT, "GUI: %s\n", msg.toStdString());
    } else {
        LogPrintf("GUI: %s\n", msg.toStdString());
    }
}
#endif

/** Class encapsulating Bitcoin Core startup and shutdown.
 * Allows running startup and shutdown in a different thread from the UI thread.
 */
class BitcoinCore: public QObject
{
    Q_OBJECT
public:
    explicit BitcoinCore();

public Q_SLOTS:
    void initialize();
    void shutdown();

Q_SIGNALS:
    void initializeResult(bool success);
    void shutdownResult();
    void runawayException(const QString &message);

private:
    boost::thread_group threadGroup;
    CScheduler scheduler;

    /// Pass fatal exception message to UI thread
    void handleRunawayException(const std::exception *e);
};

/** Main Bitcoin application object */
class BitcoinApplication: public QApplication
{
    Q_OBJECT
public:
    explicit BitcoinApplication(int &argc, char **argv);
    ~BitcoinApplication();

#ifdef ENABLE_WALLET
    /// Create payment server
    void createPaymentServer();
#endif
    /// parameter interaction/setup based on rules
    void parameterSetup();
    /// Create options model
    void createOptionsModel(bool resetSettings);
    /// Create main window
    void createWindow(const NetworkStyle *networkStyle);
    /// Create splash screen
    void createSplashScreen(const NetworkStyle *networkStyle);

    
    /// Request core shutdown
    void requestShutdown();

    /// Get process return value
    int getReturnValue() { return returnValue; }

    /// Get window identifier of QMainWindow (BitcoinGUI)
    WId getMainWinId() const;

public Q_SLOTS:
    /// Request core initialization
    void requestInitialize();
    void initializeResult(bool success);
    void shutdownResult();
    /// Handle runaway exceptions. Shows a message box with the problem and quits the program.
    void handleRunawayException(const QString &message);

Q_SIGNALS:
    void requestedInitialize();
    void requestedShutdown();
    void stopThread();
    void splashFinished(QWidget *window);

private:
    QThread *coreThread;
    OptionsModel *optionsModel;
    ClientModel *clientModel;
    BitcoinGUI *window;
    QTimer *pollShutdownTimer;
#ifdef ENABLE_WALLET
    PaymentServer* paymentServer;
    WalletModel *walletModel;
#endif
    int returnValue;
    const PlatformStyle *platformStyle;
    std::unique_ptr<QWidget> shutdownWindow;

    void startThread();
    
    // GULDEN - rescan code needs this to tell if we try shut down midway throguh a rescan.
    bool shutDownRequested;
};

#include "bitcoin.moc"

BitcoinCore::BitcoinCore():
    QObject()
{
}

void BitcoinCore::handleRunawayException(const std::exception *e)
{
    PrintExceptionContinue(e, "Runaway exception");
    Q_EMIT runawayException(QString::fromStdString(GetWarnings("gui")));
}

void BitcoinCore::initialize()
{
    try
    {
        qDebug() << __func__ << ": Running initialization in thread";
        if (!AppInitBasicSetup())
        {
            Q_EMIT initializeResult(false);
            return;
        }
        if (!AppInitParameterInteraction())
        {
            Q_EMIT initializeResult(false);
            return;
        }
        if (!AppInitSanityChecks())
        {
            Q_EMIT initializeResult(false);
            return;
        }
        bool rv = AppInitMain(threadGroup, scheduler);
        Q_EMIT initializeResult(rv);
    } catch (const std::exception& e) {
        handleRunawayException(&e);
    } catch (...) {
        handleRunawayException(NULL);
    }
}

void BitcoinCore::shutdown()
{
    try
    {
        qDebug() << __func__ << ": Running Shutdown in thread";
        Interrupt(threadGroup);
        threadGroup.join_all();
        Shutdown();
        qDebug() << __func__ << ": Shutdown finished";
        Q_EMIT shutdownResult();
    } catch (const std::exception& e) {
        handleRunawayException(&e);
    } catch (...) {
        handleRunawayException(NULL);
    }
}

BitcoinApplication::BitcoinApplication(int &argc, char **argv):
    QApplication(argc, argv),
    coreThread(0),
    optionsModel(0),
    clientModel(0),
    window(0),
    pollShutdownTimer(0),
#ifdef ENABLE_WALLET
    paymentServer(0),
    walletModel(0),
#endif
    returnValue(0),
    shutDownRequested(false)
{
    setQuitOnLastWindowClosed(false);

    // UI per-platform customization
    // This must be done inside the BitcoinApplication constructor, or after it, because
    // PlatformStyle::instantiate requires a QApplication
    std::string platformName;
    platformName = GetArg("-uiplatform", BitcoinGUI::DEFAULT_UIPLATFORM);
    platformStyle = PlatformStyle::instantiate(QString::fromStdString(platformName));
    if (!platformStyle) // Fall back to "other" if specified name not found
        platformStyle = PlatformStyle::instantiate("other");
    assert(platformStyle);
}

BitcoinApplication::~BitcoinApplication()
{
    if(coreThread)
    {
        qDebug() << __func__ << ": Stopping thread";
        Q_EMIT stopThread();
        coreThread->wait();
        qDebug() << __func__ << ": Stopped thread";
    }

    delete window;
    window = 0;
#ifdef ENABLE_WALLET
    delete paymentServer;
    paymentServer = 0;
#endif
    delete optionsModel;
    optionsModel = 0;
    delete platformStyle;
    platformStyle = 0;
}

#ifdef ENABLE_WALLET
void BitcoinApplication::createPaymentServer()
{
    paymentServer = new PaymentServer(this);
}
#endif

void BitcoinApplication::createOptionsModel(bool resetSettings)
{
    optionsModel = new OptionsModel(NULL, resetSettings);
}

void BitcoinApplication::createWindow(const NetworkStyle *networkStyle)
{
    window = new BitcoinGUI(platformStyle, networkStyle, 0);
    connect( (QObject*)window->walletFrame, SIGNAL( loadWallet() ), this, SLOT( requestInitialize() ) );

    pollShutdownTimer = new QTimer(window);
    connect(pollShutdownTimer, SIGNAL(timeout()), window, SLOT(detectShutdown()));
    pollShutdownTimer->start(200);
    
    window->show();
}
/*GULDEN - we don't use this as we have no splash screen
void BitcoinApplication::createSplashScreen(const NetworkStyle *networkStyle)
{
    SplashScreen *splash = new SplashScreen(0, networkStyle);
    // We don't hold a direct pointer to the splash screen after creation, but the splash
    // screen will take care of deleting itself when slotFinish happens.
    splash->show();
    connect(this, SIGNAL(splashFinished(QWidget*)), splash, SLOT(slotFinish(QWidget*)));
    connect(this, SIGNAL(requestedShutdown()), splash, SLOT(close()));
}
*/
void BitcoinApplication::startThread()
{
    if(coreThread)
        return;
    coreThread = new QThread(this);
    BitcoinCore *executor = new BitcoinCore();
    executor->moveToThread(coreThread);

    /*  communication to and from thread */
    connect(executor, SIGNAL(initializeResult(bool)), this, SLOT(initializeResult(bool)));
    connect(executor, SIGNAL(shutdownResult()), this, SLOT(shutdownResult()));
    connect(executor, SIGNAL(runawayException(QString)), this, SLOT(handleRunawayException(QString)));
    connect(this, SIGNAL(requestedInitialize()), executor, SLOT(initialize()));
    connect(this, SIGNAL(requestedShutdown()), executor, SLOT(shutdown()));
    /*  make sure executor object is deleted in its own thread */
    connect(this, SIGNAL(stopThread()), executor, SLOT(deleteLater()));
    connect(this, SIGNAL(stopThread()), coreThread, SLOT(quit()));

    coreThread->start();
}

void BitcoinApplication::parameterSetup()
{
    InitLogging();
    InitParameterInteraction();
}

void BitcoinApplication::requestInitialize()
{
    qDebug() << __func__ << ": Requesting initialize";
    startThread();
    Q_EMIT requestedInitialize();
}

void BitcoinApplication::requestShutdown()
{
    // Show a simple window indicating shutdown status
    // Do this first as some of the steps may take some time below,
    // for example the RPC console may still be executing a command.
    shutdownWindow.reset(ShutdownWindow::showShutdownWindow(window));

    qDebug() << __func__ << ": Requesting shutdown";
    startThread();
    window->hide();
    window->setClientModel(0);
    pollShutdownTimer->stop();
    
    shutDownRequested = true;

#ifdef ENABLE_WALLET
    window->removeAllWallets();
    delete walletModel;
    walletModel = 0;
#endif
    delete clientModel;
    clientModel = 0;

    StartShutdown();

    // Request shutdown from core thread
    Q_EMIT requestedShutdown();
}

void BitcoinApplication::initializeResult(bool success)
{
    qDebug() << __func__ << ": Initialization result: " << success;
    // Set exit result.
    returnValue = success ? EXIT_SUCCESS : EXIT_FAILURE;
    if(success && shutDownRequested==false)
    {
        // Log this only after AppInitMain finishes, as then logging setup is guaranteed complete
        qWarning() << "Platform customization:" << platformStyle->getName();
#ifdef ENABLE_WALLET
        PaymentServer::LoadRootCAs();
        paymentServer->setOptionsModel(optionsModel);
#endif

        clientModel = new ClientModel(optionsModel);
        window->setClientModel(clientModel);

#ifdef ENABLE_WALLET
        if(pwalletMain)
        {
            walletModel = new WalletModel(platformStyle, pwalletMain, optionsModel);

            window->addWallet(BitcoinGUI::DEFAULT_WALLET, walletModel);
            window->setCurrentWallet(BitcoinGUI::DEFAULT_WALLET);

            connect(walletModel, SIGNAL(coinsSent(CWallet*,SendCoinsRecipient,QByteArray)),
                             paymentServer, SLOT(fetchPaymentACK(CWallet*,const SendCoinsRecipient&,QByteArray)));
        }
#endif

        // If -min option passed, start window minimized.
        if(GetBoolArg("-min", false))
        {
            window->showMinimized();
        }
        else
        {
            window->show();
        }
        Q_EMIT splashFinished(window);

#ifdef ENABLE_WALLET
        // Now that initialization/startup is done, process any command-line
        // bitcoin: URIs or payment requests:
        connect(paymentServer, SIGNAL(receivedPaymentRequest(SendCoinsRecipient)),
                         window, SLOT(handlePaymentRequest(SendCoinsRecipient)));
        connect(window, SIGNAL(receivedURI(QString)),
                         paymentServer, SLOT(handleURIOrFile(QString)));
        connect(paymentServer, SIGNAL(message(QString,QString,unsigned int)),
                         window, SLOT(message(QString,QString,unsigned int)));
        QTimer::singleShot(100, paymentServer, SLOT(uiReady()));
#endif
    } else {
        quit(); // Exit main loop
    }
}

void BitcoinApplication::shutdownResult()
{
    quit(); // Exit main loop after shutdown finished
}

void BitcoinApplication::handleRunawayException(const QString &message)
{
    QMessageBox::critical(0, "Runaway exception", BitcoinGUI::tr("A fatal error occurred. Bitcoin can no longer continue safely and will quit.") + QString("\n\n") + message);
    ::exit(EXIT_FAILURE);
}

WId BitcoinApplication::getMainWinId() const
{
    if (!window)
        return 0;

    return window->winId();
}

#ifndef BITCOIN_QT_TEST
int main(int argc, char *argv[])
{
    SetupEnvironment();

    /// 1. Parse command-line options. These take precedence over anything else.
    // Command-line options take precedence:
    ParseParameters(argc, argv);

    // Do not refer to data directory yet, this can be overridden by Intro::pickDataDirectory

    /// 2. Basic Qt initialization (not dependent on parameters or configuration)
#if QT_VERSION < 0x050000
    // Internal string conversion is all UTF-8
    QTextCodec::setCodecForTr(QTextCodec::codecForName("UTF-8"));
    QTextCodec::setCodecForCStrings(QTextCodec::codecForTr());
#endif

    Q_INIT_RESOURCE(bitcoin);
    Q_INIT_RESOURCE(bitcoin_locale);

    //NB!!! This must be called -before- the application is created, otherwise it has -no- effect.
    #if QT_VERSION > 0x050100
    // Generate high-dpi pixmaps
    QApplication::setAttribute(Qt::AA_UseHighDpiPixmaps);
    #endif
    #if QT_VERSION >= 0x050600
    QGuiApplication::setAttribute(Qt::AA_EnableHighDpiScaling);
    #endif
    #ifdef Q_OS_MAC
    QApplication::setAttribute(Qt::AA_DontShowIconsInMenus);
    #endif
    
    BitcoinApplication app(argc, argv);
#if QT_VERSION >= 0x050500
    // Because of the POODLE attack it is recommended to disable SSLv3 (https://disablessl3.com/),
    // so set SSL protocols to TLS1.0+.
    QSslConfiguration sslconf = QSslConfiguration::defaultConfiguration();
    sslconf.setProtocol(QSsl::TlsV1_0OrLater);
    QSslConfiguration::setDefaultConfiguration(sslconf);
#endif

    // Register meta types used for QMetaObject::invokeMethod
    qRegisterMetaType< bool* >();
    //   Need to pass name here as CAmount is a typedef (see http://qt-project.org/doc/qt-5/qmetatype.html#qRegisterMetaType)
    //   IMPORTANT if it is no longer a typedef use the normal variant above
    qRegisterMetaType< CAmount >("CAmount");

    /// 3. Application identification
    // must be set before OptionsModel is initialized or translations are loaded,
    // as it is used to locate QSettings
    QApplication::setOrganizationName(QAPP_ORG_NAME);
    QApplication::setOrganizationDomain(QAPP_ORG_DOMAIN);
    QApplication::setApplicationName(QAPP_APP_NAME_DEFAULT);
    GUIUtil::SubstituteFonts(GetLangTerritory());

    /// 4. Initialization of translations, so that intro dialog is in user's language
    // Now that QSettings are accessible, initialize translations
    GuldenTranslator qtEmptyTranslator(true), qtTranslatorBase, qtTranslator, translatorBase, translator, translatorBaseGulden, translatorGulden;
    
    // This one exists purely for the Gulden 'translation magic'
    QApplication::installTranslator(&qtEmptyTranslator);

    initTranslations(qtTranslatorBase, qtTranslator, translatorBase, translator, translatorBaseGulden, translatorGulden);
    translationInterface.Translate.connect(Translate);

    // Show help message immediately after parsing command-line options (for "-lang") and setting locale,
    // but before showing splash screen.
    if (IsArgSet("-?") || IsArgSet("-h") || IsArgSet("-help") || IsArgSet("-version"))
    {
        HelpMessageDialog help(NULL, IsArgSet("-version"));
        help.showOrPrint();
        return EXIT_SUCCESS;
    }

    /// 5. Now that settings and translations are available, ask user for data directory
    // User language is set up: pick a data directory
    if (!Intro::pickDataDirectory())
        return EXIT_SUCCESS;

    /// 6. Determine availability of data directory and parse Gulden.conf
    /// - Do not call GetDataDir(true) before this step finishes
    if (!fs::is_directory(GetDataDir(false)))
    {
        QMessageBox::critical(0, QObject::tr(PACKAGE_NAME),
                              QObject::tr("Error: Specified data directory \"%1\" does not exist.").arg(QString::fromStdString(GetArg("-datadir", ""))));
        return EXIT_FAILURE;
    }
    try {
        ReadConfigFile(GetArg("-conf", BITCOIN_CONF_FILENAME));
    } catch (const std::exception& e) {
        QMessageBox::critical(0, QObject::tr(PACKAGE_NAME),
                              QObject::tr("Error: Cannot parse configuration file: %1. Only use key=value syntax.").arg(e.what()));
        return EXIT_FAILURE;
    }

    /// 7. Determine network (and switch to network specific options)
    // - Do not call Params() before this step
    // - Do this after parsing the configuration file, as the network can be switched there
    // - QSettings() will use the new application name after this, resulting in network-specific settings
    // - Needs to be done before createOptionsModel

    // Check for -testnet or -regtest parameter (Params() calls are only valid after this clause)
    try {
        SelectParams(ChainNameFromCommandLine());
    } catch(std::exception &e) {
        QMessageBox::critical(0, QObject::tr(PACKAGE_NAME), QObject::tr("Error: %1").arg(e.what()));
        return EXIT_FAILURE;
    }
#ifdef ENABLE_WALLET
    // Parse URIs on command line -- this can affect Params()
    PaymentServer::ipcParseCommandLine(argc, argv);
#endif

    QScopedPointer<const NetworkStyle> networkStyle(NetworkStyle::instantiate(QString::fromStdString(Params().NetworkIDString())));
    assert(!networkStyle.isNull());
    // Allow for separate UI settings for testnets
    QApplication::setApplicationName(networkStyle->getAppName());
    // Re-initialize translations after changing application name (language in network-specific settings can be different)
    initTranslations(qtTranslatorBase, qtTranslator, translatorBase, translator, translatorBaseGulden, translatorGulden);

#ifdef ENABLE_WALLET
    /// 8. URI IPC sending
    // - Do this early as we don't want to bother initializing if we are just calling IPC
    // - Do this *after* setting up the data directory, as the data directory hash is used in the name
    // of the server.
    // - Do this after creating app and setting up translations, so errors are
    // translated properly.
    if (PaymentServer::ipcSendCommandLine())
        exit(EXIT_SUCCESS);

    // Start up the payment server early, too, so impatient users that click on
    // bitcoin: links repeatedly have their payment requests routed to this process:
    app.createPaymentServer();
#endif

    /// 9. Main GUI initialization
    // Install global event filter that makes sure that long tooltips can be word-wrapped
    app.installEventFilter(new GUIUtil::ToolTipToRichTextFilter(TOOLTIP_WRAP_THRESHOLD, &app));
#if QT_VERSION < 0x050000
    // Install qDebug() message handler to route to debug.log
    qInstallMsgHandler(DebugMessageHandler);
#else
#if defined(Q_OS_WIN)
    // Install global event filter for processing Windows session related Windows messages (WM_QUERYENDSESSION and WM_ENDSESSION)
    qApp->installNativeEventFilter(new WinShutdownMonitor());
#endif
    // Install qDebug() message handler to route to debug.log
    qInstallMessageHandler(DebugMessageHandler);
#endif
    // Allow parameter interaction before we create the options model
    app.parameterSetup();
    // Load GUI settings from QSettings
    app.createOptionsModel(IsArgSet("-resetguisettings"));

    // Subscribe to global signals from core
    uiInterface.InitMessage.connect(InitMessage);

/*GULDEN - no splash screen
    if (GetBoolArg("-splash", DEFAULT_SPLASHSCREEN) && !GetBoolArg("-min", false))
        app.createSplashScreen(networkStyle.data());
*/

    //fixme: GULDEN - This is now duplicated, factor this out into a common helper.
    // Make sure only a single Bitcoin process is using the data directory.
    boost::filesystem::path pathLockFile = GetDataDir() / ".lock";
    FILE* file = fopen(pathLockFile.string().c_str(), "a"); // empty lock file; created if it doesn't exist.
    if (file) fclose(file);

    try {
        static boost::interprocess::file_lock lock(pathLockFile.string().c_str());
        if (!lock.try_lock())
        {
            QMessageBox::critical(0, QObject::tr(PACKAGE_NAME), QString::fromStdString(strprintf(_("Cannot obtain a lock on data directory %s. %s is probably already running."), GetDataDir().string(), _(PACKAGE_NAME))));
            return 1;
        }
    } catch(const boost::interprocess::interprocess_exception& e) {
        QMessageBox::critical(0, QObject::tr(PACKAGE_NAME), QString::fromStdString(strprintf(_("Cannot obtain a lock on data directory %s. %s is probably already running."), GetDataDir().string(), _(PACKAGE_NAME))));
        return 1;
    }
    
    try
    {
        app.createWindow(networkStyle.data());
        /* GULDEN - we request initialization from elsewhere (welcome screen)
        app.requestInitialize();
        */
#if defined(Q_OS_WIN) && QT_VERSION >= 0x050000
        WinShutdownMonitor::registerShutdownBlockReason(QObject::tr("%1 didn't yet exit safely...").arg(QObject::tr(PACKAGE_NAME)), (HWND)app.getMainWinId());
#endif
        app.exec();
        app.requestShutdown();
        app.exec();
    } catch (const std::exception& e) {
        PrintExceptionContinue(&e, "Runaway exception");
        app.handleRunawayException(QString::fromStdString(GetWarnings("gui")));
    } catch (...) {
        PrintExceptionContinue(NULL, "Runaway exception");
        app.handleRunawayException(QString::fromStdString(GetWarnings("gui")));
    }
    return app.getReturnValue();
}
#endif // BITCOIN_QT_TEST<|MERGE_RESOLUTION|>--- conflicted
+++ resolved
@@ -46,11 +46,7 @@
 
 #include <stdint.h>
 
-<<<<<<< HEAD
-#include <boost/filesystem/operations.hpp>
 #include <boost/interprocess/sync/file_lock.hpp>
-=======
->>>>>>> bac5c9cf
 #include <boost/thread.hpp>
 
 #include <QApplication>
@@ -729,7 +725,7 @@
 
     //fixme: GULDEN - This is now duplicated, factor this out into a common helper.
     // Make sure only a single Bitcoin process is using the data directory.
-    boost::filesystem::path pathLockFile = GetDataDir() / ".lock";
+    fs::path pathLockFile = GetDataDir() / ".lock";
     FILE* file = fopen(pathLockFile.string().c_str(), "a"); // empty lock file; created if it doesn't exist.
     if (file) fclose(file);
 
