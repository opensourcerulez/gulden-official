--- conflicted
+++ resolved
@@ -246,15 +246,9 @@
         frameBlocksLayout->addWidget(labelWalletEncryptionIcon);
         frameBlocksLayout->addWidget(labelWalletHDStatusIcon);
     }
-<<<<<<< HEAD
     //frameBlocksLayout->addStretch();
     frameBlocksLayout->addWidget(connectionsControl);
     //frameBlocksLayout->addStretch();
-=======
-    frameBlocksLayout->addStretch();
-    frameBlocksLayout->addWidget(connectionsControl);
-    frameBlocksLayout->addStretch();
->>>>>>> 10ae7a7b
     frameBlocksLayout->addWidget(labelBlocksIcon);
     //frameBlocksLayout->addStretch();
 
@@ -770,14 +764,11 @@
 void BitcoinGUI::updateNetworkState()
 {
     int count = clientModel->getNumConnections();
-<<<<<<< HEAD
     float devicePixelRatio = 1.0;
     #if QT_VERSION > 0x050100
     devicePixelRatio = ((QGuiApplication*)QCoreApplication::instance())->devicePixelRatio();
     #endif
 
-=======
->>>>>>> 10ae7a7b
     QString icon;
     switch(count)
     {
@@ -801,11 +792,7 @@
     tooltip = QString("<nobr>") + tooltip + QString("</nobr>");
     connectionsControl->setToolTip(tooltip);
 
-<<<<<<< HEAD
     connectionsControl->setPixmap(QIcon(icon).pixmap(STATUSBAR_ICONSIZE,STATUSBAR_ICONSIZE));
-=======
-    connectionsControl->setPixmap(platformStyle->SingleColorIcon(icon).pixmap(STATUSBAR_ICONSIZE,STATUSBAR_ICONSIZE));
->>>>>>> 10ae7a7b
 }
 
 void BitcoinGUI::setNumConnections(int count)
@@ -1366,11 +1353,5 @@
 /** Lets the control know about the Client Model */
 void NetworkToggleStatusBarControl::setClientModel(ClientModel *_clientModel)
 {
-<<<<<<< HEAD
-    if (_clientModel) {
-        this->clientModel = _clientModel;
-    }
-=======
     this->clientModel = _clientModel;
->>>>>>> 10ae7a7b
 }