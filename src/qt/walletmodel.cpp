// Copyright (c) 2011-2016 The Bitcoin Core developers
// Distributed under the MIT software license, see the accompanying
// file COPYING or http://www.opensource.org/licenses/mit-license.php.
//
// File contains modifications by: The Gulden developers
// All modifications:
// Copyright (c) 2016-2017 The Gulden developers
// Authored by: Malcolm MacLeod (mmacleod@webmail.co.za)
// Distributed under the GULDEN software license, see the accompanying
// file COPYING

#include "walletmodel.h"

#include "addresstablemodel.h"
#include "consensus/validation.h"
#include "_Gulden/accounttablemodel.h"
#include "guiconstants.h"
#include "guiutil.h"
#include "optionsmodel.h"
#include "paymentserver.h"
#include "recentrequeststablemodel.h"
#include "sendcoinsdialog.h"
#include "transactiontablemodel.h"

#include "base58.h"
#include "chain.h"
#include "keystore.h"
#include "validation.h"
#include "net.h" // for g_connman
#include "policy/rbf.h"
#include "sync.h"
#include "ui_interface.h"
#include "util.h" // for GetBoolArg
#include "wallet/feebumper.h"
#include "wallet/wallet.h"
#include "wallet/walletdb.h" // for BackupWallet

#include <stdint.h>

#include <QDebug>
#include <QMessageBox>
#include <QSet>
#include <QTimer>

#include <boost/foreach.hpp>
#include "askpassphrasedialog.h"

WalletModel::WalletModel(const PlatformStyle *platformStyle, CWallet *_wallet, OptionsModel *_optionsModel, QObject *parent) :
    QObject(parent), wallet(_wallet), optionsModel(_optionsModel), addressTableModel(0), accountTableModel(0),
    transactionTableModel(0),
    recentRequestsTableModel(0),
    cachedBalance(0), cachedUnconfirmedBalance(0), cachedImmatureBalance(0),
    cachedEncryptionStatus(Unencrypted),
    cachedNumBlocks(0),
    patternMatcherIBAN("^[a-zA-Z]{2,2}[0-9]{2,2}(?:[a-zA-Z0-9]{1,30})$")
{
    fHaveWatchOnly = wallet->HaveWatchOnly();
    fForceCheckBalanceChanged = false;

    addressTableModel = new AddressTableModel(wallet, this);
    accountTableModel = new AccountTableModel(wallet, this);
    transactionTableModel = new TransactionTableModel(platformStyle, wallet, this);
    recentRequestsTableModel = new RecentRequestsTableModel(wallet, this);

    // This timer will be fired repeatedly to update the balance
    pollTimer = new QTimer(this);
    connect(pollTimer, SIGNAL(timeout()), this, SLOT(pollBalanceChanged()));
    pollTimer->start(MODEL_UPDATE_DELAY);

    subscribeToCoreSignals();
}

WalletModel::~WalletModel()
{
    unsubscribeFromCoreSignals();
}

CAmount WalletModel::getBalance(CAccount* forAccount, const CCoinControl *coinControl) const
{
    //fixme: GULDEN 1.6.1 - coin control
    /*if (coinControl)
    {
<<<<<<< HEAD
        CAmount nBalance = 0;
        std::vector<COutput> vCoins;
        wallet->AvailableCoins(vCoins, true, coinControl);
        BOOST_FOREACH(const COutput& out, vCoins)
            if(out.fSpendable)
                nBalance += out.tx->tx->vout[out.i].nValue;

        return nBalance;
    }*/
=======
        return wallet->GetAvailableBalance(coinControl);
    }
>>>>>>> b7296bce

    return wallet->GetBalance(forAccount);
}

CAmount WalletModel::getUnconfirmedBalance(CAccount* forAccount) const
{
    return wallet->GetUnconfirmedBalance(forAccount);
}

CAmount WalletModel::getImmatureBalance() const
{
    return wallet->GetImmatureBalance();
}

bool WalletModel::haveWatchOnly() const
{
    return fHaveWatchOnly;
}

CAmount WalletModel::getWatchBalance() const
{
    return wallet->GetWatchOnlyBalance();
}

CAmount WalletModel::getWatchUnconfirmedBalance() const
{
    return wallet->GetUnconfirmedWatchOnlyBalance();
}

CAmount WalletModel::getWatchImmatureBalance() const
{
    return wallet->GetImmatureWatchOnlyBalance();
}

void WalletModel::updateStatus()
{
    EncryptionStatus newEncryptionStatus = getEncryptionStatus();

    if(cachedEncryptionStatus != newEncryptionStatus)
        Q_EMIT encryptionStatusChanged(newEncryptionStatus);
}

void WalletModel::pollBalanceChanged()
{
    // Get required locks upfront. This avoids the GUI from getting stuck on
    // periodical polls if the core is holding the locks for a longer time -
    // for example, during a wallet rescan.
    TRY_LOCK(cs_main, lockMain);
    if(!lockMain)
        return;
    TRY_LOCK(wallet->cs_wallet, lockWallet);
    if(!lockWallet)
        return;

    if(fForceCheckBalanceChanged || chainActive.Height() != cachedNumBlocks)
    {
        fForceCheckBalanceChanged = false;

        // Balance and number of transactions might have changed
        cachedNumBlocks = chainActive.Height();

        checkBalanceChanged();
        if(transactionTableModel)
            transactionTableModel->updateConfirmations();
    }
}

void WalletModel::checkBalanceChanged()
{
    CAmount newBalance = getBalance();
    CAmount newUnconfirmedBalance = getUnconfirmedBalance();
    CAmount newImmatureBalance = getImmatureBalance();
    CAmount newWatchOnlyBalance = 0;
    CAmount newWatchUnconfBalance = 0;
    CAmount newWatchImmatureBalance = 0;
    if (haveWatchOnly())
    {
        newWatchOnlyBalance = getWatchBalance();
        newWatchUnconfBalance = getWatchUnconfirmedBalance();
        newWatchImmatureBalance = getWatchImmatureBalance();
    }

    if(cachedBalance != newBalance || cachedUnconfirmedBalance != newUnconfirmedBalance || cachedImmatureBalance != newImmatureBalance ||
        cachedWatchOnlyBalance != newWatchOnlyBalance || cachedWatchUnconfBalance != newWatchUnconfBalance || cachedWatchImmatureBalance != newWatchImmatureBalance)
    {
        cachedBalance = newBalance;
        cachedUnconfirmedBalance = newUnconfirmedBalance;
        cachedImmatureBalance = newImmatureBalance;
        cachedWatchOnlyBalance = newWatchOnlyBalance;
        cachedWatchUnconfBalance = newWatchUnconfBalance;
        cachedWatchImmatureBalance = newWatchImmatureBalance;
        Q_EMIT balanceChanged(newBalance, newUnconfirmedBalance, newImmatureBalance,
                            newWatchOnlyBalance, newWatchUnconfBalance, newWatchImmatureBalance);
    }
}

void WalletModel::updateTransaction()
{
    // Balance and number of transactions might have changed
    fForceCheckBalanceChanged = true;
}

void WalletModel::updateAddressBook(const QString &address, const QString &label,
        bool isMine, const QString &purpose, int status)
{
    if(addressTableModel)
        addressTableModel->updateEntry(address, label, isMine, purpose, status);
}

void WalletModel::updateWatchOnlyFlag(bool fHaveWatchonly)
{
    fHaveWatchOnly = fHaveWatchonly;
    Q_EMIT notifyWatchonlyChanged(fHaveWatchonly);
}

bool WalletModel::validateAddress(const QString &address)
{
    CBitcoinAddress addressParsed(address.toStdString());
    return addressParsed.IsValid();
}

bool WalletModel::validateAddressBCOIN(const QString &address)
{
    CBitcoinAddress addressParsed(address.toStdString());
    return addressParsed.IsValidBCOIN();
}

bool WalletModel::validateAddressIBAN(const QString &address)
{
    if (patternMatcherIBAN.match(address).hasMatch())
        return true;
    return false;
}



WalletModel::SendCoinsReturn WalletModel::prepareTransaction(CAccount* forAccount, WalletModelTransaction &transaction, const CCoinControl *coinControl)
{
    CAmount total = 0;
    bool fSubtractFeeFromAmount = false;
    QList<SendCoinsRecipient> recipients = transaction.getRecipients();
    std::vector<CRecipient> vecSend;

    if(recipients.empty())
    {
        return OK;
    }

    QSet<QString> setAddress; // Used to detect duplicates
    int nAddresses = 0;

    // Pre-check input data for validity
    Q_FOREACH(const SendCoinsRecipient &rcp, recipients)
    {
        if (rcp.fSubtractFeeFromAmount)
            fSubtractFeeFromAmount = true;

        if (rcp.paymentRequest.IsInitialized())
        {   // PaymentRequest...
            CAmount subtotal = 0;
            const payments::PaymentDetails& details = rcp.paymentRequest.getDetails();
            for (int i = 0; i < details.outputs_size(); i++)
            {
                const payments::Output& out = details.outputs(i);
                if (out.amount() <= 0) continue;
                subtotal += out.amount();
                const unsigned char* scriptStr = (const unsigned char*)out.script().data();
                CScript scriptPubKey(scriptStr, scriptStr+out.script().size());
                CAmount nAmount = out.amount();
                CRecipient recipient = {scriptPubKey, nAmount, rcp.fSubtractFeeFromAmount};
                vecSend.push_back(recipient);
            }
            if (subtotal <= 0)
            {
                return InvalidAmount;
            }
            total += subtotal;
        }
        else
        {   // User-entered bitcoin address / amount:
            if(!validateAddress(rcp.address))
            {
                return InvalidAddress;
            }
            if(rcp.amount <= 0)
            {
                return InvalidAmount;
            }
            setAddress.insert(rcp.address);
            ++nAddresses;

            CScript scriptPubKey = GetScriptForDestination(CBitcoinAddress(rcp.address.toStdString()).Get());
            CRecipient recipient = {scriptPubKey, rcp.amount, rcp.fSubtractFeeFromAmount};
            vecSend.push_back(recipient);

            total += rcp.amount;
        }
    }
    if(setAddress.size() != nAddresses)
    {
        return DuplicateAddress;
    }

    CAmount nBalance = getBalance(forAccount, coinControl);

    if(total > nBalance)
    {
        return AmountExceedsBalance;
    }

    {
        LOCK2(cs_main, wallet->cs_wallet);

        transaction.newPossibleKeyChange(forAccount, wallet);

        CAmount nFeeRequired = 0;
        int nChangePosRet = -1;
        std::string strFailReason;

        CWalletTx *newTx = transaction.getTransaction();
        CReserveKey *keyChange = transaction.getPossibleKeyChange();
        bool fCreated = wallet->CreateTransaction(forAccount, vecSend, *newTx, *keyChange, nFeeRequired, nChangePosRet, strFailReason, coinControl);
        transaction.setTransactionFee(nFeeRequired);
        if (fSubtractFeeFromAmount && fCreated)
            transaction.reassignAmounts(nChangePosRet);

        if(!fCreated)
        {
            if(!fSubtractFeeFromAmount && (total + nFeeRequired) > nBalance)
            {
                return SendCoinsReturn(AmountWithFeeExceedsBalance);
            }
            Q_EMIT message(tr("Send Coins"), QString::fromStdString(strFailReason),
                         CClientUIInterface::MSG_ERROR);
            return TransactionCreationFailed;
        }

        // reject absurdly high fee. (This can never happen because the
        // wallet caps the fee at maxTxFee. This merely serves as a
        // belt-and-suspenders check)
        if (nFeeRequired > 500 * COIN)
            return AbsurdFee;
    }

    return SendCoinsReturn(OK);
}

WalletModel::SendCoinsReturn WalletModel::sendCoins(WalletModelTransaction &transaction)
{
    QByteArray transaction_array; /* store serialized transaction */

    {
        LOCK2(cs_main, wallet->cs_wallet);
        CWalletTx *newTx = transaction.getTransaction();

        Q_FOREACH(const SendCoinsRecipient &rcp, transaction.getRecipients())
        {
            if (rcp.paymentRequest.IsInitialized())
            {
                // Make sure any payment requests involved are still valid.
                if (PaymentServer::verifyExpired(rcp.paymentRequest.getDetails())) {
                    return PaymentRequestExpired;
                }

                // Store PaymentRequests in wtx.vOrderForm in wallet.
                std::string key("PaymentRequest");
                std::string value;
                rcp.paymentRequest.SerializeToString(&value);
                newTx->vOrderForm.push_back(make_pair(key, value));
            }
            else if (!rcp.message.isEmpty()) // Message from normal bitcoin:URI (bitcoin:123...?message=example)
                newTx->vOrderForm.push_back(make_pair("Message", rcp.message.toStdString()));
        }

        CReserveKey *keyChange = transaction.getPossibleKeyChange();
        CValidationState state;
        if(!wallet->CommitTransaction(*newTx, *keyChange, g_connman.get(), state))
            return SendCoinsReturn(TransactionCommitFailed, QString::fromStdString(state.GetRejectReason()));

        CDataStream ssTx(SER_NETWORK, PROTOCOL_VERSION);
        ssTx << *newTx->tx;
        transaction_array.append(&(ssTx[0]), ssTx.size());
    }

    // Add addresses / update labels that we've sent to to the address book,
    // and emit coinsSent signal for each recipient
    Q_FOREACH(const SendCoinsRecipient &rcp, transaction.getRecipients())
    {
        // Don't touch the address book when we have a payment request
        if (!rcp.paymentRequest.IsInitialized() && rcp.addToAddressBook)
        {
            std::string strAddress = rcp.forexAddress.isEmpty() ? rcp.address.toStdString() : rcp.forexAddress.toStdString();
            std::string strLabel = rcp.label.toStdString();
            {
                LOCK(wallet->cs_wallet);

                std::map<std::string, CAddressBookData>::iterator mi = wallet->mapAddressBook.find(strAddress);

                // Check if we have a new address or an updated label
                if (mi == wallet->mapAddressBook.end())
                {
                    wallet->SetAddressBook(strAddress, strLabel, "send");
                }
                else if (mi->second.name != strLabel)
                {
                    wallet->SetAddressBook(strAddress, strLabel, ""); // "" means don't change purpose
                }
            }
        }
        Q_EMIT coinsSent(wallet, rcp, transaction_array);
    }
    checkBalanceChanged(); // update balance immediately, otherwise there could be a short noticeable delay until pollBalanceChanged hits

    return SendCoinsReturn(OK);
}

OptionsModel *WalletModel::getOptionsModel()
{
    return optionsModel;
}

AddressTableModel *WalletModel::getAddressTableModel()
{
    return addressTableModel;
}

AccountTableModel *WalletModel::getAccountTableModel()
{
    return accountTableModel;
}

TransactionTableModel *WalletModel::getTransactionTableModel()
{
    return transactionTableModel;
}

RecentRequestsTableModel *WalletModel::getRecentRequestsTableModel()
{
    return recentRequestsTableModel;
}

WalletModel::EncryptionStatus WalletModel::getEncryptionStatus() const
{
    if(!wallet->IsCrypted())
    {
        return Unencrypted;
    }
    else if(wallet->IsLocked())
    {
        return Locked;
    }
    else
    {
        return Unlocked;
    }
}

bool WalletModel::setWalletEncrypted(bool encrypted, const SecureString &passphrase)
{
    if(encrypted)
    {
        // Encrypt
        return wallet->EncryptWallet(passphrase);
    }
    else
    {
        // Decrypt -- TODO; not supported yet
        return false;
    }
}

bool WalletModel::setWalletLocked(bool locked, const SecureString &passPhrase)
{
    if(locked)
    {
        // Lock
        return wallet->Lock();
    }
    else
    {
        // Unlock
        return wallet->Unlock(passPhrase);
    }
}

bool WalletModel::changePassphrase(const SecureString &oldPass, const SecureString &newPass)
{
    bool retval;
    {
        LOCK(wallet->cs_wallet);
        wallet->Lock(); // Make sure wallet is locked before attempting pass change
        retval = wallet->ChangeWalletPassphrase(oldPass, newPass);
    }
    return retval;
}

bool WalletModel::backupWallet(const QString &filename)
{
    return wallet->BackupWallet(filename.toLocal8Bit().data());
}

// Handlers for core signals
static void NotifyKeyStoreStatusChanged(WalletModel *walletmodel, CCryptoKeyStore *wallet)
{
    qDebug() << "NotifyKeyStoreStatusChanged";
    QMetaObject::invokeMethod(walletmodel, "updateStatus", Qt::QueuedConnection);
}

static void NotifyAddressBookChanged(WalletModel *walletmodel, CWallet *wallet,
        const std::string &address, const std::string &label, bool isMine,
        const std::string &purpose, ChangeType status)
{
    QString strLabel = QString::fromStdString(label);
    QString strPurpose = QString::fromStdString(purpose);

    qDebug() << "NotifyAddressBookChanged: " + QString::fromStdString(address) + " " + strLabel + " isMine=" + QString::number(isMine) + " purpose=" + strPurpose + " status=" + QString::number(status);
    QMetaObject::invokeMethod(walletmodel, "updateAddressBook", Qt::QueuedConnection,
                              Q_ARG(QString, QString::fromStdString(address)),
                              Q_ARG(QString, strLabel),
                              Q_ARG(bool, isMine),
                              Q_ARG(QString, strPurpose),
                              Q_ARG(int, status));
}

static void NotifyTransactionChanged(WalletModel *walletmodel, CWallet *wallet, const uint256 &hash, ChangeType status)
{
    Q_UNUSED(wallet);
    Q_UNUSED(hash);
    Q_UNUSED(status);
    QMetaObject::invokeMethod(walletmodel, "updateTransaction", Qt::QueuedConnection);
}

static void NotifyAccountNameChanged(WalletModel *walletmodel, CWallet *wallet, CAccount* account)
{
    Q_UNUSED(wallet);
    if (account == walletmodel->getActiveAccount())
    {
        LogPrintf("NotifyAccountNameChanged\n");
        QMetaObject::invokeMethod(walletmodel, "activeAccountChanged", Q_ARG(CAccount*, account));
    }
}

static void NotifyUpdateAccountList(WalletModel *walletmodel, CWallet *wallet)
{
    Q_UNUSED(wallet);
    LogPrintf("NotifyAccountNameChanged\n");
    QMetaObject::invokeMethod(walletmodel, "accountListChanged");
}

static void NotifyActiveAccountChanged(WalletModel *walletmodel, CWallet *wallet, CAccount* account)
{
    Q_UNUSED(wallet);
    LogPrintf("walletmodel::setActiveAccount\n");
    QMetaObject::invokeMethod(walletmodel, "activeAccountChanged", Q_ARG(CAccount*, account));
}


static void NotifyAccountAdded(WalletModel *walletmodel, CWallet *wallet, CAccount* account)
{
    LogPrintf("NotifyAccountAdded\n");
    Q_UNUSED(wallet);
    QMetaObject::invokeMethod(walletmodel, "accountAdded", Q_ARG(CAccount*, account));
    walletmodel->setActiveAccount(account);
}

static void NotifyAccountDeleted(WalletModel *walletmodel, CWallet *wallet, CAccount* account)
{
    LogPrintf("NotifyAccountDeleted\n");
    if (wallet)
    {   
        QMetaObject::invokeMethod(walletmodel, "accountDeleted", Q_ARG(CAccount*, account));
        if (account == walletmodel->getActiveAccount())
        {
            if (wallet->activeAccount && wallet->activeAccount->m_Type != AccountType::Deleted && account != wallet->activeAccount)
            {
                walletmodel->setActiveAccount(wallet->activeAccount);
                return;
            }
            for ( const auto& iter : wallet->mapAccounts)
            {
                if (iter.second->m_Type == AccountType::Normal)
                {
                    walletmodel->setActiveAccount(iter.second);   
                    return;
                }
            }
        }
    }
}


static void ShowProgress(WalletModel *walletmodel, const std::string &title, int nProgress)
{
    // emits signal "showProgress"
    QMetaObject::invokeMethod(walletmodel, "showProgress", Qt::QueuedConnection,
                              Q_ARG(QString, QString::fromStdString(title)),
                              Q_ARG(int, nProgress));
}

static void NotifyWatchonlyChanged(WalletModel *walletmodel, bool fHaveWatchonly)
{
    QMetaObject::invokeMethod(walletmodel, "updateWatchOnlyFlag", Qt::QueuedConnection,
                              Q_ARG(bool, fHaveWatchonly));
}

void WalletModel::subscribeToCoreSignals()
{
    // Connect signals to wallet
    //fixme: (GULDEN) (FUT) - FInd a better way to do this instead of connecting to a specific account
    if (wallet->mapAccounts.size() > 0)
    {
        wallet->activeAccount->externalKeyStore.NotifyStatusChanged.connect(boost::bind(&NotifyKeyStoreStatusChanged, this, _1));
        wallet->activeAccount->internalKeyStore.NotifyStatusChanged.connect(boost::bind(&NotifyKeyStoreStatusChanged, this, _1));
    }
    wallet->NotifyAddressBookChanged.connect(boost::bind(NotifyAddressBookChanged, this, _1, _2, _3, _4, _5, _6));
    wallet->NotifyTransactionChanged.connect(boost::bind(NotifyTransactionChanged, this, _1, _2, _3));
    wallet->NotifyAccountNameChanged.connect(boost::bind(NotifyAccountNameChanged, this, _1, _2));
    wallet->NotifyActiveAccountChanged.connect(boost::bind(NotifyActiveAccountChanged, this, _1, _2));
    wallet->NotifyUpdateAccountList.connect(boost::bind(NotifyUpdateAccountList, this, _1));
    wallet->NotifyAccountAdded.connect(boost::bind(NotifyAccountAdded, this, _1, _2));
    wallet->NotifyAccountDeleted.connect(boost::bind(NotifyAccountDeleted, this, _1, _2));
    wallet->ShowProgress.connect(boost::bind(ShowProgress, this, _1, _2));
    wallet->NotifyWatchonlyChanged.connect(boost::bind(NotifyWatchonlyChanged, this, _1));
}

void WalletModel::unsubscribeFromCoreSignals()
{
    // Disconnect signals from wallet
    //fixme: (GULDEN) (FUT) - FInd a better way to do this instead of connecting to a specific account
    if (wallet->activeAccount)
    {
        wallet->activeAccount->externalKeyStore.NotifyStatusChanged.disconnect(boost::bind(&NotifyKeyStoreStatusChanged, this, _1));
        wallet->activeAccount->internalKeyStore.NotifyStatusChanged.disconnect(boost::bind(&NotifyKeyStoreStatusChanged, this, _1));
    }
    wallet->NotifyAddressBookChanged.disconnect(boost::bind(NotifyAddressBookChanged, this, _1, _2, _3, _4, _5, _6));
    wallet->NotifyTransactionChanged.disconnect(boost::bind(NotifyTransactionChanged, this, _1, _2, _3));
    wallet->NotifyAccountNameChanged.disconnect(boost::bind(NotifyAccountNameChanged, this, _1, _2));
    wallet->NotifyActiveAccountChanged.disconnect(boost::bind(NotifyActiveAccountChanged, this, _1, _2));
    wallet->NotifyUpdateAccountList.connect(boost::bind(NotifyUpdateAccountList, this, _1));
    wallet->NotifyAccountAdded.disconnect(boost::bind(NotifyAccountAdded, this, _1, _2));
    wallet->NotifyAccountDeleted.disconnect(boost::bind(NotifyAccountDeleted, this, _1, _2));
    wallet->ShowProgress.disconnect(boost::bind(ShowProgress, this, _1, _2));
    wallet->NotifyWatchonlyChanged.disconnect(boost::bind(NotifyWatchonlyChanged, this, _1));
}

// WalletModel::UnlockContext implementation
WalletModel::UnlockContext WalletModel::requestUnlock()
{
    bool was_locked = getEncryptionStatus() == Locked;
    if(was_locked)
    {
        // Request UI to unlock wallet
        Q_EMIT requireUnlock();
    }
    // If wallet is still locked, unlock was failed or cancelled, mark context as invalid
    bool valid = getEncryptionStatus() != Locked;

    return UnlockContext(this, valid, was_locked);
}

WalletModel::UnlockContext::UnlockContext(WalletModel *_wallet, bool _valid, bool _relock):
        wallet(_wallet),
        valid(_valid),
        relock(_relock)
{
}

WalletModel::UnlockContext::~UnlockContext()
{
    if(valid && relock)
    {
        wallet->setWalletLocked(true);
    }
}

void WalletModel::UnlockContext::CopyFrom(const UnlockContext& rhs)
{
    // Transfer context; old object no longer relocks wallet
    *this = rhs;
    rhs.relock = false;
}

bool WalletModel::getPubKey(const CKeyID &address, CPubKey& vchPubKeyOut) const
{
    return wallet->GetPubKey(address, vchPubKeyOut);
}

bool WalletModel::havePrivKey(const CKeyID &address) const
{
    return wallet->HaveKey(address);
}

bool WalletModel::getPrivKey(const CKeyID &address, CKey& vchPrivKeyOut) const
{
    return wallet->GetKey(address, vchPrivKeyOut);
}

// returns a list of COutputs from COutPoints
void WalletModel::getOutputs(const std::vector<COutPoint>& vOutpoints, std::vector<COutput>& vOutputs)
{
    LOCK2(cs_main, wallet->cs_wallet);
    BOOST_FOREACH(const COutPoint& outpoint, vOutpoints)
    {
        if (!wallet->mapWallet.count(outpoint.hash)) continue;
        int nDepth = wallet->mapWallet[outpoint.hash].GetDepthInMainChain();
        if (nDepth < 0) continue;
        COutput out(&wallet->mapWallet[outpoint.hash], outpoint.n, nDepth, true /* spendable */, true /* solvable */, true /* safe */);
        vOutputs.push_back(out);
    }
}

bool WalletModel::isSpent(const COutPoint& outpoint) const
{
    LOCK2(cs_main, wallet->cs_wallet);
    return wallet->IsSpent(outpoint.hash, outpoint.n);
}

QString WalletModel::getAccountLabel(std::string uuid)
{
    LOCK(wallet->cs_wallet);
    if (wallet->mapAccountLabels.count(uuid) > 0)
    {
        return QString::fromStdString(wallet->mapAccountLabels[uuid]);
    }
    return "";
}

void WalletModel::setActiveAccount( CAccount* account )
{
    wallet->setActiveAccount(account);
}

CAccount* WalletModel::getActiveAccount()
{
    return wallet->getActiveAccount();
}

// AvailableCoins + LockedCoins grouped by wallet address (put change in one group with wallet address)
void WalletModel::listCoins(std::map<QString, std::vector<COutput> >& mapCoins) const
{
<<<<<<< HEAD
    std::vector<COutput> vCoins;
    //fixme: GULDEN (FUT) (1.6.1) (COINCONTROL) (ACCOUNTS)
    wallet->AvailableCoins(wallet->activeAccount, vCoins);

    LOCK2(cs_main, wallet->cs_wallet); // ListLockedCoins, mapWallet
    std::vector<COutPoint> vLockedCoins;
    wallet->ListLockedCoins(vLockedCoins);

    // add locked coins
    BOOST_FOREACH(const COutPoint& outpoint, vLockedCoins)
    {
        if (!wallet->mapWallet.count(outpoint.hash)) continue;
        int nDepth = wallet->mapWallet[outpoint.hash].GetDepthInMainChain();
        if (nDepth < 0) continue;
        COutput out(&wallet->mapWallet[outpoint.hash], outpoint.n, nDepth, true /* spendable */, true /* solvable */, true /* safe */);
        if (outpoint.n < out.tx->tx->vout.size() && wallet->IsMine(out.tx->tx->vout[outpoint.n]) == ISMINE_SPENDABLE)
            vCoins.push_back(out);
    }

    BOOST_FOREACH(const COutput& out, vCoins)
    {
        COutput cout = out;

        while (wallet->IsChange(cout.tx->tx->vout[cout.i]) && cout.tx->tx->vin.size() > 0 && wallet->IsMine(cout.tx->tx->vin[0]))
        {
            if (!wallet->mapWallet.count(cout.tx->tx->vin[0].prevout.hash)) break;
            cout = COutput(&wallet->mapWallet[cout.tx->tx->vin[0].prevout.hash], cout.tx->tx->vin[0].prevout.n, 0 /* depth */, true /* spendable */, true /* solvable */, true /* safe */);
=======
    for (auto& group : wallet->ListCoins()) {
        auto& resultGroup = mapCoins[QString::fromStdString(CBitcoinAddress(group.first).ToString())];
        for (auto& coin : group.second) {
            resultGroup.emplace_back(std::move(coin));
>>>>>>> b7296bce
        }
    }
}

bool WalletModel::isLockedCoin(uint256 hash, unsigned int n) const
{
    LOCK2(cs_main, wallet->cs_wallet);
    return wallet->IsLockedCoin(hash, n);
}

void WalletModel::lockCoin(COutPoint& output)
{
    LOCK2(cs_main, wallet->cs_wallet);
    wallet->LockCoin(output);
}

void WalletModel::unlockCoin(COutPoint& output)
{
    LOCK2(cs_main, wallet->cs_wallet);
    wallet->UnlockCoin(output);
}

void WalletModel::listLockedCoins(std::vector<COutPoint>& vOutpts)
{
    LOCK2(cs_main, wallet->cs_wallet);
    wallet->ListLockedCoins(vOutpts);
}

void WalletModel::loadReceiveRequests(std::vector<std::string>& vReceiveRequests)
{
<<<<<<< HEAD
    LOCK(wallet->cs_wallet);
    BOOST_FOREACH(const PAIRTYPE(std::string, CAddressBookData)& item, wallet->mapAddressBook)
        BOOST_FOREACH(const PAIRTYPE(std::string, std::string)& item2, item.second.destdata)
            if (item2.first.size() > 2 && item2.first.substr(0,2) == "rr") // receive request
                vReceiveRequests.push_back(item2.second);
=======
    vReceiveRequests = wallet->GetDestValues("rr"); // receive request
>>>>>>> b7296bce
}

bool WalletModel::saveReceiveRequest(const std::string &sAddress, const int64_t nId, const std::string &sRequest)
{
    CTxDestination dest = CBitcoinAddress(sAddress).Get();

    std::stringstream ss;
    ss << nId;
    std::string key = "rr" + ss.str(); // "rr" prefix = "receive request" in destdata

    LOCK(wallet->cs_wallet);
    if (sRequest.empty())
        return wallet->EraseDestData(dest, key);
    else
        return wallet->AddDestData(dest, key, sRequest);
}

bool WalletModel::transactionCanBeAbandoned(uint256 hash) const
{
    return wallet->TransactionCanBeAbandoned(hash);
}

bool WalletModel::abandonTransaction(uint256 hash) const
{
    LOCK2(cs_main, wallet->cs_wallet);
    return wallet->AbandonTransaction(hash);
}

bool WalletModel::transactionCanBeBumped(uint256 hash) const
{
    LOCK2(cs_main, wallet->cs_wallet);
    const CWalletTx *wtx = wallet->GetWalletTx(hash);
    return wtx && SignalsOptInRBF(*wtx) && !wtx->mapValue.count("replaced_by_txid");
}

bool WalletModel::bumpFee(uint256 hash)
{
    std::unique_ptr<CFeeBumper> feeBump;
    {
        LOCK2(cs_main, wallet->cs_wallet);
        feeBump.reset(new CFeeBumper(wallet, hash, nTxConfirmTarget, false, 0, true));
    }
    if (feeBump->getResult() != BumpFeeResult::OK)
    {
        QMessageBox::critical(0, tr("Fee bump error"), tr("Increasing transaction fee failed") + "<br />(" +
            (feeBump->getErrors().size() ? QString::fromStdString(feeBump->getErrors()[0]) : "") +")");
         return false;
    }

    // allow a user based fee verification
    QString questionString = tr("Do you want to increase the fee?");
    questionString.append("<br />");
    CAmount oldFee = feeBump->getOldFee();
    CAmount newFee = feeBump->getNewFee();
    questionString.append("<table style=\"text-align: left;\">");
    questionString.append("<tr><td>");
    questionString.append(tr("Current fee:"));
    questionString.append("</td><td>");
    questionString.append(BitcoinUnits::formatHtmlWithUnit(getOptionsModel()->getDisplayUnit(), oldFee));
    questionString.append("</td></tr><tr><td>");
    questionString.append(tr("Increase:"));
    questionString.append("</td><td>");
    questionString.append(BitcoinUnits::formatHtmlWithUnit(getOptionsModel()->getDisplayUnit(), newFee - oldFee));
    questionString.append("</td></tr><tr><td>");
    questionString.append(tr("New fee:"));
    questionString.append("</td><td>");
    questionString.append(BitcoinUnits::formatHtmlWithUnit(getOptionsModel()->getDisplayUnit(), newFee));
    questionString.append("</td></tr></table>");
    SendConfirmationDialog confirmationDialog(tr("Confirm fee bump"), questionString);
    confirmationDialog.exec();
    QMessageBox::StandardButton retval = (QMessageBox::StandardButton)confirmationDialog.result();

    // cancel sign&broadcast if users doesn't want to bump the fee
    if (retval != QMessageBox::Yes) {
        return false;
    }

    WalletModel::UnlockContext ctx(requestUnlock());
    if(!ctx.isValid())
    {
        return false;
    }

    // sign bumped transaction
    bool res = false;
    {
        LOCK2(cs_main, wallet->cs_wallet);
        res = feeBump->signTransaction(wallet);
    }
    if (!res) {
        QMessageBox::critical(0, tr("Fee bump error"), tr("Can't sign transaction."));
        return false;
    }
    // commit the bumped transaction
    {
        LOCK2(cs_main, wallet->cs_wallet);
        res = feeBump->commit(wallet);
    }
    if(!res) {
        QMessageBox::critical(0, tr("Fee bump error"), tr("Could not commit transaction") + "<br />(" +
            QString::fromStdString(feeBump->getErrors()[0])+")");
         return false;
    }
    return true;
}

bool WalletModel::isWalletEnabled()
{
   return !GetBoolArg("-disablewallet", DEFAULT_DISABLE_WALLET);
}

/*bool WalletModel::hdEnabled() const
{
    return wallet->IsHDEnabled();
}*/

int WalletModel::getDefaultConfirmTarget() const
{
    return nTxConfirmTarget;
}

bool WalletModel::getDefaultWalletRbf() const
{
    return fWalletRbf;
}<|MERGE_RESOLUTION|>--- conflicted
+++ resolved
@@ -80,20 +80,8 @@
     //fixme: GULDEN 1.6.1 - coin control
     /*if (coinControl)
     {
-<<<<<<< HEAD
-        CAmount nBalance = 0;
-        std::vector<COutput> vCoins;
-        wallet->AvailableCoins(vCoins, true, coinControl);
-        BOOST_FOREACH(const COutput& out, vCoins)
-            if(out.fSpendable)
-                nBalance += out.tx->tx->vout[out.i].nValue;
-
-        return nBalance;
+        return wallet->GetAvailableBalance(coinControl);
     }*/
-=======
-        return wallet->GetAvailableBalance(coinControl);
-    }
->>>>>>> b7296bce
 
     return wallet->GetBalance(forAccount);
 }
@@ -731,43 +719,15 @@
     return wallet->getActiveAccount();
 }
 
+//fixme: (MERGE)
 // AvailableCoins + LockedCoins grouped by wallet address (put change in one group with wallet address)
-void WalletModel::listCoins(std::map<QString, std::vector<COutput> >& mapCoins) const
-{
-<<<<<<< HEAD
-    std::vector<COutput> vCoins;
-    //fixme: GULDEN (FUT) (1.6.1) (COINCONTROL) (ACCOUNTS)
-    wallet->AvailableCoins(wallet->activeAccount, vCoins);
-
-    LOCK2(cs_main, wallet->cs_wallet); // ListLockedCoins, mapWallet
-    std::vector<COutPoint> vLockedCoins;
-    wallet->ListLockedCoins(vLockedCoins);
-
-    // add locked coins
-    BOOST_FOREACH(const COutPoint& outpoint, vLockedCoins)
-    {
-        if (!wallet->mapWallet.count(outpoint.hash)) continue;
-        int nDepth = wallet->mapWallet[outpoint.hash].GetDepthInMainChain();
-        if (nDepth < 0) continue;
-        COutput out(&wallet->mapWallet[outpoint.hash], outpoint.n, nDepth, true /* spendable */, true /* solvable */, true /* safe */);
-        if (outpoint.n < out.tx->tx->vout.size() && wallet->IsMine(out.tx->tx->vout[outpoint.n]) == ISMINE_SPENDABLE)
-            vCoins.push_back(out);
-    }
-
-    BOOST_FOREACH(const COutput& out, vCoins)
-    {
-        COutput cout = out;
-
-        while (wallet->IsChange(cout.tx->tx->vout[cout.i]) && cout.tx->tx->vin.size() > 0 && wallet->IsMine(cout.tx->tx->vin[0]))
-        {
-            if (!wallet->mapWallet.count(cout.tx->tx->vin[0].prevout.hash)) break;
-            cout = COutput(&wallet->mapWallet[cout.tx->tx->vin[0].prevout.hash], cout.tx->tx->vin[0].prevout.n, 0 /* depth */, true /* spendable */, true /* solvable */, true /* safe */);
-=======
-    for (auto& group : wallet->ListCoins()) {
+void WalletModel::listCoins(CAccount* forAccount, std::map<QString, std::vector<COutput> >& mapCoins) const
+{
+    //fixme: (MERGE) (ACCOUNTS)
+    for (auto& group : wallet->ListCoins(forAccount)) {
         auto& resultGroup = mapCoins[QString::fromStdString(CBitcoinAddress(group.first).ToString())];
         for (auto& coin : group.second) {
             resultGroup.emplace_back(std::move(coin));
->>>>>>> b7296bce
         }
     }
 }
@@ -798,15 +758,7 @@
 
 void WalletModel::loadReceiveRequests(std::vector<std::string>& vReceiveRequests)
 {
-<<<<<<< HEAD
-    LOCK(wallet->cs_wallet);
-    BOOST_FOREACH(const PAIRTYPE(std::string, CAddressBookData)& item, wallet->mapAddressBook)
-        BOOST_FOREACH(const PAIRTYPE(std::string, std::string)& item2, item.second.destdata)
-            if (item2.first.size() > 2 && item2.first.substr(0,2) == "rr") // receive request
-                vReceiveRequests.push_back(item2.second);
-=======
     vReceiveRequests = wallet->GetDestValues("rr"); // receive request
->>>>>>> b7296bce
 }
 
 bool WalletModel::saveReceiveRequest(const std::string &sAddress, const int64_t nId, const std::string &sRequest)
