--- conflicted
+++ resolved
@@ -396,10 +396,6 @@
         uint64_t nonce = GetDeterministicRandomizer(RANDOMIZER_ID_LOCALHOSTNONCE).Write(id).Finalize();
         CNode* pnode = new CNode(id, nLocalServices, GetBestHeight(), hSocket, addrConnect, CalculateKeyedNetGroup(addrConnect), nonce, pszDest ? pszDest : "", false);
         pnode->nServicesExpected = ServiceFlags(addrConnect.nServices & nRelevantServices);
-<<<<<<< HEAD
-        pnode->nTimeConnected = GetSystemTimeInSeconds();
-=======
->>>>>>> 0f318726
         pnode->AddRef();
 
         return pnode;
@@ -611,14 +607,10 @@
     stats.nodeid = this->GetId();
     X(nServices);
     X(addr);
-<<<<<<< HEAD
-    X(fRelayTxes);
-=======
     {
         LOCK(cs_filter);
         X(fRelayTxes);
     }
->>>>>>> 0f318726
     X(nLastSend);
     X(nLastRecv);
     X(nTimeConnected);
@@ -666,10 +658,7 @@
 {
     complete = false;
     int64_t nTimeMicros = GetTimeMicros();
-<<<<<<< HEAD
-=======
     LOCK(cs_vRecv);
->>>>>>> 0f318726
     nLastRecv = nTimeMicros / 1000000;
     nRecvBytes += nBytes;
     while (nBytes > 0) {
@@ -817,9 +806,6 @@
     while (it != pnode->vSendMsg.end()) {
         const auto &data = *it;
         assert(data.size() > pnode->nSendOffset);
-<<<<<<< HEAD
-        int nBytes = send(pnode->hSocket, reinterpret_cast<const char*>(data.data()) + pnode->nSendOffset, data.size() - pnode->nSendOffset, MSG_NOSIGNAL | MSG_DONTWAIT);
-=======
         int nBytes = 0;
         {
             LOCK(pnode->cs_hSocket);
@@ -827,7 +813,6 @@
                 break;
             nBytes = send(pnode->hSocket, reinterpret_cast<const char*>(data.data()) + pnode->nSendOffset, data.size() - pnode->nSendOffset, MSG_NOSIGNAL | MSG_DONTWAIT);
         }
->>>>>>> 0f318726
         if (nBytes > 0) {
             pnode->nLastSend = GetSystemTimeInSeconds();
             pnode->nSendBytes += nBytes;
@@ -1134,21 +1119,12 @@
                 if (pnode->GetRefCount() <= 0) {
                     bool fDelete = false;
                     {
-<<<<<<< HEAD
-                        TRY_LOCK(pnode->cs_vSend, lockSend);
-                        if (lockSend)
-                        {
-                                TRY_LOCK(pnode->cs_inventory, lockInv);
-                                if (lockInv)
-                                    fDelete = true;
-=======
                         TRY_LOCK(pnode->cs_inventory, lockInv);
                         if (lockInv) {
                             TRY_LOCK(pnode->cs_vSend, lockSend);
                             if (lockSend) {
                                 fDelete = true;
                             }
->>>>>>> 0f318726
                         }
                     }
                     if (fDelete) {
@@ -1205,18 +1181,6 @@
                 //   receiving data.
                 // * Hand off all complete messages to the processor, to be handled without
                 //   blocking here.
-<<<<<<< HEAD
-                {
-                    LOCK(pnode->cs_vSend);
-                    if (!pnode->vSendMsg.empty()) {
-                        FD_SET(pnode->hSocket, &fdsetSend);
-                        continue;
-                    }
-                }
-                {
-                    if (!pnode->fPauseRecv)
-                        FD_SET(pnode->hSocket, &fdsetRecv);
-=======
 
                 bool select_recv = !pnode->fPauseRecv;
                 bool select_send;
@@ -1239,7 +1203,6 @@
                 }
                 if (select_recv) {
                     FD_SET(pnode->hSocket, &fdsetRecv);
->>>>>>> 0f318726
                 }
             }
         }
@@ -2155,7 +2118,6 @@
 }
 
 void CConnman::SetNetworkActive(bool active)
-<<<<<<< HEAD
 {
     if (fDebug) {
         LogPrint("net", "SetNetworkActive: %s\n", active);
@@ -2196,48 +2158,6 @@
 
 NodeId CConnman::GetNewNodeId()
 {
-=======
-{
-    if (fDebug) {
-        LogPrint("net", "SetNetworkActive: %s\n", active);
-    }
-
-    if (!active) {
-        fNetworkActive = false;
-
-        LOCK(cs_vNodes);
-        // Close sockets to all nodes
-        BOOST_FOREACH(CNode* pnode, vNodes) {
-            pnode->CloseSocketDisconnect();
-        }
-    } else {
-        fNetworkActive = true;
-    }
-
-    uiInterface.NotifyNetworkActiveChanged(fNetworkActive);
-}
-
-CConnman::CConnman(uint64_t nSeed0In, uint64_t nSeed1In) : nSeed0(nSeed0In), nSeed1(nSeed1In)
-{
-    fNetworkActive = true;
-    setBannedIsDirty = false;
-    fAddressesInitialized = false;
-    nLastNodeId = 0;
-    nSendBufferMaxSize = 0;
-    nReceiveFloodSize = 0;
-    semOutbound = NULL;
-    semAddnode = NULL;
-    nMaxConnections = 0;
-    nMaxOutbound = 0;
-    nMaxAddnode = 0;
-    nBestHeight = 0;
-    clientInterface = NULL;
-    flagInterruptMsgProc = false;
-}
-
-NodeId CConnman::GetNewNodeId()
-{
->>>>>>> 0f318726
     return nLastNodeId.fetch_add(1, std::memory_order_relaxed);
 }
 
@@ -2344,7 +2264,6 @@
     scheduler.scheduleEvery(boost::bind(&CConnman::DumpData, this), DUMP_ADDRESSES_INTERVAL);
 
     return true;
-<<<<<<< HEAD
 }
 
 class CNetCleanup
@@ -2359,29 +2278,9 @@
         WSACleanup();
 #endif
     }
-=======
->>>>>>> 0f318726
 }
 instance_of_cnetcleanup;
 
-<<<<<<< HEAD
-=======
-class CNetCleanup
-{
-public:
-    CNetCleanup() {}
-
-    ~CNetCleanup()
-    {
-#ifdef WIN32
-        // Shutdown Windows Sockets
-        WSACleanup();
-#endif
-    }
-}
-instance_of_cnetcleanup;
-
->>>>>>> 0f318726
 void CConnman::Interrupt()
 {
     {
@@ -2423,12 +2322,7 @@
 
     // Close sockets
     BOOST_FOREACH(CNode* pnode, vNodes)
-<<<<<<< HEAD
-        if (pnode->hSocket != INVALID_SOCKET)
-            CloseSocket(pnode->hSocket);
-=======
         pnode->CloseSocketDisconnect();
->>>>>>> 0f318726
     BOOST_FOREACH(ListenSocket& hListenSocket, vhListenSocket)
         if (hListenSocket.socket != INVALID_SOCKET)
             if (!CloseSocket(hListenSocket.socket))
@@ -2541,10 +2435,8 @@
     vstats.reserve(vNodes.size());
     for(std::vector<CNode*>::iterator it = vNodes.begin(); it != vNodes.end(); ++it) {
         CNode* pnode = *it;
-<<<<<<< HEAD
-        CNodeStats stats;
-        pnode->copyStats(stats);
-        vstats.push_back(stats);
+        vstats.emplace_back();
+        pnode->copyStats(vstats.back());
     }
 }
 
@@ -2565,38 +2457,10 @@
             pnode->fDisconnect = true;
             return true;
         }
-=======
-        vstats.emplace_back();
-        pnode->copyStats(vstats.back());
->>>>>>> 0f318726
     }
     return false;
 }
 
-<<<<<<< HEAD
-=======
-bool CConnman::DisconnectNode(const std::string& strNode)
-{
-    LOCK(cs_vNodes);
-    if (CNode* pnode = FindNode(strNode)) {
-        pnode->fDisconnect = true;
-        return true;
-    }
-    return false;
-}
-bool CConnman::DisconnectNode(NodeId id)
-{
-    LOCK(cs_vNodes);
-    for(CNode* pnode : vNodes) {
-        if (id == pnode->id) {
-            pnode->fDisconnect = true;
-            return true;
-        }
-    }
-    return false;
-}
-
->>>>>>> 0f318726
 void CConnman::RecordBytesRecv(uint64_t bytes)
 {
     LOCK(cs_totalBytesRecv);
@@ -2706,7 +2570,6 @@
 }
 
 ServiceFlags CConnman::GetLocalServices() const
-<<<<<<< HEAD
 {
     return nLocalServices;
 }
@@ -2721,30 +2584,11 @@
     return nBestHeight.load(std::memory_order_acquire);
 }
 
-=======
-{
-    return nLocalServices;
-}
-
-void CConnman::SetBestHeight(int height)
-{
-    nBestHeight.store(height, std::memory_order_release);
-}
-
-int CConnman::GetBestHeight() const
-{
-    return nBestHeight.load(std::memory_order_acquire);
-}
-
->>>>>>> 0f318726
 unsigned int CConnman::GetReceiveFloodSize() const { return nReceiveFloodSize; }
 unsigned int CConnman::GetSendBufferSize() const{ return nSendBufferMaxSize; }
 
 CNode::CNode(NodeId idIn, ServiceFlags nLocalServicesIn, int nMyStartingHeightIn, SOCKET hSocketIn, const CAddress& addrIn, uint64_t nKeyedNetGroupIn, uint64_t nLocalHostNonceIn, const std::string& addrNameIn, bool fInboundIn) :
-<<<<<<< HEAD
-=======
     nTimeConnected(GetSystemTimeInSeconds()),
->>>>>>> 0f318726
     addr(addrIn),
     fInbound(fInboundIn),
     id(idIn),
@@ -2764,10 +2608,6 @@
     nLastRecv = 0;
     nSendBytes = 0;
     nRecvBytes = 0;
-<<<<<<< HEAD
-    nTimeConnected = GetSystemTimeInSeconds();
-=======
->>>>>>> 0f318726
     nTimeOffset = 0;
     addrName = addrNameIn == "" ? addr.ToStringIPPort() : addrNameIn;
     nVersion = 0;
@@ -2871,7 +2711,6 @@
     size_t nMessageSize = msg.data.size();
     size_t nTotalSize = nMessageSize + CMessageHeader::HEADER_SIZE;
     LogPrint("net", "sending %s (%d bytes) peer=%d\n",  SanitizeString(msg.command.c_str()), nMessageSize, pnode->id);
-<<<<<<< HEAD
 
     std::vector<unsigned char> serializedHeader;
     serializedHeader.reserve(CMessageHeader::HEADER_SIZE);
@@ -2884,23 +2723,6 @@
     size_t nBytesSent = 0;
     {
         LOCK(pnode->cs_vSend);
-        if(pnode->hSocket == INVALID_SOCKET) {
-            return;
-        }
-=======
-
-    std::vector<unsigned char> serializedHeader;
-    serializedHeader.reserve(CMessageHeader::HEADER_SIZE);
-    uint256 hash = Hash(msg.data.data(), msg.data.data() + nMessageSize);
-    CMessageHeader hdr(Params().MessageStart(), msg.command.c_str(), nMessageSize);
-    memcpy(hdr.pchChecksum, hash.begin(), CMessageHeader::CHECKSUM_SIZE);
-
-    CVectorWriter{SER_NETWORK, INIT_PROTO_VERSION, serializedHeader, 0, hdr};
-
-    size_t nBytesSent = 0;
-    {
-        LOCK(pnode->cs_vSend);
->>>>>>> 0f318726
         bool optimisticSend(pnode->vSendMsg.empty());
 
         //log total amount of bytes per command
