--- conflicted
+++ resolved
@@ -53,11 +53,7 @@
 extern bool fDebug;
 extern bool fPrintToConsole;
 extern bool fPrintToDebugLog;
-<<<<<<< HEAD
-extern bool fServer;
 extern bool fNoUI;
-=======
->>>>>>> deec83fd
 extern std::string strMiscWarning;
 extern bool fLogTimestamps;
 extern bool fLogTimeMicros;
