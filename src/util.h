--- conflicted
+++ resolved
@@ -53,12 +53,7 @@
 extern bool fDebug;
 extern bool fPrintToConsole;
 extern bool fPrintToDebugLog;
-<<<<<<< HEAD
 extern bool fNoUI;
-extern std::string strMiscWarning;
-=======
-
->>>>>>> 0698639a
 extern bool fLogTimestamps;
 extern bool fLogTimeMicros;
 extern bool fLogIPs;
