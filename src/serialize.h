// Copyright (c) 2009-2010 Satoshi Nakamoto
// Copyright (c) 2009-2015 The Bitcoin Core developers
// Distributed under the MIT software license, see the accompanying
// file COPYING or http://www.opensource.org/licenses/mit-license.php.
//
// File contains modifications by: The Gulden developers
// All modifications:
// Copyright (c) 2016 The Gulden developers
// Authored by: Malcolm MacLeod (mmacleod@webmail.co.za)
// Distributed under the GULDEN software license, see the accompanying
// file COPYING

#ifndef BITCOIN_SERIALIZE_H
#define BITCOIN_SERIALIZE_H

#include "compat/endian.h"

#include <algorithm>
#include <assert.h>
#include <ios>
#include <limits>
#include <map>
#include <memory>
#include <set>
#include <stdint.h>
#include <string>
#include <string.h>
#include <utility>
#include <vector>

#include "prevector.h"
#include "support/allocators/secure.h"

static const unsigned int MAX_SIZE = 0x02000000;

/**
 * Dummy data type to identify deserializing constructors.
 *
 * By convention, a constructor of a type T with signature
 *
 *   template <typename Stream> T::T(deserialize_type, Stream& s)
 *
 * is a deserializing constructor, which builds the type by
 * deserializing it from s. If T contains const fields, this
 * is likely the only way to do so.
 */
struct deserialize_type {};
constexpr deserialize_type deserialize {};

/**
 * Used to bypass the rule against non-const reference to temporary
 * where it makes sense with wrappers such as CFlatData or CTxDB
 */
template<typename T>
inline T& REF(const T& val)
{
    return const_cast<T&>(val);
}

/**
 * Used to acquire a non-const pointer "this" to generate bodies
 * of const serialization operations from a template
 */
template<typename T>
inline T* NCONST_PTR(const T* val)
{
    return const_cast<T*>(val);
}

/**
 * Important: Do not use the following functions in new code, but use v.data()
 * and v.data() + v.size() respectively directly. They were once introduced to
 * have a compatible, safe way to get the begin and end pointer of a vector.
 * However with C++11 the language has built-in functionality for this and it's
 * more readable to just use that.
 */
template <typename V>
inline typename V::value_type* begin_ptr(V& v)
{
    return v.data();
}
template <typename V>
inline const typename V::value_type* begin_ptr(const V& v)
{
    return v.data();
}
template <typename V>
inline typename V::value_type* end_ptr(V& v)
{
    return v.data() + v.size();
}
template <typename V>
inline const typename V::value_type* end_ptr(const V& v)
{
    return v.data() + v.size();
}

/*
 * Lowest-level serialization and conversion.
 * @note Sizes of these types are verified in the tests
 */
template<typename Stream> inline void ser_writedata8(Stream &s, uint8_t obj)
{
    s.write((char*)&obj, 1);
}
template<typename Stream> inline void ser_writedata16(Stream &s, uint16_t obj)
{
    obj = htole16(obj);
    s.write((char*)&obj, 2);
}
template<typename Stream> inline void ser_writedata32(Stream &s, uint32_t obj)
{
    obj = htole32(obj);
    s.write((char*)&obj, 4);
}
template<typename Stream> inline void ser_writedata64(Stream &s, uint64_t obj)
{
    obj = htole64(obj);
    s.write((char*)&obj, 8);
}
template<typename Stream> inline uint8_t ser_readdata8(Stream &s)
{
    uint8_t obj;
    s.read((char*)&obj, 1);
    return obj;
}
template<typename Stream> inline uint16_t ser_readdata16(Stream &s)
{
    uint16_t obj;
    s.read((char*)&obj, 2);
    return le16toh(obj);
}
template<typename Stream> inline uint32_t ser_readdata32(Stream &s)
{
    uint32_t obj;
    s.read((char*)&obj, 4);
    return le32toh(obj);
}
template<typename Stream> inline uint64_t ser_readdata64(Stream &s)
{
    uint64_t obj;
    s.read((char*)&obj, 8);
    return le64toh(obj);
}
inline uint64_t ser_double_to_uint64(double x)
{
    union { double x; uint64_t y; } tmp;
    tmp.x = x;
    return tmp.y;
}
inline uint32_t ser_float_to_uint32(float x)
{
    union { float x; uint32_t y; } tmp;
    tmp.x = x;
    return tmp.y;
}
inline double ser_uint64_to_double(uint64_t y)
{
    union { double x; uint64_t y; } tmp;
    tmp.y = y;
    return tmp.x;
}
inline float ser_uint32_to_float(uint32_t y)
{
    union { float x; uint32_t y; } tmp;
    tmp.y = y;
    return tmp.x;
}


/////////////////////////////////////////////////////////////////
//
// Templates for serializing to anything that looks like a stream,
// i.e. anything that supports .read(char*, size_t) and .write(char*, size_t)
//

class CSizeComputer;

enum
{
    // primary actions
    SER_NETWORK         = (1 << 0),
    SER_DISK            = (1 << 1),
    SER_GETHASH         = (1 << 2),
};

#define READWRITE(obj)      (::SerReadWrite(s, (obj), ser_action))
#define READWRITEMANY(...)      (::SerReadWriteMany(s, ser_action, __VA_ARGS__))

/** 
 * Implement three methods for serializable objects. These are actually wrappers over
 * "SerializationOp" template, which implements the body of each class' serialization
 * code. Adding "ADD_SERIALIZE_METHODS" in the body of the class causes these wrappers to be
 * added as members. 
 */
#define ADD_SERIALIZE_METHODS                                         \
    template<typename Stream>                                         \
    void Serialize(Stream& s) const {                                 \
        NCONST_PTR(this)->SerializationOp(s, CSerActionSerialize());  \
    }                                                                 \
    template<typename Stream>                                         \
    void Unserialize(Stream& s) {                                     \
        SerializationOp(s, CSerActionUnserialize());                  \
    }

template<typename Stream> inline void Serialize(Stream& s, char a    ) { ser_writedata8(s, a); } // TODO Get rid of bare char
template<typename Stream> inline void Serialize(Stream& s, int8_t a  ) { ser_writedata8(s, a); }
template<typename Stream> inline void Serialize(Stream& s, uint8_t a ) { ser_writedata8(s, a); }
template<typename Stream> inline void Serialize(Stream& s, int16_t a ) { ser_writedata16(s, a); }
template<typename Stream> inline void Serialize(Stream& s, uint16_t a) { ser_writedata16(s, a); }
template<typename Stream> inline void Serialize(Stream& s, int32_t a ) { ser_writedata32(s, a); }
template<typename Stream> inline void Serialize(Stream& s, uint32_t a) { ser_writedata32(s, a); }
template<typename Stream> inline void Serialize(Stream& s, int64_t a ) { ser_writedata64(s, a); }
template<typename Stream> inline void Serialize(Stream& s, uint64_t a) { ser_writedata64(s, a); }
template<typename Stream> inline void Serialize(Stream& s, float a   ) { ser_writedata32(s, ser_float_to_uint32(a)); }
template<typename Stream> inline void Serialize(Stream& s, double a  ) { ser_writedata64(s, ser_double_to_uint64(a)); }

template<typename Stream> inline void Unserialize(Stream& s, char& a    ) { a = ser_readdata8(s); } // TODO Get rid of bare char
template<typename Stream> inline void Unserialize(Stream& s, int8_t& a  ) { a = ser_readdata8(s); }
template<typename Stream> inline void Unserialize(Stream& s, uint8_t& a ) { a = ser_readdata8(s); }
template<typename Stream> inline void Unserialize(Stream& s, int16_t& a ) { a = ser_readdata16(s); }
template<typename Stream> inline void Unserialize(Stream& s, uint16_t& a) { a = ser_readdata16(s); }
template<typename Stream> inline void Unserialize(Stream& s, int32_t& a ) { a = ser_readdata32(s); }
template<typename Stream> inline void Unserialize(Stream& s, uint32_t& a) { a = ser_readdata32(s); }
template<typename Stream> inline void Unserialize(Stream& s, int64_t& a ) { a = ser_readdata64(s); }
template<typename Stream> inline void Unserialize(Stream& s, uint64_t& a) { a = ser_readdata64(s); }
template<typename Stream> inline void Unserialize(Stream& s, float& a   ) { a = ser_uint32_to_float(ser_readdata32(s)); }
template<typename Stream> inline void Unserialize(Stream& s, double& a  ) { a = ser_uint64_to_double(ser_readdata64(s)); }

template<typename Stream> inline void Serialize(Stream& s, bool a)    { char f=a; ser_writedata8(s, f); }
template<typename Stream> inline void Unserialize(Stream& s, bool& a) { char f=ser_readdata8(s); a=f; }






/**
 * Compact Size
 * size <  253        -- 1 byte
 * size <= USHRT_MAX  -- 3 bytes  (253 + 2 bytes)
 * size <= UINT_MAX   -- 5 bytes  (254 + 4 bytes)
 * size >  UINT_MAX   -- 9 bytes  (255 + 8 bytes)
 */
inline unsigned int GetSizeOfCompactSize(uint64_t nSize)
{
    if (nSize < 253)             return sizeof(unsigned char);
    else if (nSize <= std::numeric_limits<unsigned short>::max()) return sizeof(unsigned char) + sizeof(unsigned short);
    else if (nSize <= std::numeric_limits<unsigned int>::max())  return sizeof(unsigned char) + sizeof(unsigned int);
    else                         return sizeof(unsigned char) + sizeof(uint64_t);
}

inline void WriteCompactSize(CSizeComputer& os, uint64_t nSize);

template<typename Stream>
void WriteCompactSize(Stream& os, uint64_t nSize)
{
    if (nSize < 253)
    {
        ser_writedata8(os, nSize);
    }
    else if (nSize <= std::numeric_limits<unsigned short>::max())
    {
        ser_writedata8(os, 253);
        ser_writedata16(os, nSize);
    }
    else if (nSize <= std::numeric_limits<unsigned int>::max())
    {
        ser_writedata8(os, 254);
        ser_writedata32(os, nSize);
    }
    else
    {
        ser_writedata8(os, 255);
        ser_writedata64(os, nSize);
    }
    return;
}

template<typename Stream>
uint64_t ReadCompactSize(Stream& is)
{
    uint8_t chSize = ser_readdata8(is);
    uint64_t nSizeRet = 0;
    if (chSize < 253)
    {
        nSizeRet = chSize;
    }
    else if (chSize == 253)
    {
        nSizeRet = ser_readdata16(is);
        if (nSizeRet < 253)
            throw std::ios_base::failure("non-canonical ReadCompactSize()");
    }
    else if (chSize == 254)
    {
        nSizeRet = ser_readdata32(is);
        if (nSizeRet < 0x10000u)
            throw std::ios_base::failure("non-canonical ReadCompactSize()");
    }
    else
    {
        nSizeRet = ser_readdata64(is);
        if (nSizeRet < 0x100000000ULL)
            throw std::ios_base::failure("non-canonical ReadCompactSize()");
    }
    if (nSizeRet > (uint64_t)MAX_SIZE)
        throw std::ios_base::failure("ReadCompactSize(): size too large");
    return nSizeRet;
}

/**
 * Variable-length integers: bytes are a MSB base-128 encoding of the number.
 * The high bit in each byte signifies whether another digit follows. To make
 * sure the encoding is one-to-one, one is subtracted from all but the last digit.
 * Thus, the byte sequence a[] with length len, where all but the last byte
 * has bit 128 set, encodes the number:
 * 
 *  (a[len-1] & 0x7F) + sum(i=1..len-1, 128^i*((a[len-i-1] & 0x7F)+1))
 * 
 * Properties:
 * * Very small (0-127: 1 byte, 128-16511: 2 bytes, 16512-2113663: 3 bytes)
 * * Every integer has exactly one encoding
 * * Encoding does not depend on size of original integer type
 * * No redundancy: every (infinite) byte sequence corresponds to a list
 *   of encoded integers.
 * 
 * 0:         [0x00]  256:        [0x81 0x00]
 * 1:         [0x01]  16383:      [0xFE 0x7F]
 * 127:       [0x7F]  16384:      [0xFF 0x00]
 * 128:  [0x80 0x00]  16511:      [0xFF 0x7F]
 * 255:  [0x80 0x7F]  65535: [0x82 0xFE 0x7F]
 * 2^32:           [0x8E 0xFE 0xFE 0xFF 0x00]
 */

template<typename I>
inline unsigned int GetSizeOfVarInt(I n)
{
    int nRet = 0;
    while(true) {
        nRet++;
        if (n <= 0x7F)
            break;
        n = (n >> 7) - 1;
    }
    return nRet;
}

template<typename I>
inline void WriteVarInt(CSizeComputer& os, I n);

template<typename Stream, typename I>
void WriteVarInt(Stream& os, I n)
{
    unsigned char tmp[(sizeof(n)*8+6)/7];
    int len=0;
    while(true) {
        tmp[len] = (n & 0x7F) | (len ? 0x80 : 0x00);
        if (n <= 0x7F)
            break;
        n = (n >> 7) - 1;
        len++;
    }
    do {
        ser_writedata8(os, tmp[len]);
    } while(len--);
}

template<typename Stream, typename I>
I ReadVarInt(Stream& is)
{
    I n = 0;
    while(true) {
        unsigned char chData = ser_readdata8(is);
        n = (n << 7) | (chData & 0x7F);
        if (chData & 0x80)
            n++;
        else
            return n;
    }
}

#define FLATDATA(obj) REF(CFlatData((char*)&(obj), (char*)&(obj) + sizeof(obj)))
#define VARINT(obj) REF(WrapVarInt(REF(obj)))
#define COMPACTSIZE(obj) REF(CCompactSize(REF(obj)))
#define LIMITED_STRING(obj,n) REF(LimitedString< n >(REF(obj)))

/** 
 * Wrapper for serializing arrays and POD.
 */
class CFlatData
{
protected:
    char* pbegin;
    char* pend;
public:
    CFlatData(void* pbeginIn, void* pendIn) : pbegin((char*)pbeginIn), pend((char*)pendIn) { }
    template <class T, class TAl>
    explicit CFlatData(std::vector<T,TAl> &v)
    {
        pbegin = (char*)begin_ptr(v);
        pend = (char*)end_ptr(v);
    }
    template <unsigned int N, typename T, typename S, typename D>
    explicit CFlatData(prevector<N, T, S, D> &v)
    {
        pbegin = (char*)begin_ptr(v);
        pend = (char*)end_ptr(v);
    }
    char* begin() { return pbegin; }
    const char* begin() const { return pbegin; }
    char* end() { return pend; }
    const char* end() const { return pend; }

    template<typename Stream>
    void Serialize(Stream& s) const
    {
        s.write(pbegin, pend - pbegin);
    }

    template<typename Stream>
    void Unserialize(Stream& s)
    {
        s.read(pbegin, pend - pbegin);
    }
};

template<typename I>
class CVarInt
{
protected:
    I &n;
public:
    CVarInt(I& nIn) : n(nIn) { }

    template<typename Stream>
    void Serialize(Stream &s) const {
        WriteVarInt<Stream,I>(s, n);
    }

    template<typename Stream>
    void Unserialize(Stream& s) {
        n = ReadVarInt<Stream,I>(s);
    }
};

class CCompactSize
{
protected:
    uint64_t &n;
public:
    CCompactSize(uint64_t& nIn) : n(nIn) { }

    template<typename Stream>
    void Serialize(Stream &s) const {
        WriteCompactSize<Stream>(s, n);
    }

    template<typename Stream>
    void Unserialize(Stream& s) {
        n = ReadCompactSize<Stream>(s);
    }
};

template<size_t Limit>
class LimitedString
{
protected:
    std::string& string;
public:
    LimitedString(std::string& _string) : string(_string) {}

    template<typename Stream>
    void Unserialize(Stream& s)
    {
        size_t size = ReadCompactSize(s);
        if (size > Limit) {
            throw std::ios_base::failure("String length limit exceeded");
        }
        string.resize(size);
        if (size != 0)
            s.read((char*)&string[0], size);
    }

    template<typename Stream>
    void Serialize(Stream& s) const
    {
        WriteCompactSize(s, string.size());
        if (!string.empty())
            s.write((char*)&string[0], string.size());
    }
};

template<typename I>
CVarInt<I> WrapVarInt(I& n) { return CVarInt<I>(n); }

/**
 * Forward declarations
 */

/**
 *  string
 */
<<<<<<< HEAD
template<typename C> unsigned int GetSerializeSize(const std::basic_string<C>& str, int, int=0);
template<typename Stream, typename C> void Serialize(Stream& os, const std::basic_string<C>& str, int, int=0);
template<typename Stream, typename C> void Unserialize(Stream& is, std::basic_string<C>& str, int, int=0);
template<typename C, typename T, typename A> unsigned int GetSerializeSize(const std::basic_string<C, T, A>& str, int, int=0);
template<typename Stream, typename C, typename T, typename A> void Serialize(Stream& os, const std::basic_string<C, T, A>& str, int, int=0);
template<typename Stream, typename C, typename T, typename A> void Unserialize(Stream& is, std::basic_string<C, T, A>& str, int, int=0);
=======
template<typename Stream, typename C> void Serialize(Stream& os, const std::basic_string<C>& str);
template<typename Stream, typename C> void Unserialize(Stream& is, std::basic_string<C>& str);
>>>>>>> d74e352e

/**
 * prevector
 * prevectors of unsigned char are a special case and are intended to be serialized as a single opaque blob.
 */
template<typename Stream, unsigned int N, typename T> void Serialize_impl(Stream& os, const prevector<N, T>& v, const unsigned char&);
template<typename Stream, unsigned int N, typename T, typename V> void Serialize_impl(Stream& os, const prevector<N, T>& v, const V&);
template<typename Stream, unsigned int N, typename T> inline void Serialize(Stream& os, const prevector<N, T>& v);
template<typename Stream, unsigned int N, typename T> void Unserialize_impl(Stream& is, prevector<N, T>& v, const unsigned char&);
template<typename Stream, unsigned int N, typename T, typename V> void Unserialize_impl(Stream& is, prevector<N, T>& v, const V&);
template<typename Stream, unsigned int N, typename T> inline void Unserialize(Stream& is, prevector<N, T>& v);

/**
 * vector
 * vectors of unsigned char are a special case and are intended to be serialized as a single opaque blob.
 */
template<typename Stream, typename T, typename A> void Serialize_impl(Stream& os, const std::vector<T, A>& v, const unsigned char&);
template<typename Stream, typename T, typename A, typename V> void Serialize_impl(Stream& os, const std::vector<T, A>& v, const V&);
template<typename Stream, typename T, typename A> inline void Serialize(Stream& os, const std::vector<T, A>& v);
template<typename Stream, typename T, typename A> void Unserialize_impl(Stream& is, std::vector<T, A>& v, const unsigned char&);
template<typename Stream, typename T, typename A, typename V> void Unserialize_impl(Stream& is, std::vector<T, A>& v, const V&);
template<typename Stream, typename T, typename A> inline void Unserialize(Stream& is, std::vector<T, A>& v);

/**
 * pair
 */
template<typename Stream, typename K, typename T> void Serialize(Stream& os, const std::pair<K, T>& item);
template<typename Stream, typename K, typename T> void Unserialize(Stream& is, std::pair<K, T>& item);

/**
 * tuple
 */
template<typename T1, typename T2, typename T3> unsigned int GetSerializeSize(const std::tuple<T1, T2, T3>& item, int nType, int nVersion);
template<typename Stream, typename T1, typename T2, typename T3> void Serialize(Stream& os, const std::tuple<T1, T2, T3>& item, int nType, int nVersion);
template<typename Stream, typename T1, typename T2, typename T3> void Unserialize(Stream& is, std::tuple<T1, T2, T3>& item, int nType, int nVersion);
template<typename T1, typename T2, typename T3, typename T4> unsigned int GetSerializeSize(const std::tuple<T1, T2, T3, T4>& item, int nType, int nVersion);
template<typename Stream, typename T1, typename T2, typename T3, typename T4> void Serialize(Stream& os, const std::tuple<T1, T2, T3, T4>& item, int nType, int nVersion);
template<typename Stream, typename T1, typename T2, typename T3, typename T4> void Unserialize(Stream& is, std::tuple<T1, T2, T3, T4>& item, int nType, int nVersion);

/**
 * map
 */
template<typename Stream, typename K, typename T, typename Pred, typename A> void Serialize(Stream& os, const std::map<K, T, Pred, A>& m);
template<typename Stream, typename K, typename T, typename Pred, typename A> void Unserialize(Stream& is, std::map<K, T, Pred, A>& m);

/**
 * set
 */
template<typename Stream, typename K, typename Pred, typename A> void Serialize(Stream& os, const std::set<K, Pred, A>& m);
template<typename Stream, typename K, typename Pred, typename A> void Unserialize(Stream& is, std::set<K, Pred, A>& m);

/**
 * shared_ptr
 */
template<typename Stream, typename T> void Serialize(Stream& os, const std::shared_ptr<const T>& p);
template<typename Stream, typename T> void Unserialize(Stream& os, std::shared_ptr<const T>& p);

/**
 * unique_ptr
 */
template<typename Stream, typename T> void Serialize(Stream& os, const std::unique_ptr<const T>& p);
template<typename Stream, typename T> void Unserialize(Stream& os, std::unique_ptr<const T>& p);



/**
 * If none of the specialized versions above matched, default to calling member function.
 */
template<typename Stream, typename T>
inline void Serialize(Stream& os, const T& a)
{
    a.Serialize(os);
}

template<typename Stream, typename T>
inline void Unserialize(Stream& is, T& a)
{
    a.Unserialize(is);
}





/**
 * string
 */
template<typename Stream, typename C>
void Serialize(Stream& os, const std::basic_string<C>& str)
{
    WriteCompactSize(os, str.size());
    if (!str.empty())
        os.write((char*)&str[0], str.size() * sizeof(str[0]));
}

template<typename Stream, typename C>
void Unserialize(Stream& is, std::basic_string<C>& str)
{
    unsigned int nSize = ReadCompactSize(is);
    str.resize(nSize);
    if (nSize != 0)
        is.read((char*)&str[0], nSize * sizeof(str[0]));
}

template<typename C, typename T, typename A>
unsigned int GetSerializeSize(const std::basic_string<C, T, A>& str, int, int)
{
    return GetSizeOfCompactSize(str.size()) + str.size() * sizeof(str[0]);
}

template<typename Stream, typename C, typename T, typename A>
void Serialize(Stream& os, const std::basic_string<C, T, A>& str, int, int)
{
    WriteCompactSize(os, str.size());
    if (!str.empty())
        os.write((char*)&str[0], str.size() * sizeof(str[0]));
}

template<typename Stream, typename C, typename T, typename A>
void Unserialize(Stream& is, std::basic_string<C, T, A>& str, int, int)
{
    unsigned int nSize = ReadCompactSize(is);
    str.resize(nSize);
    if (nSize != 0)
        is.read((char*)&str[0], nSize * sizeof(str[0]));
}





/**
 * prevector
 */
template<typename Stream, unsigned int N, typename T>
void Serialize_impl(Stream& os, const prevector<N, T>& v, const unsigned char&)
{
    WriteCompactSize(os, v.size());
    if (!v.empty())
        os.write((char*)&v[0], v.size() * sizeof(T));
}

template<typename Stream, unsigned int N, typename T, typename V>
void Serialize_impl(Stream& os, const prevector<N, T>& v, const V&)
{
    WriteCompactSize(os, v.size());
    for (typename prevector<N, T>::const_iterator vi = v.begin(); vi != v.end(); ++vi)
        ::Serialize(os, (*vi));
}

template<typename Stream, unsigned int N, typename T>
inline void Serialize(Stream& os, const prevector<N, T>& v)
{
    Serialize_impl(os, v, T());
}


template<typename Stream, unsigned int N, typename T>
void Unserialize_impl(Stream& is, prevector<N, T>& v, const unsigned char&)
{
    // Limit size per read so bogus size value won't cause out of memory
    v.clear();
    unsigned int nSize = ReadCompactSize(is);
    unsigned int i = 0;
    while (i < nSize)
    {
        unsigned int blk = std::min(nSize - i, (unsigned int)(1 + 4999999 / sizeof(T)));
        v.resize(i + blk);
        is.read((char*)&v[i], blk * sizeof(T));
        i += blk;
    }
}

template<typename Stream, unsigned int N, typename T, typename V>
void Unserialize_impl(Stream& is, prevector<N, T>& v, const V&)
{
    v.clear();
    unsigned int nSize = ReadCompactSize(is);
    unsigned int i = 0;
    unsigned int nMid = 0;
    while (nMid < nSize)
    {
        nMid += 5000000 / sizeof(T);
        if (nMid > nSize)
            nMid = nSize;
        v.resize(nMid);
        for (; i < nMid; i++)
            Unserialize(is, v[i]);
    }
}

template<typename Stream, unsigned int N, typename T>
inline void Unserialize(Stream& is, prevector<N, T>& v)
{
    Unserialize_impl(is, v, T());
}



/**
 * vector
 */
template<typename Stream, typename T, typename A>
void Serialize_impl(Stream& os, const std::vector<T, A>& v, const unsigned char&)
{
    WriteCompactSize(os, v.size());
    if (!v.empty())
        os.write((char*)&v[0], v.size() * sizeof(T));
}

template<typename Stream, typename T, typename A, typename V>
void Serialize_impl(Stream& os, const std::vector<T, A>& v, const V&)
{
    WriteCompactSize(os, v.size());
    for (typename std::vector<T, A>::const_iterator vi = v.begin(); vi != v.end(); ++vi)
        ::Serialize(os, (*vi));
}

template<typename Stream, typename T, typename A>
inline void Serialize(Stream& os, const std::vector<T, A>& v)
{
    Serialize_impl(os, v, T());
}


template<typename Stream, typename T, typename A>
void Unserialize_impl(Stream& is, std::vector<T, A>& v, const unsigned char&)
{
    // Limit size per read so bogus size value won't cause out of memory
    v.clear();
    unsigned int nSize = ReadCompactSize(is);
    unsigned int i = 0;
    while (i < nSize)
    {
        unsigned int blk = std::min(nSize - i, (unsigned int)(1 + 4999999 / sizeof(T)));
        v.resize(i + blk);
        is.read((char*)&v[i], blk * sizeof(T));
        i += blk;
    }
}

template<typename Stream, typename T, typename A, typename V>
void Unserialize_impl(Stream& is, std::vector<T, A>& v, const V&)
{
    v.clear();
    unsigned int nSize = ReadCompactSize(is);
    unsigned int i = 0;
    unsigned int nMid = 0;
    while (nMid < nSize)
    {
        nMid += 5000000 / sizeof(T);
        if (nMid > nSize)
            nMid = nSize;
        v.resize(nMid);
        for (; i < nMid; i++)
            Unserialize(is, v[i]);
    }
}

template<typename Stream, typename T, typename A>
inline void Unserialize(Stream& is, std::vector<T, A>& v)
{
    Unserialize_impl(is, v, T());
}



/**
 * pair
 */
template<typename Stream, typename K, typename T>
void Serialize(Stream& os, const std::pair<K, T>& item)
{
    Serialize(os, item.first);
    Serialize(os, item.second);
}

template<typename Stream, typename K, typename T>
void Unserialize(Stream& is, std::pair<K, T>& item)
{
    Unserialize(is, item.first);
    Unserialize(is, item.second);
}



/**
 * tuple
 */
template<typename T1, typename T2, typename T3>
unsigned int GetSerializeSize(const std::tuple<T1, T2, T3>& item, int nType, int nVersion)
{
    return GetSerializeSize(std::get<0>(item), nType, nVersion) + GetSerializeSize(std::get<1>(item), nType, nVersion) + GetSerializeSize(std::get<2>(item), nType, nVersion);
}

template<typename Stream, typename T1, typename T2, typename T3>
void Serialize(Stream& os, const std::tuple<T1, T2, T3>& item, int nType, int nVersion)
{
    Serialize(os, std::get<0>(item), nType, nVersion);
    Serialize(os, std::get<1>(item), nType, nVersion);
    Serialize(os, std::get<2>(item), nType, nVersion);
}

template<typename Stream, typename T1, typename T2, typename T3>
void Unserialize(Stream& is, std::tuple<T1, T2, T3>& item, int nType, int nVersion)
{
    Unserialize(is, std::get<0>(item), nType, nVersion);
    Unserialize(is, std::get<1>(item), nType, nVersion);
    Unserialize(is, std::get<2>(item), nType, nVersion);
}

template<typename T1, typename T2, typename T3, typename T4>
unsigned int GetSerializeSize(const std::tuple<T1, T2, T3, T4>& item, int nType, int nVersion)
{
    return GetSerializeSize(std::get<0>(item), nType, nVersion) + GetSerializeSize(std::get<1>(item), nType, nVersion) + GetSerializeSize(std::get<2>(item), nType, nVersion) + GetSerializeSize(std::get<3>(item), nType, nVersion);
}

template<typename Stream, typename T1, typename T2, typename T3, typename T4>
void Serialize(Stream& os, const std::tuple<T1, T2, T3, T4>& item, int nType, int nVersion)
{
    Serialize(os, std::get<0>(item), nType, nVersion);
    Serialize(os, std::get<1>(item), nType, nVersion);
    Serialize(os, std::get<2>(item), nType, nVersion);
    Serialize(os, std::get<3>(item), nType, nVersion);
}

template<typename Stream, typename T1, typename T2, typename T3, typename T4>
void Unserialize(Stream& is, std::tuple<T1, T2, T3, T4>& item, int nType, int nVersion)
{
    Unserialize(is, std::get<0>(item), nType, nVersion);
    Unserialize(is, std::get<1>(item), nType, nVersion);
    Unserialize(is, std::get<2>(item), nType, nVersion);
    Unserialize(is, std::get<3>(item), nType, nVersion);
}



/**
 * map
 */
template<typename Stream, typename K, typename T, typename Pred, typename A>
void Serialize(Stream& os, const std::map<K, T, Pred, A>& m)
{
    WriteCompactSize(os, m.size());
    for (typename std::map<K, T, Pred, A>::const_iterator mi = m.begin(); mi != m.end(); ++mi)
        Serialize(os, (*mi));
}

template<typename Stream, typename K, typename T, typename Pred, typename A>
void Unserialize(Stream& is, std::map<K, T, Pred, A>& m)
{
    m.clear();
    unsigned int nSize = ReadCompactSize(is);
    typename std::map<K, T, Pred, A>::iterator mi = m.begin();
    for (unsigned int i = 0; i < nSize; i++)
    {
        std::pair<K, T> item;
        Unserialize(is, item);
        mi = m.insert(mi, item);
    }
}



/**
 * set
 */
template<typename Stream, typename K, typename Pred, typename A>
void Serialize(Stream& os, const std::set<K, Pred, A>& m)
{
    WriteCompactSize(os, m.size());
    for (typename std::set<K, Pred, A>::const_iterator it = m.begin(); it != m.end(); ++it)
        Serialize(os, (*it));
}

template<typename Stream, typename K, typename Pred, typename A>
void Unserialize(Stream& is, std::set<K, Pred, A>& m)
{
    m.clear();
    unsigned int nSize = ReadCompactSize(is);
    typename std::set<K, Pred, A>::iterator it = m.begin();
    for (unsigned int i = 0; i < nSize; i++)
    {
        K key;
        Unserialize(is, key);
        it = m.insert(it, key);
    }
}



/**
 * unique_ptr
 */
template<typename Stream, typename T> void
Serialize(Stream& os, const std::unique_ptr<const T>& p)
{
    Serialize(os, *p);
}

template<typename Stream, typename T>
void Unserialize(Stream& is, std::unique_ptr<const T>& p)
{
    p.reset(new T(deserialize, is));
}



/**
 * shared_ptr
 */
template<typename Stream, typename T> void
Serialize(Stream& os, const std::shared_ptr<const T>& p)
{
    Serialize(os, *p);
}

template<typename Stream, typename T>
void Unserialize(Stream& is, std::shared_ptr<const T>& p)
{
    p = std::make_shared<const T>(deserialize, is);
}



/**
 * Support for ADD_SERIALIZE_METHODS and READWRITE macro
 */
struct CSerActionSerialize
{
    constexpr bool ForRead() const { return false; }
};
struct CSerActionUnserialize
{
    constexpr bool ForRead() const { return true; }
};

template<typename Stream, typename T>
inline void SerReadWrite(Stream& s, const T& obj, CSerActionSerialize ser_action)
{
    ::Serialize(s, obj);
}

template<typename Stream, typename T>
inline void SerReadWrite(Stream& s, T& obj, CSerActionUnserialize ser_action)
{
    ::Unserialize(s, obj);
}









/* ::GetSerializeSize implementations
 *
 * Computing the serialized size of objects is done through a special stream
 * object of type CSizeComputer, which only records the number of bytes written
 * to it.
 *
 * If your Serialize or SerializationOp method has non-trivial overhead for
 * serialization, it may be worthwhile to implement a specialized version for
 * CSizeComputer, which uses the s.seek() method to record bytes that would
 * be written instead.
 */
class CSizeComputer
{
protected:
    size_t nSize;

    const int nType;
    const int nVersion;
public:
    CSizeComputer(int nTypeIn, int nVersionIn) : nSize(0), nType(nTypeIn), nVersion(nVersionIn) {}

    void write(const char *psz, size_t _nSize)
    {
        this->nSize += _nSize;
    }

    /** Pretend _nSize bytes are written, without specifying them. */
    void seek(size_t _nSize)
    {
        this->nSize += _nSize;
    }

    template<typename T>
    CSizeComputer& operator<<(const T& obj)
    {
        ::Serialize(*this, obj);
        return (*this);
    }

    size_t size() const {
        return nSize;
    }

    int GetVersion() const { return nVersion; }
    int GetType() const { return nType; }
};

template<typename Stream>
void SerializeMany(Stream& s)
{
}

template<typename Stream, typename Arg>
void SerializeMany(Stream& s, Arg&& arg)
{
    ::Serialize(s, std::forward<Arg>(arg));
}

template<typename Stream, typename Arg, typename... Args>
void SerializeMany(Stream& s, Arg&& arg, Args&&... args)
{
    ::Serialize(s, std::forward<Arg>(arg));
    ::SerializeMany(s, std::forward<Args>(args)...);
}

template<typename Stream>
inline void UnserializeMany(Stream& s)
{
}

template<typename Stream, typename Arg>
inline void UnserializeMany(Stream& s, Arg& arg)
{
    ::Unserialize(s, arg);
}

template<typename Stream, typename Arg, typename... Args>
inline void UnserializeMany(Stream& s, Arg& arg, Args&... args)
{
    ::Unserialize(s, arg);
    ::UnserializeMany(s, args...);
}

template<typename Stream, typename... Args>
inline void SerReadWriteMany(Stream& s, CSerActionSerialize ser_action, Args&&... args)
{
    ::SerializeMany(s, std::forward<Args>(args)...);
}

template<typename Stream, typename... Args>
inline void SerReadWriteMany(Stream& s, CSerActionUnserialize ser_action, Args&... args)
{
    ::UnserializeMany(s, args...);
}

template<typename I>
inline void WriteVarInt(CSizeComputer &s, I n)
{
    s.seek(GetSizeOfVarInt<I>(n));
}

inline void WriteCompactSize(CSizeComputer &s, uint64_t nSize)
{
    s.seek(GetSizeOfCompactSize(nSize));
}

template <typename T>
size_t GetSerializeSize(const T& t, int nType, int nVersion = 0)
{
    return (CSizeComputer(nType, nVersion) << t).size();
}

template <typename S, typename T>
size_t GetSerializeSize(const S& s, const T& t)
{
    return (CSizeComputer(s.GetType(), s.GetVersion()) << t).size();
}

#endif // BITCOIN_SERIALIZE_H<|MERGE_RESOLUTION|>--- conflicted
+++ resolved
@@ -501,17 +501,11 @@
 /**
  *  string
  */
-<<<<<<< HEAD
-template<typename C> unsigned int GetSerializeSize(const std::basic_string<C>& str, int, int=0);
-template<typename Stream, typename C> void Serialize(Stream& os, const std::basic_string<C>& str, int, int=0);
-template<typename Stream, typename C> void Unserialize(Stream& is, std::basic_string<C>& str, int, int=0);
-template<typename C, typename T, typename A> unsigned int GetSerializeSize(const std::basic_string<C, T, A>& str, int, int=0);
-template<typename Stream, typename C, typename T, typename A> void Serialize(Stream& os, const std::basic_string<C, T, A>& str, int, int=0);
-template<typename Stream, typename C, typename T, typename A> void Unserialize(Stream& is, std::basic_string<C, T, A>& str, int, int=0);
-=======
 template<typename Stream, typename C> void Serialize(Stream& os, const std::basic_string<C>& str);
 template<typename Stream, typename C> void Unserialize(Stream& is, std::basic_string<C>& str);
->>>>>>> d74e352e
+template<typename C, typename T, typename A> unsigned int GetSerializeSize(const std::basic_string<C, T, A>& str);
+template<typename Stream, typename C, typename T, typename A> void Serialize(Stream& os, const std::basic_string<C, T, A>& str);
+template<typename Stream, typename C, typename T, typename A> void Unserialize(Stream& is, std::basic_string<C, T, A>& str);
 
 /**
  * prevector
@@ -544,12 +538,13 @@
 /**
  * tuple
  */
-template<typename T1, typename T2, typename T3> unsigned int GetSerializeSize(const std::tuple<T1, T2, T3>& item, int nType, int nVersion);
-template<typename Stream, typename T1, typename T2, typename T3> void Serialize(Stream& os, const std::tuple<T1, T2, T3>& item, int nType, int nVersion);
-template<typename Stream, typename T1, typename T2, typename T3> void Unserialize(Stream& is, std::tuple<T1, T2, T3>& item, int nType, int nVersion);
-template<typename T1, typename T2, typename T3, typename T4> unsigned int GetSerializeSize(const std::tuple<T1, T2, T3, T4>& item, int nType, int nVersion);
-template<typename Stream, typename T1, typename T2, typename T3, typename T4> void Serialize(Stream& os, const std::tuple<T1, T2, T3, T4>& item, int nType, int nVersion);
-template<typename Stream, typename T1, typename T2, typename T3, typename T4> void Unserialize(Stream& is, std::tuple<T1, T2, T3, T4>& item, int nType, int nVersion);
+template<typename T1, typename T2, typename T3> unsigned int GetSerializeSize(const std::tuple<T1, T2, T3>& item);
+template<typename Stream, typename T1, typename T2, typename T3> void Serialize(Stream& os, const std::tuple<T1, T2, T3>& item);
+template<typename Stream, typename T1, typename T2, typename T3> void Unserialize(Stream& is, std::tuple<T1, T2, T3>& item);
+
+template<typename T1, typename T2, typename T3, typename T4> unsigned int GetSerializeSize(const std::tuple<T1, T2, T3, T4>& item);
+template<typename Stream, typename T1, typename T2, typename T3, typename T4> void Serialize(Stream& os, const std::tuple<T1, T2, T3, T4>& item);
+template<typename Stream, typename T1, typename T2, typename T3, typename T4> void Unserialize(Stream& is, std::tuple<T1, T2, T3, T4>& item);
 
 /**
  * map
@@ -617,13 +612,13 @@
 }
 
 template<typename C, typename T, typename A>
-unsigned int GetSerializeSize(const std::basic_string<C, T, A>& str, int, int)
+unsigned int GetSerializeSize(const std::basic_string<C, T, A>& str)
 {
     return GetSizeOfCompactSize(str.size()) + str.size() * sizeof(str[0]);
 }
 
 template<typename Stream, typename C, typename T, typename A>
-void Serialize(Stream& os, const std::basic_string<C, T, A>& str, int, int)
+void Serialize(Stream& os, const std::basic_string<C, T, A>& str)
 {
     WriteCompactSize(os, str.size());
     if (!str.empty())
@@ -631,7 +626,7 @@
 }
 
 template<typename Stream, typename C, typename T, typename A>
-void Unserialize(Stream& is, std::basic_string<C, T, A>& str, int, int)
+void Unserialize(Stream& is, std::basic_string<C, T, A>& str)
 {
     unsigned int nSize = ReadCompactSize(is);
     str.resize(nSize);
@@ -802,49 +797,49 @@
  * tuple
  */
 template<typename T1, typename T2, typename T3>
-unsigned int GetSerializeSize(const std::tuple<T1, T2, T3>& item, int nType, int nVersion)
-{
-    return GetSerializeSize(std::get<0>(item), nType, nVersion) + GetSerializeSize(std::get<1>(item), nType, nVersion) + GetSerializeSize(std::get<2>(item), nType, nVersion);
+unsigned int GetSerializeSize(const std::tuple<T1, T2, T3>& item)
+{
+    return GetSerializeSize(std::get<0>(item)) + GetSerializeSize(std::get<1>(item)) + GetSerializeSize(std::get<2>(item));
 }
 
 template<typename Stream, typename T1, typename T2, typename T3>
-void Serialize(Stream& os, const std::tuple<T1, T2, T3>& item, int nType, int nVersion)
-{
-    Serialize(os, std::get<0>(item), nType, nVersion);
-    Serialize(os, std::get<1>(item), nType, nVersion);
-    Serialize(os, std::get<2>(item), nType, nVersion);
+void Serialize(Stream& os, const std::tuple<T1, T2, T3>& item)
+{
+    Serialize(os, std::get<0>(item));
+    Serialize(os, std::get<1>(item));
+    Serialize(os, std::get<2>(item));
 }
 
 template<typename Stream, typename T1, typename T2, typename T3>
-void Unserialize(Stream& is, std::tuple<T1, T2, T3>& item, int nType, int nVersion)
-{
-    Unserialize(is, std::get<0>(item), nType, nVersion);
-    Unserialize(is, std::get<1>(item), nType, nVersion);
-    Unserialize(is, std::get<2>(item), nType, nVersion);
+void Unserialize(Stream& is, std::tuple<T1, T2, T3>& item)
+{
+    Unserialize(is, std::get<0>(item));
+    Unserialize(is, std::get<1>(item));
+    Unserialize(is, std::get<2>(item));
 }
 
 template<typename T1, typename T2, typename T3, typename T4>
-unsigned int GetSerializeSize(const std::tuple<T1, T2, T3, T4>& item, int nType, int nVersion)
-{
-    return GetSerializeSize(std::get<0>(item), nType, nVersion) + GetSerializeSize(std::get<1>(item), nType, nVersion) + GetSerializeSize(std::get<2>(item), nType, nVersion) + GetSerializeSize(std::get<3>(item), nType, nVersion);
+unsigned int GetSerializeSize(const std::tuple<T1, T2, T3, T4>& item)
+{
+    return GetSerializeSize(std::get<0>(item)) + GetSerializeSize(std::get<1>(item)) + GetSerializeSize(std::get<2>(item)) + GetSerializeSize(std::get<3>(item));
 }
 
 template<typename Stream, typename T1, typename T2, typename T3, typename T4>
-void Serialize(Stream& os, const std::tuple<T1, T2, T3, T4>& item, int nType, int nVersion)
-{
-    Serialize(os, std::get<0>(item), nType, nVersion);
-    Serialize(os, std::get<1>(item), nType, nVersion);
-    Serialize(os, std::get<2>(item), nType, nVersion);
-    Serialize(os, std::get<3>(item), nType, nVersion);
+void Serialize(Stream& os, const std::tuple<T1, T2, T3, T4>& item)
+{
+    Serialize(os, std::get<0>(item));
+    Serialize(os, std::get<1>(item));
+    Serialize(os, std::get<2>(item));
+    Serialize(os, std::get<3>(item));
 }
 
 template<typename Stream, typename T1, typename T2, typename T3, typename T4>
-void Unserialize(Stream& is, std::tuple<T1, T2, T3, T4>& item, int nType, int nVersion)
-{
-    Unserialize(is, std::get<0>(item), nType, nVersion);
-    Unserialize(is, std::get<1>(item), nType, nVersion);
-    Unserialize(is, std::get<2>(item), nType, nVersion);
-    Unserialize(is, std::get<3>(item), nType, nVersion);
+void Unserialize(Stream& is, std::tuple<T1, T2, T3, T4>& item)
+{
+    Unserialize(is, std::get<0>(item));
+    Unserialize(is, std::get<1>(item));
+    Unserialize(is, std::get<2>(item));
+    Unserialize(is, std::get<3>(item));
 }
 
 
