// Copyright (c) 2009-2010 Satoshi Nakamoto
// Copyright (c) 2009-2016 The Bitcoin Core developers
// Distributed under the MIT software license, see the accompanying
// file COPYING or http://www.opensource.org/licenses/mit-license.php.

#ifndef BITCOIN_CHAINPARAMS_H
#define BITCOIN_CHAINPARAMS_H

#include "chainparamsbase.h"
#include "consensus/params.h"
#include "primitives/block.h"
#include "protocol.h"

#include <vector>

struct CDNSSeedData {
    std::string name, host;
    bool supportsServiceBitsFiltering;
    CDNSSeedData(const std::string &strName, const std::string &strHost, bool supportsServiceBitsFilteringIn = false) : name(strName), host(strHost), supportsServiceBitsFiltering(supportsServiceBitsFilteringIn) {}
};

struct SeedSpec6 {
    uint8_t addr[16];
    uint16_t port;
};

typedef std::map<int, uint256> MapCheckpoints;

struct CCheckpointData {
    MapCheckpoints mapCheckpoints;
};

struct ChainTxData {
    int64_t nTime;
    int64_t nTxCount;
    double dTxRate;
};

/**
 * CChainParams defines various tweakable parameters of a given instance of the
 * Bitcoin system. There are three: the main network on which people trade goods
 * and services, the public test network which gets reset from time to time and
 * a regression test mode which is intended for private networks only. It has
 * minimal difficulty to ensure that blocks can be found instantly.
 */
class CChainParams
{
public:
    enum Base58Type {
        PUBKEY_ADDRESS,
        SCRIPT_ADDRESS,
        SECRET_KEY,
        EXT_PUBLIC_KEY,
        EXT_SECRET_KEY,

        MAX_BASE58_TYPES
    };

    const Consensus::Params& GetConsensus() const { return consensus; }
    const CMessageHeader::MessageStartChars& MessageStart() const { return pchMessageStart; }
    const std::vector<unsigned char>& AlertKey() const { return vAlertPubKey; }
    int GetDefaultPort() const { return nDefaultPort; }

    const CBlock& GenesisBlock() const { return genesis; }
    /** Make miner wait to have peers to avoid wasting work */
    bool MiningRequiresPeers() const { return fMiningRequiresPeers; }
    /** Default value for -checkmempool and -checkblockindex argument */
    bool DefaultConsistencyChecks() const { return fDefaultConsistencyChecks; }
    /** Policy: Filter transactions that do not match well-defined patterns */
    bool RequireStandard() const { return fRequireStandard; }
    uint64_t PruneAfterHeight() const { return nPruneAfterHeight; }
    /** Make miner stop after a block is found. In RPC, don't return until nGenProcLimit blocks are generated */
    bool MineBlocksOnDemand() const { return fMineBlocksOnDemand; }
    /** Return the BIP70 network string (main, test or regtest) */
    std::string NetworkIDString() const { return strNetworkID; }
    const std::vector<CDNSSeedData>& DNSSeeds() const { return vSeeds; }
    const std::vector<unsigned char>& Base58Prefix(Base58Type type) const { return base58Prefixes[type]; }
    const std::vector<SeedSpec6>& FixedSeeds() const { return vFixedSeeds; }
    const CCheckpointData& Checkpoints() const { return checkpointData; }
<<<<<<< HEAD
    // Only used by testnets.
    virtual void ParseCommandLine(){};
=======
    const ChainTxData& TxData() const { return chainTxData; }
>>>>>>> bd92f248
protected:
    CChainParams() {}

    Consensus::Params consensus;
    CMessageHeader::MessageStartChars pchMessageStart;
    //! Raw pub key bytes for the broadcast alert signing key.
    std::vector<unsigned char> vAlertPubKey;
    int nDefaultPort;
    uint64_t nPruneAfterHeight;
    std::vector<CDNSSeedData> vSeeds;
    std::vector<unsigned char> base58Prefixes[MAX_BASE58_TYPES];
    std::string strNetworkID;
    CBlock genesis;
    std::vector<SeedSpec6> vFixedSeeds;
    bool fMiningRequiresPeers;
    bool fDefaultConsistencyChecks;
    bool fRequireStandard;
    bool fMineBlocksOnDemand;
    CCheckpointData checkpointData;
    ChainTxData chainTxData;
};

/**
 * Return the currently selected parameters. This won't change after app
 * startup, except for unit tests.
 */
const CChainParams &Params();

/**
 * @returns CChainParams for the given BIP70 chain name.
 */
CChainParams& Params(const std::string& chain);

/**
 * Sets the params returned by Params() to those for the given BIP70 chain name.
 * @throws std::runtime_error when the chain is not supported.
 */
void SelectParams(const std::string& chain);

/**
 * Allows modifying the BIP9 regtest parameters.
 */
void UpdateRegtestBIP9Parameters(Consensus::DeploymentPos d, int64_t nStartTime, int64_t nTimeout);

#endif // BITCOIN_CHAINPARAMS_H<|MERGE_RESOLUTION|>--- conflicted
+++ resolved
@@ -77,12 +77,9 @@
     const std::vector<unsigned char>& Base58Prefix(Base58Type type) const { return base58Prefixes[type]; }
     const std::vector<SeedSpec6>& FixedSeeds() const { return vFixedSeeds; }
     const CCheckpointData& Checkpoints() const { return checkpointData; }
-<<<<<<< HEAD
+    const ChainTxData& TxData() const { return chainTxData; }
     // Only used by testnets.
     virtual void ParseCommandLine(){};
-=======
-    const ChainTxData& TxData() const { return chainTxData; }
->>>>>>> bd92f248
 protected:
     CChainParams() {}
 
