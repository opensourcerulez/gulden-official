// Copyright (c) 2009-2010 Satoshi Nakamoto
// Copyright (c) 2009-2016 The Bitcoin Core developers
// Distributed under the MIT software license, see the accompanying
// file COPYING or http://www.opensource.org/licenses/mit-license.php.
//
// File contains modifications by: The Gulden developers
// All modifications:
// Copyright (c) 2016-2017 The Gulden developers
// Authored by: Malcolm MacLeod (mmacleod@webmail.co.za)
// Distributed under the GULDEN software license, see the accompanying
// file COPYING

#ifndef BITCOIN_WALLET_WALLETDB_H
#define BITCOIN_WALLET_WALLETDB_H

#include "amount.h"
#include "primitives/transaction.h"
#include "wallet/db.h"
#include "wallet/walletdberrors.h"
#include "key.h"

#include <list>
#include <stdint.h>
#include <string>
#include <utility>
#include <vector>

/**
 * Overview of wallet database classes:
 *
 * - CDBEnv is an environment in which the database exists (has no analog in dbwrapper.h)
 * - CWalletDBWrapper represents a wallet database (similar to CDBWrapper in dbwrapper.h)
 * - CDB is a low-level database transaction (similar to CDBBatch in dbwrapper.h)
 * - CWalletDB is a modifier object for the wallet, and encapsulates a database
 *   transaction as well as methods to act on the database (no analog in
 *   dbwrapper.h)
 *
 * The latter two are named confusingly, in contrast to what the names CDB
 * and CWalletDB suggest they are transient transaction objects and don't
 * represent the database itself.
 */

static const bool DEFAULT_FLUSHWALLET = true;

class CHDSeed;
class CAccount;
class CAccountHD;
class CAccountingEntry;
struct CBlockLocator;
class CKeyPool;
class CMasterKey;
class CScript;
class CWallet;
class CWalletTx;
class uint160;
class uint256;

enum WalletLoadState
{
    NEW_WALLET,
    EXISTING_WALLET_OLDACCOUNTSYSTEM,
    EXISTING_WALLET
};

/** Error statuses for the wallet database */
//fixme: (GULDEN) check if this is still necesary or if we can fix this
/* Gulden - we rather have these in dberrors.h due to a linking issue
enum DBErrors
{
    DB_LOAD_OK,
    DB_CORRUPT,
    DB_NONCRITICAL_ERROR,
    DB_TOO_NEW,
    DB_LOAD_FAIL,
    DB_NEED_REWRITE
};
*/

/* simple HD chain data model */
/* GULDEN doesn't use HD chain, as we have our own account system
class CHDChain
{
public:
    uint32_t nExternalChainCounter;
    uint32_t nInternalChainCounter;
    CKeyID masterKeyID; //!< master key hash160

    static const int VERSION_HD_BASE        = 1;
    static const int VERSION_HD_CHAIN_SPLIT = 2;
    static const int CURRENT_VERSION        = VERSION_HD_CHAIN_SPLIT;
    int nVersion;

    CHDChain() { SetNull(); }
    ADD_SERIALIZE_METHODS;
    template <typename Stream, typename Operation>
    inline void SerializationOp(Stream& s, Operation ser_action)
    {
        READWRITE(this->nVersion);
        READWRITE(nExternalChainCounter);
        READWRITE(masterKeyID);
        if (this->nVersion >= VERSION_HD_CHAIN_SPLIT)
            READWRITE(nInternalChainCounter);
    }

    void SetNull()
    {
        nVersion = CHDChain::CURRENT_VERSION;
        nExternalChainCounter = 0;
        nInternalChainCounter = 0;
        masterKeyID.SetNull();
    }
};
*/

class CKeyMetadata
{
public:
    static const int VERSION_BASIC=1;
    static const int VERSION_WITH_HDDATA=10;
    static const int CURRENT_VERSION=VERSION_WITH_HDDATA;
    int nVersion;
    int64_t nCreateTime; // 0 means unknown
    std::string hdKeypath; //optional HD/bip32 keypath
    std::string hdAccountUUID; //uuid of the account used to derive this key
/* GULDEN - unused
    CKeyID hdMasterKeyID; //id of the HD masterkey used to derive this key
*/

    CKeyMetadata()
    {
        SetNull();
    }
    CKeyMetadata(int64_t nCreateTime_)
    {
        SetNull();
        nCreateTime = nCreateTime_;
    }

    ADD_SERIALIZE_METHODS;

    template <typename Stream, typename Operation>
    inline void SerializationOp(Stream& s, Operation ser_action) {
        READWRITE(this->nVersion);
        nVersion = this->nVersion;
        READWRITE(nCreateTime);
        if (this->nVersion >= VERSION_WITH_HDDATA)
        {
            READWRITE(hdKeypath);
            READWRITE(hdAccountUUID);
/* GULDEN - unused
            READWRITE(hdMasterKeyID);
*/
        }

    }

    void SetNull()
    {
        nVersion = CKeyMetadata::CURRENT_VERSION;
        nCreateTime = 0;
        hdKeypath.clear();
        hdAccountUUID = "";
/* GULDEN - unused
        hdMasterKeyID.SetNull();
*/
    }
};

/** Access to the wallet database.
 * This should really be named CWalletDBBatch, as it represents a single transaction at the
 * database. It will be committed when the object goes out of scope.
 * Optionally (on by default) it will flush to disk as well.
 */
class CWalletDB
{
private:
    template <typename K, typename T>
    bool WriteIC(const K& key, const T& value, bool fOverwrite = true)
    {
        if (!batch.Write(key, value, fOverwrite)) {
            return false;
        }
        m_dbw.IncrementUpdateCounter();
        return true;
    }

    template <typename K>
    bool EraseIC(const K& key)
    {
        if (!batch.Erase(key)) {
            return false;
        }
        m_dbw.IncrementUpdateCounter();
        return true;
    }

public:
    CWalletDB(CWalletDBWrapper& dbw, const char* pszMode = "r+", bool _fFlushOnClose = true) :
        batch(dbw, pszMode, _fFlushOnClose),
        m_dbw(dbw)
    {
    }

    bool WriteName(const std::string& strAddress, const std::string& strName);
    bool EraseName(const std::string& strAddress);

    bool WritePurpose(const std::string& strAddress, const std::string& purpose);
    bool ErasePurpose(const std::string& strAddress);

    bool WriteTx(const CWalletTx& wtx);
    bool EraseTx(uint256 hash);

    bool WriteKey(const CPubKey& vchPubKey, const CPrivKey& vchPrivKey, const CKeyMetadata &keyMeta, const std::string forAccount, int64_t nKeyChain);
    bool WriteCryptedKey(const CPubKey& vchPubKey, const std::vector<unsigned char>& vchCryptedSecret, const CKeyMetadata &keyMeta, const std::string forAccount, int64_t nKeyChain);
    bool WriteMasterKey(unsigned int nID, const CMasterKey& kMasterKey);

    bool EraseKey(const CPubKey& vchPubKey);
    bool EraseEncryptedKey(const CPubKey& vchPubKey);
    bool WriteKeyHD(const CPubKey& vchPubKey, const int64_t HDKeyIndex, const int64_t keyChain, const CKeyMetadata &keyMeta, const std::string forAccount);

    bool WriteCScript(const uint160& hash, const CScript& redeemScript);

    bool WriteWatchOnly(const CScript &script, const CKeyMetadata &keymeta);
    bool EraseWatchOnly(const CScript &script);

    bool WriteBestBlock(const CBlockLocator& locator);
    bool ReadBestBlock(CBlockLocator& locator);

    bool WriteOrderPosNext(int64_t nOrderPosNext);
/* GULDEN - no default key (accounts)
    bool WriteDefaultKey(const CPubKey& vchPubKey);
*/
    bool ReadPool(int64_t nPool, CKeyPool& keypool);
    bool WritePool(int64_t nPool, const CKeyPool& keypool);
    bool ErasePool(CWallet* pwallet, int64_t nPool);
    bool ErasePool(CWallet* pwallet, const CKeyID& id);
    bool HasPool(CWallet* pwallet, const CKeyID& id);

    bool WriteMinVersion(int nVersion);

    /// This writes directly to the database, and will not update the CWallet's cached accounting entries!
    /// Use wallet.AddAccountingEntry instead, to write *and* update its caches.
    bool WriteAccountingEntry(const uint64_t nAccEntryNum, const CAccountingEntry& acentry);
<<<<<<< HEAD
    bool WriteAccountingEntry_Backend(const CAccountingEntry& acentry);
/*
=======
>>>>>>> b7296bce
    bool ReadAccount(const std::string& strAccount, CAccount& account);
    bool WriteAccount(const std::string& strAccount, const CAccount& account);
*/

    //! write the account and account label - account label stored seperately to allow for easy changing.
    bool WriteAccountLabel(const std::string& strUUID, const std::string& strLabel);
    bool EraseAccountLabel(const std::string& strUUID);
    bool WriteAccount(const std::string& strAccount, const CAccount* account);
    //! write the seed (mnemonic / account index counter)
    bool WriteHDSeed(const CHDSeed& seed);
    bool DeleteHDSeed(const CHDSeed& seed);    
    bool WritePrimarySeed(const CHDSeed& seed);
    bool WritePrimaryAccount(const CAccount* account);

    /// Write destination data key,value tuple to database
    bool WriteDestData(const std::string &address, const std::string &key, const std::string &value);
    /// Erase destination data tuple from wallet database
    bool EraseDestData(const std::string &address, const std::string &key);

    CAmount GetAccountCreditDebit(const std::string& strAccount);
    void ListAccountCreditDebit(const std::string& strAccount, std::list<CAccountingEntry>& acentries);

    DBErrors LoadWallet(CWallet* pwallet, WalletLoadState& nExtraLoadState);
    DBErrors FindWalletTx(std::vector<uint256>& vTxHash, std::vector<CWalletTx>& vWtx);
    DBErrors ZapWalletTx(std::vector<CWalletTx>& vWtx);
    DBErrors ZapSelectTx(std::vector<uint256>& vHashIn, std::vector<uint256>& vHashOut);
    /* Try to (very carefully!) recover wallet database (with a possible key type filter) */
    static bool Recover(const std::string& filename, void *callbackDataIn, bool (*recoverKVcallback)(void* callbackData, CDataStream ssKey, CDataStream ssValue), std::string& out_backup_filename);
    /* Recover convenience-function to bypass the key filter callback, called when verify fails, recovers everything */
    static bool Recover(const std::string& filename, std::string& out_backup_filename);
    /* Recover filter (used as callback), will only let keys (cryptographical keys) as KV/key-type pass through */
    static bool RecoverKeysOnlyFilter(void *callbackData, CDataStream ssKey, CDataStream ssValue);
    /* Function to determine if a certain KV/key-type is a key (cryptographical key) type */
    static bool IsKeyType(const std::string& strType);
    /* verifies the database environment */
    static bool VerifyEnvironment(const std::string& walletFile, const fs::path& dataDir, std::string& errorStr);
    /* verifies the database file */
    static bool VerifyDatabaseFile(const std::string& walletFile, const fs::path& dataDir, std::string& warningStr, std::string& errorStr);

    //! write the hdchain model (external chain child index counter)
    /* GULDEN - We don't use HD chain.
    bool WriteHDChain(const CHDChain& chain);
    */

    //! Begin a new transaction
    bool TxnBegin();
    //! Commit current transaction
    bool TxnCommit();
    //! Abort current transaction
    bool TxnAbort();
    //! Read wallet version
    bool ReadVersion(int& nVersion);
    //! Write wallet version
    bool WriteVersion(int nVersion);
private:
    CDB batch;
    CWalletDBWrapper& m_dbw;

    CWalletDB(const CWalletDB&);
    void operator=(const CWalletDB&);
};

//! Compacts BDB state so that wallet.dat is self-contained (if there are changes)
void MaybeCompactWalletDB();

#endif // BITCOIN_WALLET_WALLETDB_H<|MERGE_RESOLUTION|>--- conflicted
+++ resolved
@@ -241,11 +241,7 @@
     /// This writes directly to the database, and will not update the CWallet's cached accounting entries!
     /// Use wallet.AddAccountingEntry instead, to write *and* update its caches.
     bool WriteAccountingEntry(const uint64_t nAccEntryNum, const CAccountingEntry& acentry);
-<<<<<<< HEAD
-    bool WriteAccountingEntry_Backend(const CAccountingEntry& acentry);
 /*
-=======
->>>>>>> b7296bce
     bool ReadAccount(const std::string& strAccount, CAccount& account);
     bool WriteAccount(const std::string& strAccount, const CAccount& account);
 */
