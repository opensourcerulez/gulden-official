// Copyright (c) 2009-2016 The Bitcoin Core developers
// Distributed under the MIT software license, see the accompanying
// file COPYING or http://www.opensource.org/licenses/mit-license.php.
//
// File contains modifications by: The Gulden developers
// All modifications:
// Copyright (c) 2016-2017 The Gulden developers
// Authored by: Malcolm MacLeod (mmacleod@webmail.co.za)
// Distributed under the GULDEN software license, see the accompanying
// file COPYING

#include "base58.h"
#include "chain.h"
#include "rpc/server.h"
#include "init.h"
#include "validation.h"
#include "script/script.h"
#include "script/standard.h"
#include "sync.h"
#include "util.h"
#include "utiltime.h"
#include "wallet.h"
#include "walletdb.h"
#include "merkleblock.h"
#include "core_io.h"
#include "rpcwallet.h"

#include "rpcwallet.h"

#include <fstream>
#include <stdint.h>

#include <boost/algorithm/string.hpp>
#include <boost/date_time/posix_time/posix_time.hpp>

#include <univalue.h>

#include <boost/assign/list_of.hpp>
#include <boost/foreach.hpp>

#include <Gulden/translate.h>

using namespace std;

std::string static EncodeDumpTime(int64_t nTime) {
    return DateTimeStrFormat("%Y-%m-%dT%H:%M:%SZ", nTime);
}

int64_t static DecodeDumpTime(const std::string &str) {
    static const boost::posix_time::ptime epoch = boost::posix_time::from_time_t(0);
    static const std::locale loc(std::locale::classic(),
        new boost::posix_time::time_input_facet("%Y-%m-%dT%H:%M:%SZ"));
    std::istringstream iss(str);
    iss.imbue(loc);
    boost::posix_time::ptime ptime(boost::date_time::not_a_date_time);
    iss >> ptime;
    if (ptime.is_not_a_date_time())
        return 0;
    return (ptime - epoch).total_seconds();
}

std::string static EncodeDumpString(const std::string &str) {
    std::stringstream ret;
    BOOST_FOREACH(unsigned char c, str) {
        if (c <= 32 || c >= 128 || c == '%') {
            ret << '%' << HexStr(&c, &c + 1);
        } else {
            ret << c;
        }
    }
    return ret.str();
}

std::string DecodeDumpString(const std::string &str) {
    std::stringstream ret;
    for (unsigned int pos = 0; pos < str.length(); pos++) {
        unsigned char c = str[pos];
        if (c == '%' && pos+2 < str.length()) {
            c = (((str[pos+1]>>6)*9+((str[pos+1]-'0')&15)) << 4) | 
                ((str[pos+2]>>6)*9+((str[pos+2]-'0')&15));
            pos += 2;
        }
        ret << c;
    }
    return ret.str();
}

UniValue importprivkey(const JSONRPCRequest& request)
{
    CWallet * const pwallet = GetWalletForJSONRPCRequest(request);
    if (!EnsureWalletIsAvailable(pwallet, request.fHelp)) {
        return NullUniValue;
<<<<<<< HEAD
    
    if (request.fHelp || request.params.size() < 2 || request.params.size() > 4)
=======
    }

    if (request.fHelp || request.params.size() < 1 || request.params.size() > 3)
>>>>>>> 86be48a7
        throw runtime_error(
            "importprivkey \"bitcoinprivkey\" \"account\" ( \"label\" ) ( rescan )\n"
            "\nAdds a private key (as returned by dumpprivkey) to your wallet.\n"
            "\nArguments:\n"
            "1. \"bitcoinprivkey\"   (string, required) The private key (see dumpprivkey)\n"
            "2. \"account\"          (string, required) The account in which to import the key. \"\" for the currently active account. NB! Must be a legacy account, cannot import keys into an HD account.\n"
            "3. \"label\"            (string, optional, default=\"\") An optional label\n"
            "4. rescan               (boolean, optional, default=true) Rescan the wallet for transactions\n"
            "\nNote: This call can take minutes to complete if rescan is true.\n"
            "\nExamples:\n"
            "\nDump a private key\n"
            + HelpExampleCli("dumpprivkey", "\"myaddress\"") +
            "\nImport the private key with rescan\n"
            + HelpExampleCli("importprivkey", "\"mykey\"") +
            "\nImport using a label and without rescan\n"
            + HelpExampleCli("importprivkey", "\"mykey\" \"testing\" false") +
            "\nAs a JSON-RPC call\n"
            + HelpExampleRpc("importprivkey", "\"mykey\", \"testing\", false")
        );


    LOCK2(cs_main, pwallet->cs_wallet);

    EnsureWalletIsUnlocked(pwallet);

    string strSecret = request.params[0].get_str();
    string strLabel = "";
    if (request.params.size() > 2)
        strLabel = request.params[2].get_str();
    
    CAccount* AccountFromValue(const UniValue& value, bool useDefaultIfEmpty);
    CAccount* forAccount = AccountFromValue(request.params[1], true);
    
    if (forAccount->IsHD())
        throw JSONRPCError(RPC_INVALID_PARAMETER, "Cannot import a privkey into an HD account.");

    // Whether to perform rescan after import
    bool fRescan = true;
    if (request.params.size() > 3)
        fRescan = request.params[3].get_bool();

    if (fRescan && fPruneMode)
        throw JSONRPCError(RPC_WALLET_ERROR, "Rescan is disabled in pruned mode");

    CBitcoinSecret vchSecret;
    bool fGood = vchSecret.SetString(strSecret);

    if (!fGood) throw JSONRPCError(RPC_INVALID_ADDRESS_OR_KEY, "Invalid private key encoding");

    CKey key = vchSecret.GetKey();
    if (!key.IsValid()) throw JSONRPCError(RPC_INVALID_ADDRESS_OR_KEY, "Private key outside allowed range");

    CPubKey pubkey = key.GetPubKey();
    assert(key.VerifyPubKey(pubkey));
    CKeyID vchAddress = pubkey.GetID();
    {
<<<<<<< HEAD
        pwalletMain->MarkDirty();
        pwalletMain->SetAddressBook(CBitcoinAddress(vchAddress).ToString(), strLabel, "receive");
=======
        pwallet->MarkDirty();
        pwallet->SetAddressBook(vchAddress, strLabel, "receive");
>>>>>>> 86be48a7

        // Don't throw error in case a key is already there
        if (pwallet->HaveKey(vchAddress)) {
            return NullUniValue;
        }

        pwallet->mapKeyMetadata[vchAddress].nCreateTime = 1;

<<<<<<< HEAD
        if (!pwalletMain->AddKeyPubKey(key, pubkey, *forAccount, KEYCHAIN_EXTERNAL))
=======
        if (!pwallet->AddKeyPubKey(key, pubkey)) {
>>>>>>> 86be48a7
            throw JSONRPCError(RPC_WALLET_ERROR, "Error adding key to wallet");
        }

        // whenever a key is imported, we need to scan the whole chain
<<<<<<< HEAD
        pwalletMain->nTimeFirstKey = 1; // 0 would be considered 'no value'
=======
        pwallet->UpdateTimeFirstKey(1);
>>>>>>> 86be48a7

        if (fRescan) {
            pwallet->ScanForWalletTransactions(chainActive.Genesis(), true);
        }
    }

    return NullUniValue;
}

void ImportAddress(CWallet*, const CBitcoinAddress& address, const string& strLabel);
void ImportScript(CWallet * const pwallet, const CScript& script, const string& strLabel, bool isRedeemScript)
{
    if (!isRedeemScript && ::IsMine(*pwallet, script) == ISMINE_SPENDABLE) {
        throw JSONRPCError(RPC_WALLET_ERROR, "The wallet already contains the private key for this address or script");
    }

    pwallet->MarkDirty();

<<<<<<< HEAD
    if (!pwalletMain->HaveWatchOnly(script) && !pwalletMain->AddWatchOnly(script))
=======
    if (!pwallet->HaveWatchOnly(script) && !pwallet->AddWatchOnly(script, 0 /* nCreateTime */)) {
>>>>>>> 86be48a7
        throw JSONRPCError(RPC_WALLET_ERROR, "Error adding address to wallet");
    }

    if (isRedeemScript) {
        if (!pwallet->HaveCScript(script) && !pwallet->AddCScript(script)) {
            throw JSONRPCError(RPC_WALLET_ERROR, "Error adding p2sh redeemScript to wallet");
        }
        ImportAddress(pwallet, CBitcoinAddress(CScriptID(script)), strLabel);
    } else {
        CTxDestination destination;
        if (ExtractDestination(script, destination)) {
<<<<<<< HEAD
            pwalletMain->SetAddressBook(CBitcoinAddress(destination).ToString(), strLabel, "receive");
=======
            pwallet->SetAddressBook(destination, strLabel, "receive");
>>>>>>> 86be48a7
        }
    }
}

void ImportAddress(CWallet * const pwallet, const CBitcoinAddress& address, const string& strLabel)
{
    CScript script = GetScriptForDestination(address.Get());
    ImportScript(pwallet, script, strLabel, false);
    // add to address book or update label
    if (address.IsValid())
<<<<<<< HEAD
        pwalletMain->SetAddressBook(address.ToString(), strLabel, "receive");
=======
        pwallet->SetAddressBook(address.Get(), strLabel, "receive");
>>>>>>> 86be48a7
}

UniValue importaddress(const JSONRPCRequest& request)
{
    CWallet * const pwallet = GetWalletForJSONRPCRequest(request);
    if (!EnsureWalletIsAvailable(pwallet, request.fHelp)) {
        return NullUniValue;
<<<<<<< HEAD
       
=======
    }

>>>>>>> 86be48a7
    if (request.fHelp || request.params.size() < 1 || request.params.size() > 4)
        throw runtime_error(
            "importaddress \"address\" ( \"label\" rescan p2sh )\n"
            "\nAdds a script (in hex) or address that can be watched as if it were in your wallet but cannot be used to spend.\n"
            "\nArguments:\n"
            "1. \"script\"           (string, required) The hex-encoded script (or address)\n"
            "2. \"label\"            (string, optional, default=\"\") An optional label\n"
            "3. rescan               (boolean, optional, default=true) Rescan the wallet for transactions\n"
            "4. p2sh                 (boolean, optional, default=false) Add the P2SH version of the script as well\n"
            "\nNote: This call can take minutes to complete if rescan is true.\n"
            "If you have the full public key, you should call importpubkey instead of this.\n"
            "\nNote: If you import a non-standard raw script in hex form, outputs sending to it will be treated\n"
            "as change, and not show up in many RPCs.\n"
            "\nExamples:\n"
            "\nImport a script with rescan\n"
            + HelpExampleCli("importaddress", "\"myscript\"") +
            "\nImport using a label without rescan\n"
            + HelpExampleCli("importaddress", "\"myscript\" \"testing\" false") +
            "\nAs a JSON-RPC call\n"
            + HelpExampleRpc("importaddress", "\"myscript\", \"testing\", false")
        );


    //fixme: (FUT) (1.6.1)
    throw JSONRPCError(RPC_INVALID_PARAMETER, "Sorry for the inconvenience, watch only addresses are temporarily disabled but will come back in a future release.");
    
    string strLabel = "";
    if (request.params.size() > 1)
        strLabel = request.params[1].get_str();

    // Whether to perform rescan after import
    bool fRescan = true;
    if (request.params.size() > 2)
        fRescan = request.params[2].get_bool();

    if (fRescan && fPruneMode)
        throw JSONRPCError(RPC_WALLET_ERROR, "Rescan is disabled in pruned mode");

    // Whether to import a p2sh version, too
    bool fP2SH = false;
    if (request.params.size() > 3)
        fP2SH = request.params[3].get_bool();

    LOCK2(cs_main, pwallet->cs_wallet);

    CBitcoinAddress address(request.params[0].get_str());
    if (address.IsValid()) {
        if (fP2SH)
            throw JSONRPCError(RPC_INVALID_ADDRESS_OR_KEY, "Cannot use the p2sh flag with an address - use a script instead");
        ImportAddress(pwallet, address, strLabel);
    } else if (IsHex(request.params[0].get_str())) {
        std::vector<unsigned char> data(ParseHex(request.params[0].get_str()));
        ImportScript(pwallet, CScript(data.begin(), data.end()), strLabel, fP2SH);
    } else {
        throw JSONRPCError(RPC_INVALID_ADDRESS_OR_KEY, "Invalid Bitcoin address or script");
    }

    if (fRescan)
    {
        pwallet->ScanForWalletTransactions(chainActive.Genesis(), true);
        pwallet->ReacceptWalletTransactions();
    }

    return NullUniValue;
}

UniValue importprunedfunds(const JSONRPCRequest& request)
{
    CWallet * const pwallet = GetWalletForJSONRPCRequest(request);
    if (!EnsureWalletIsAvailable(pwallet, request.fHelp)) {
        return NullUniValue;
    }

    if (request.fHelp || request.params.size() != 2)
        throw runtime_error(
            "importprunedfunds\n"
            "\nImports funds without rescan. Corresponding address or script must previously be included in wallet. Aimed towards pruned wallets. The end-user is responsible to import additional transactions that subsequently spend the imported outputs or rescan after the point in the blockchain the transaction is included.\n"
            "\nArguments:\n"
            "1. \"rawtransaction\" (string, required) A raw transaction in hex funding an already-existing address in wallet\n"
            "2. \"txoutproof\"     (string, required) The hex output from gettxoutproof that contains the transaction\n"
        );

    CMutableTransaction tx;
    if (!DecodeHexTx(tx, request.params[0].get_str()))
        throw JSONRPCError(RPC_DESERIALIZATION_ERROR, "TX decode failed");
    uint256 hashTx = tx.GetHash();
    CWalletTx wtx(pwallet, MakeTransactionRef(std::move(tx)));

    CDataStream ssMB(ParseHexV(request.params[1], "proof"), SER_NETWORK, PROTOCOL_VERSION);
    CMerkleBlock merkleBlock;
    ssMB >> merkleBlock;

    //Search partial merkle tree in proof for our transaction and index in valid block
    vector<uint256> vMatch;
    vector<unsigned int> vIndex;
    unsigned int txnIndex = 0;
    if (merkleBlock.txn.ExtractMatches(vMatch, vIndex) == merkleBlock.header.hashMerkleRoot) {

        LOCK(cs_main);

        if (!mapBlockIndex.count(merkleBlock.header.GetHash()) || !chainActive.Contains(mapBlockIndex[merkleBlock.header.GetHash()]))
            throw JSONRPCError(RPC_INVALID_ADDRESS_OR_KEY, "Block not found in chain");

        vector<uint256>::const_iterator it;
        if ((it = std::find(vMatch.begin(), vMatch.end(), hashTx))==vMatch.end()) {
            throw JSONRPCError(RPC_INVALID_ADDRESS_OR_KEY, "Transaction given doesn't exist in proof");
        }

        txnIndex = vIndex[it - vMatch.begin()];
    }
    else {
        throw JSONRPCError(RPC_INVALID_ADDRESS_OR_KEY, "Something wrong with merkleblock");
    }

    wtx.nIndex = txnIndex;
    wtx.hashBlock = merkleBlock.header.GetHash();

    LOCK2(cs_main, pwallet->cs_wallet);

    if (pwallet->IsMine(wtx)) {
        pwallet->AddToWallet(wtx, false);
        return NullUniValue;
    }

    throw JSONRPCError(RPC_INVALID_ADDRESS_OR_KEY, "No addresses in wallet correspond to included transaction");
}

UniValue removeprunedfunds(const JSONRPCRequest& request)
{
    CWallet * const pwallet = GetWalletForJSONRPCRequest(request);
    if (!EnsureWalletIsAvailable(pwallet, request.fHelp)) {
        return NullUniValue;
    }

    if (request.fHelp || request.params.size() != 1)
        throw runtime_error(
            "removeprunedfunds \"txid\"\n"
            "\nDeletes the specified transaction from the wallet. Meant for use with pruned wallets and as a companion to importprunedfunds. This will effect wallet balances.\n"
            "\nArguments:\n"
            "1. \"txid\"           (string, required) The hex-encoded id of the transaction you are deleting\n"
            "\nExamples:\n"
            + HelpExampleCli("removeprunedfunds", "\"a8d0c0184dde994a09ec054286f1ce581bebf46446a512166eae7628734ea0a5\"") +
            "\nAs a JSON-RPC call\n"
            + HelpExampleRpc("removprunedfunds", "\"a8d0c0184dde994a09ec054286f1ce581bebf46446a512166eae7628734ea0a5\"")
        );

    LOCK2(cs_main, pwallet->cs_wallet);

    uint256 hash;
    hash.SetHex(request.params[0].get_str());
    vector<uint256> vHash;
    vHash.push_back(hash);
    vector<uint256> vHashOut;

    if (pwallet->ZapSelectTx(vHash, vHashOut) != DB_LOAD_OK) {
        throw JSONRPCError(RPC_INTERNAL_ERROR, "Could not properly delete the transaction.");
    }

    if(vHashOut.empty()) {
        throw JSONRPCError(RPC_INTERNAL_ERROR, "Transaction does not exist in wallet.");
    }

    return NullUniValue;
}

UniValue importpubkey(const JSONRPCRequest& request)
{
    CWallet * const pwallet = GetWalletForJSONRPCRequest(request);
    if (!EnsureWalletIsAvailable(pwallet, request.fHelp)) {
        return NullUniValue;
<<<<<<< HEAD
    
=======
    }

>>>>>>> 86be48a7
    if (request.fHelp || request.params.size() < 1 || request.params.size() > 4)
        throw runtime_error(
            "importpubkey \"pubkey\" ( \"label\" rescan )\n"
            "\nAdds a public key (in hex) that can be watched as if it were in your wallet but cannot be used to spend.\n"
            "\nArguments:\n"
            "1. \"pubkey\"           (string, required) The hex-encoded public key\n"
            "2. \"label\"            (string, optional, default=\"\") An optional label\n"
            "3. rescan               (boolean, optional, default=true) Rescan the wallet for transactions\n"
            "\nNote: This call can take minutes to complete if rescan is true.\n"
            "\nExamples:\n"
            "\nImport a public key with rescan\n"
            + HelpExampleCli("importpubkey", "\"mypubkey\"") +
            "\nImport using a label without rescan\n"
            + HelpExampleCli("importpubkey", "\"mypubkey\" \"testing\" false") +
            "\nAs a JSON-RPC call\n"
            + HelpExampleRpc("importpubkey", "\"mypubkey\", \"testing\", false")
        );

    //fixme: (FUT) (1.6.1)
    throw JSONRPCError(RPC_INVALID_PARAMETER, "Sorry for the inconvenience, watch only addresses are temporarily disabled but will come back in a future release.");
    
    string strLabel = "";
    if (request.params.size() > 1)
        strLabel = request.params[1].get_str();

    // Whether to perform rescan after import
    bool fRescan = true;
    if (request.params.size() > 2)
        fRescan = request.params[2].get_bool();

    if (fRescan && fPruneMode)
        throw JSONRPCError(RPC_WALLET_ERROR, "Rescan is disabled in pruned mode");

    if (!IsHex(request.params[0].get_str()))
        throw JSONRPCError(RPC_INVALID_ADDRESS_OR_KEY, "Pubkey must be a hex string");
    std::vector<unsigned char> data(ParseHex(request.params[0].get_str()));
    CPubKey pubKey(data.begin(), data.end());
    if (!pubKey.IsFullyValid())
        throw JSONRPCError(RPC_INVALID_ADDRESS_OR_KEY, "Pubkey is not a valid public key");

    LOCK2(cs_main, pwallet->cs_wallet);

    ImportAddress(pwallet, CBitcoinAddress(pubKey.GetID()), strLabel);
    ImportScript(pwallet, GetScriptForRawPubKey(pubKey), strLabel, false);

    if (fRescan)
    {
        pwallet->ScanForWalletTransactions(chainActive.Genesis(), true);
        pwallet->ReacceptWalletTransactions();
    }

    return NullUniValue;
}


UniValue importwallet(const JSONRPCRequest& request)
{
    CWallet * const pwallet = GetWalletForJSONRPCRequest(request);
    if (!EnsureWalletIsAvailable(pwallet, request.fHelp)) {
        return NullUniValue;
<<<<<<< HEAD
    
    if (request.fHelp || request.params.size() != 2)
=======
    }

    if (request.fHelp || request.params.size() != 1)
>>>>>>> 86be48a7
        throw runtime_error(
            "importwallet \"filename\" \"account\"\n"
            "\nImports keys from a wallet dump file (see dumpwallet).\n"
            "\nArguments:\n"
            "1. \"filename\"    (string, required) The wallet file\n"
            "2. \"account\"     (string, required) The account in which to import the key. \"\" for the currently active account. NB! Must be a legacy account, cannot import keys into an HD account.\n"
            "\nExamples:\n"
            "\nDump the wallet\n"
            + HelpExampleCli("dumpwallet", "\"test\"") +
            "\nImport the wallet\n"
            + HelpExampleCli("importwallet", "\"test\"") +
            "\nImport using the json rpc call\n"
            + HelpExampleRpc("importwallet", "\"test\"")
        );

    if (fPruneMode)
        throw JSONRPCError(RPC_WALLET_ERROR, "Importing wallets is disabled in pruned mode");
    
    CAccount* forAccount = AccountFromValue(request.params[1], true);
    
    if (forAccount->IsHD())
        throw JSONRPCError(RPC_INVALID_PARAMETER, "Cannot import a privkey into an HD account.");

    LOCK2(cs_main, pwallet->cs_wallet);

    EnsureWalletIsUnlocked(pwallet);

    ifstream file;
    file.open(request.params[0].get_str().c_str(), std::ios::in | std::ios::ate);
    if (!file.is_open())
        throw JSONRPCError(RPC_INVALID_PARAMETER, "Cannot open wallet dump file");

    int64_t nTimeBegin = chainActive.Tip()->GetBlockTime();

    bool fGood = true;

    int64_t nFilesize = std::max((int64_t)1, (int64_t)file.tellg());
    file.seekg(0, file.beg);

    pwallet->ShowProgress(_("Importing..."), 0); // show progress dialog in GUI
    while (file.good()) {
        pwallet->ShowProgress("", std::max(1, std::min(99, (int)(((double)file.tellg() / (double)nFilesize) * 100))));
        std::string line;
        std::getline(file, line);
        if (line.empty() || line[0] == '#')
            continue;

        std::vector<std::string> vstr;
        boost::split(vstr, line, boost::is_any_of(" "));
        if (vstr.size() < 2)
            continue;
        CBitcoinSecret vchSecret;
        if (!vchSecret.SetString(vstr[0]))
            continue;
        CKey key = vchSecret.GetKey();
        CPubKey pubkey = key.GetPubKey();
        assert(key.VerifyPubKey(pubkey));
        CKeyID keyid = pubkey.GetID();
        if (pwallet->HaveKey(keyid)) {
            LogPrintf("Skipping import of %s (key already present)\n", CBitcoinAddress(keyid).ToString());
            continue;
        }
        int64_t nTime = DecodeDumpTime(vstr[1]);
        std::string strLabel;
        bool fLabel = true;
        for (unsigned int nStr = 2; nStr < vstr.size(); nStr++) {
            if (boost::algorithm::starts_with(vstr[nStr], "#"))
                break;
            if (vstr[nStr] == "change=1")
                fLabel = false;
            if (vstr[nStr] == "reserve=1")
                fLabel = false;
            if (boost::algorithm::starts_with(vstr[nStr], "label=")) {
                strLabel = DecodeDumpString(vstr[nStr].substr(6));
                fLabel = true;
            }
        }
        LogPrintf("Importing %s...\n", CBitcoinAddress(keyid).ToString());
<<<<<<< HEAD
        
        if (!pwalletMain->AddKeyPubKey(key, pubkey, *forAccount, KEYCHAIN_EXTERNAL)) {
=======
        if (!pwallet->AddKeyPubKey(key, pubkey)) {
>>>>>>> 86be48a7
            fGood = false;
            continue;
        }
        pwallet->mapKeyMetadata[keyid].nCreateTime = nTime;
        if (fLabel)
<<<<<<< HEAD
            pwalletMain->SetAddressBook(CBitcoinAddress(keyid).ToString(), strLabel, "receive");
=======
            pwallet->SetAddressBook(keyid, strLabel, "receive");
>>>>>>> 86be48a7
        nTimeBegin = std::min(nTimeBegin, nTime);
    }
    file.close();
    pwallet->ShowProgress("", 100); // hide progress dialog in GUI

    CBlockIndex *pindex = chainActive.Tip();
    while (pindex && pindex->pprev && pindex->GetBlockTime() > nTimeBegin - 7200)
        pindex = pindex->pprev;

<<<<<<< HEAD
    if (!pwalletMain->nTimeFirstKey || nTimeBegin < pwalletMain->nTimeFirstKey)
        pwalletMain->nTimeFirstKey = nTimeBegin;
=======
    pwallet->UpdateTimeFirstKey(nTimeBegin);
>>>>>>> 86be48a7

    LogPrintf("Rescanning last %i blocks\n", chainActive.Height() - pindex->nHeight + 1);
    pwallet->ScanForWalletTransactions(pindex);
    pwallet->MarkDirty();

    if (!fGood)
        throw JSONRPCError(RPC_WALLET_ERROR, "Error adding some keys to wallet");

    return NullUniValue;
}

UniValue dumpprivkey(const JSONRPCRequest& request)
{
    CWallet * const pwallet = GetWalletForJSONRPCRequest(request);
    if (!EnsureWalletIsAvailable(pwallet, request.fHelp)) {
        return NullUniValue;
<<<<<<< HEAD
    
    if (request.fHelp || request.params.size() < 1 || request.params.size() > 2)
=======
    }

    if (request.fHelp || request.params.size() != 1)
>>>>>>> 86be48a7
        throw runtime_error(
            "dumpprivkey \"address\"\n"
            "\nReveals the private key corresponding to 'address'.\n"
            "Then the importprivkey can be used with this output\n"
            "WARNING! If a dumped private key from an HD account is exposed or given out -all- keys within that account (current and future) are also at risk, if the attacker can also get hold of your public key for that account.\n"
            "\nArguments:\n"
            "1. \"address\"   (string, required) The bitcoin address for the private key\n"
            "2. \"HDConsent\"        (string, optional) If dumping from an HD account please pass the string 'I_UNDERSTAND_AND_ACCEPT_THE_RISK_OF_DUMPING_AN_HD_PRIVKEY' for this paramater, if you do not understand the risk then please do not do this.\n"
            "\nResult:\n"
            "\"key\"                (string) The private key\n"
            "\nExamples:\n"
            + HelpExampleCli("dumpprivkey", "\"myaddress\"")
            + HelpExampleCli("importprivkey", "\"mykey\"")
            + HelpExampleRpc("dumpprivkey", "\"myaddress\"")
        );

    LOCK2(cs_main, pwallet->cs_wallet);

    EnsureWalletIsUnlocked(pwallet);

    string strAddress = request.params[0].get_str();
    CBitcoinAddress address;
    if (!address.SetString(strAddress))
        throw JSONRPCError(RPC_INVALID_ADDRESS_OR_KEY, "Invalid Bitcoin address");
    CKeyID keyID;
    if (!address.GetKeyID(keyID))
        throw JSONRPCError(RPC_TYPE_ERROR, "Address does not refer to a key");
    CKey vchSecret;
<<<<<<< HEAD
    
    for(const auto& accountIter : pwalletMain->mapAccounts)
    {
        if (accountIter.second->HaveKey(keyID))
        {
            if (accountIter.second->IsHD())
            {
                if (request.params.size() < 2 || request.params[1].get_str() != "I_UNDERSTAND_AND_ACCEPT_THE_RISK_OF_DUMPING_AN_HD_PRIVKEY")
                {
                    throw JSONRPCError(RPC_INTERNAL_ERROR, "Please pass the correct HDConsent option in order to proceed.");
                }
            }
        }
    }
    
    if (!pwalletMain->GetKey(keyID, vchSecret))
=======
    if (!pwallet->GetKey(keyID, vchSecret)) {
>>>>>>> 86be48a7
        throw JSONRPCError(RPC_WALLET_ERROR, "Private key for address " + strAddress + " is not known");
    }
    return CBitcoinSecret(vchSecret).ToString();
}

UniValue dumpwallet(const JSONRPCRequest& request)
{
    CWallet * const pwallet = GetWalletForJSONRPCRequest(request);
    if (!EnsureWalletIsAvailable(pwallet, request.fHelp)) {
        return NullUniValue;
<<<<<<< HEAD
    
    if (request.fHelp || request.params.size() < 1 || request.params.size() > 2)
=======
    }

    if (request.fHelp || request.params.size() != 1)
>>>>>>> 86be48a7
        throw runtime_error(
            "dumpwallet \"filename\"\n"
            "\nDumps all wallet keys in a human-readable format.\n"
            "WARNING! If a dumped private key from an HD account is exposed or given out -all- keys within that account (current and future) are also at risk, if the attacker can also get hold of your public key for that account.\n"
            "It is strongly advised not to use this function with an HD wallet, please proceed at your own risk.\n"
            "\nArguments:\n"
            "1. \"filename\"    (string, required) The filename\n"
            "2. \"HDConsent\"        (string, optional) If dumping from an HD account please pass the string 'I_UNDERSTAND_AND_ACCEPT_THE_RISK_OF_DUMPING_AN_HD_PRIVKEY' for this paramater, if you do not understand the risk then please do not do this.\n"
            "\nExamples:\n"
            + HelpExampleCli("dumpwallet", "\"test\"")
            + HelpExampleRpc("dumpwallet", "\"test\"")
        );

    LOCK2(cs_main, pwallet->cs_wallet);

    EnsureWalletIsUnlocked(pwallet);

    ofstream file;
    file.open(request.params[0].get_str().c_str());
    if (!file.is_open())
        throw JSONRPCError(RPC_INVALID_PARAMETER, "Cannot open wallet dump file");
    
    for(const auto& accountIter : pwalletMain->mapAccounts)
    {
        if (accountIter.second->IsHD())
        {
            if (request.params.size() < 2 || request.params[1].get_str() != "I_UNDERSTAND_AND_ACCEPT_THE_RISK_OF_DUMPING_AN_HD_PRIVKEY")
            {
                throw JSONRPCError(RPC_INTERNAL_ERROR, "Please pass the correct HDConsent option in order to proceed.");
            }
        }
    }

    std::map<CKeyID, int64_t> mapKeyBirth;
    std::set<CKeyID> setKeyPool;
    pwallet->GetKeyBirthTimes(mapKeyBirth);
    pwallet->GetAllReserveKeys(setKeyPool);

    // sort time/key pairs
    std::vector<std::pair<int64_t, CKeyID> > vKeyBirth;
    for (std::map<CKeyID, int64_t>::const_iterator it = mapKeyBirth.begin(); it != mapKeyBirth.end(); it++) {
        vKeyBirth.push_back(std::make_pair(it->second, it->first));
    }
    mapKeyBirth.clear();
    std::sort(vKeyBirth.begin(), vKeyBirth.end());

    // produce output
    file << strprintf("# Wallet dump created by Gulden %s\n", CLIENT_BUILD);
    file << strprintf("# * Created on %s\n", EncodeDumpTime(GetTime()));
    file << strprintf("# * Best block at time of backup was %i (%s),\n", chainActive.Height(), chainActive.Tip()->GetBlockHash().ToString());
    file << strprintf("#   mined on %s\n", EncodeDumpTime(chainActive.Tip()->GetBlockTime()));
    file << "\n";

    // add the base58check encoded extended master if the wallet uses HD 
<<<<<<< HEAD
    /*CKeyID masterKeyID = pwalletMain->GetHDChain().masterKeyID;
=======
    CKeyID masterKeyID = pwallet->GetHDChain().masterKeyID;
>>>>>>> 86be48a7
    if (!masterKeyID.IsNull())
    {
        CKey key;
        if (pwallet->GetKey(masterKeyID, key)) {
            CExtKey masterKey;
            masterKey.SetMaster(key.begin(), key.size());

            CBitcoinExtKey b58extkey;
            b58extkey.SetKey(masterKey);

            file << "# extended private masterkey: " << b58extkey.ToString() << "\n\n";
        }
    }*/
    for (std::vector<std::pair<int64_t, CKeyID> >::const_iterator it = vKeyBirth.begin(); it != vKeyBirth.end(); it++) {
        const CKeyID &keyid = it->second;
        std::string strTime = EncodeDumpTime(it->first);
        std::string strAddr = CBitcoinAddress(keyid).ToString();
        CKey key;
        if (pwallet->GetKey(keyid, key)) {
            file << strprintf("%s %s ", CBitcoinSecret(key).ToString(), strTime);
<<<<<<< HEAD
            if (pwalletMain->mapAddressBook.count(CBitcoinAddress(keyid).ToString())) {
                file << strprintf("label=%s", EncodeDumpString(pwalletMain->mapAddressBook[CBitcoinAddress(keyid).ToString()].name));
            /*} else if (keyid == masterKeyID) {
                file << "hdmaster=1";*/
            } else if (setKeyPool.count(keyid)) {
                file << "reserve=1";
            /*} else if (pwalletMain->mapKeyMetadata[keyid].hdKeypath == "m") {
                file << "inactivehdmaster=1";*/
            } else {
                file << "change=1";
            }
            file << strprintf(" # addr=%s\n", strAddr);
            //fixme: (GULDEN) (MERGE)
            //file << strprintf(" # addr=%s%s\n", strAddr, (pwalletMain->mapKeyMetadata[keyid].hdKeypath.size() > 0 ? " hdkeypath="+pwalletMain->mapKeyMetadata[keyid].hdKeypath : ""));
=======
            if (pwallet->mapAddressBook.count(keyid)) {
                file << strprintf("label=%s", EncodeDumpString(pwallet->mapAddressBook[keyid].name));
            } else if (keyid == masterKeyID) {
                file << "hdmaster=1";
            } else if (setKeyPool.count(keyid)) {
                file << "reserve=1";
            } else if (pwallet->mapKeyMetadata[keyid].hdKeypath == "m") {
                file << "inactivehdmaster=1";
            } else {
                file << "change=1";
            }
            file << strprintf(" # addr=%s%s\n", strAddr, (pwallet->mapKeyMetadata[keyid].hdKeypath.size() > 0 ? " hdkeypath="+pwallet->mapKeyMetadata[keyid].hdKeypath : ""));
>>>>>>> 86be48a7
        }
    }
    file << "\n";
    file << "# End of dump\n";
    file.close();
    return NullUniValue;
}


<<<<<<< HEAD
UniValue processImport(const UniValue& data) {
=======
UniValue ProcessImport(CWallet * const pwallet, const UniValue& data, const int64_t timestamp)
{
>>>>>>> 86be48a7
    try {
        bool success = false;

        // Required fields.
        const UniValue& scriptPubKey = data["scriptPubKey"];

        // Should have script or JSON with "address".
        if (!(scriptPubKey.getType() == UniValue::VOBJ && scriptPubKey.exists("address")) && !(scriptPubKey.getType() == UniValue::VSTR)) {
            throw JSONRPCError(RPC_INVALID_PARAMETER, "Invalid scriptPubKey");
        }

        // Optional fields.
        const string& strRedeemScript = data.exists("redeemscript") ? data["redeemscript"].get_str() : "";
        const UniValue& pubKeys = data.exists("pubkeys") ? data["pubkeys"].get_array() : UniValue();
        const UniValue& keys = data.exists("keys") ? data["keys"].get_array() : UniValue();
        const bool& internal = data.exists("internal") ? data["internal"].get_bool() : false;
        const bool& watchOnly = data.exists("watchonly") ? data["watchonly"].get_bool() : false;
        const string& label = data.exists("label") && !internal ? data["label"].get_str() : "";
        const int64_t& timestamp = data.exists("timestamp") && data["timestamp"].get_int64() > 1 ? data["timestamp"].get_int64() : 1;

        bool isScript = scriptPubKey.getType() == UniValue::VSTR;
        bool isP2SH = strRedeemScript.length() > 0;
        const string& output = isScript ? scriptPubKey.get_str() : scriptPubKey["address"].get_str();

        // Parse the output.
        CScript script;
        CBitcoinAddress address;

        if (!isScript) {
            address = CBitcoinAddress(output);
            script = GetScriptForDestination(address.Get());
        } else {
            if (!IsHex(output)) {
                throw JSONRPCError(RPC_INVALID_ADDRESS_OR_KEY, "Invalid scriptPubKey");
            }

            std::vector<unsigned char> vData(ParseHex(output));
            script = CScript(vData.begin(), vData.end());
        }

        // Watchonly and private keys
        if (watchOnly && keys.size()) {
            throw JSONRPCError(RPC_INVALID_PARAMETER, "Incompatibility found between watchonly and keys");
        }

        // Internal + Label
        if (internal && data.exists("label")) {
            throw JSONRPCError(RPC_INVALID_PARAMETER, "Incompatibility found between internal and label");
        }

        // Not having Internal + Script
        if (!internal && isScript) {
            throw JSONRPCError(RPC_INVALID_PARAMETER, "Internal must be set for hex scriptPubKey");
        }

        // Keys / PubKeys size check.
        if (!isP2SH && (keys.size() > 1 || pubKeys.size() > 1)) { // Address / scriptPubKey
            throw JSONRPCError(RPC_INVALID_PARAMETER, "More than private key given for one address");
        }

        // Invalid P2SH redeemScript
        if (isP2SH && !IsHex(strRedeemScript)) {
            throw JSONRPCError(RPC_INVALID_ADDRESS_OR_KEY, "Invalid redeem script");
        }

        // Process. //

        // P2SH
        if (isP2SH) {
            // Import redeem script.
            std::vector<unsigned char> vData(ParseHex(strRedeemScript));
            CScript redeemScript = CScript(vData.begin(), vData.end());

            // Invalid P2SH address
            if (!script.IsPayToScriptHash()) {
                throw JSONRPCError(RPC_INVALID_ADDRESS_OR_KEY, "Invalid P2SH address / script");
            }

            pwallet->MarkDirty();

<<<<<<< HEAD
            if (!pwalletMain->HaveWatchOnly(redeemScript) && !pwalletMain->AddWatchOnly(redeemScript)) {
=======
            if (!pwallet->HaveWatchOnly(redeemScript) && !pwallet->AddWatchOnly(redeemScript, timestamp)) {
>>>>>>> 86be48a7
                throw JSONRPCError(RPC_WALLET_ERROR, "Error adding address to wallet");
            }

            if (!pwallet->HaveCScript(redeemScript) && !pwallet->AddCScript(redeemScript)) {
                throw JSONRPCError(RPC_WALLET_ERROR, "Error adding p2sh redeemScript to wallet");
            }

            CBitcoinAddress redeemAddress = CBitcoinAddress(CScriptID(redeemScript));
            CScript redeemDestination = GetScriptForDestination(redeemAddress.Get());

            if (::IsMine(*pwallet, redeemDestination) == ISMINE_SPENDABLE) {
                throw JSONRPCError(RPC_WALLET_ERROR, "The wallet already contains the private key for this address or script");
            }

            pwallet->MarkDirty();

<<<<<<< HEAD
            if (!pwalletMain->HaveWatchOnly(redeemDestination) && !pwalletMain->AddWatchOnly(redeemDestination)) {
=======
            if (!pwallet->HaveWatchOnly(redeemDestination) && !pwallet->AddWatchOnly(redeemDestination, timestamp)) {
>>>>>>> 86be48a7
                throw JSONRPCError(RPC_WALLET_ERROR, "Error adding address to wallet");
            }

            // add to address book or update label
            if (address.IsValid()) {
<<<<<<< HEAD
                pwalletMain->SetAddressBook(address.ToString(), label, "receive");
=======
                pwallet->SetAddressBook(address.Get(), label, "receive");
>>>>>>> 86be48a7
            }

            // Import private keys.
            if (keys.size()) {
                for (size_t i = 0; i < keys.size(); i++) {
                    const string& privkey = keys[i].get_str();

                    CBitcoinSecret vchSecret;
                    bool fGood = vchSecret.SetString(privkey);

                    if (!fGood) {
                        throw JSONRPCError(RPC_INVALID_ADDRESS_OR_KEY, "Invalid private key encoding");
                    }

                    CKey key = vchSecret.GetKey();

                    if (!key.IsValid()) {
                        throw JSONRPCError(RPC_INVALID_ADDRESS_OR_KEY, "Private key outside allowed range");
                    }

                    CPubKey pubkey = key.GetPubKey();
                    assert(key.VerifyPubKey(pubkey));

                    CKeyID vchAddress = pubkey.GetID();
<<<<<<< HEAD
                    pwalletMain->MarkDirty();
                    pwalletMain->SetAddressBook(CBitcoinAddress(vchAddress).ToString(), label, "receive");
=======
                    pwallet->MarkDirty();
                    pwallet->SetAddressBook(vchAddress, label, "receive");
>>>>>>> 86be48a7

                    if (pwallet->HaveKey(vchAddress)) {
                        throw JSONRPCError(RPC_INVALID_ADDRESS_OR_KEY, "Already have this key");
                    }

                    pwallet->mapKeyMetadata[vchAddress].nCreateTime = timestamp;

<<<<<<< HEAD
                    //fixme: (GULDEN) (MERGE)
                    /*if (!pwalletMain->AddKeyPubKey(key, pubkey, *forAccount, KEYCHAIN_EXTERNAL)) {
=======
                    if (!pwallet->AddKeyPubKey(key, pubkey)) {
>>>>>>> 86be48a7
                        throw JSONRPCError(RPC_WALLET_ERROR, "Error adding key to wallet");
                    }*/

<<<<<<< HEAD
                    if (timestamp < pwalletMain->nTimeFirstKey) {
                        pwalletMain->nTimeFirstKey = timestamp;
                    }
=======
                    pwallet->UpdateTimeFirstKey(timestamp);
>>>>>>> 86be48a7
                }
            }

            success = true;
        } else {
            // Import public keys.
            if (pubKeys.size() && keys.size() == 0) {
                const string& strPubKey = pubKeys[0].get_str();

                if (!IsHex(strPubKey)) {
                    throw JSONRPCError(RPC_INVALID_ADDRESS_OR_KEY, "Pubkey must be a hex string");
                }

                std::vector<unsigned char> vData(ParseHex(strPubKey));
                CPubKey pubKey(vData.begin(), vData.end());

                if (!pubKey.IsFullyValid()) {
                    throw JSONRPCError(RPC_INVALID_ADDRESS_OR_KEY, "Pubkey is not a valid public key");
                }

                CBitcoinAddress pubKeyAddress = CBitcoinAddress(pubKey.GetID());

                // Consistency check.
                if (!isScript && !(pubKeyAddress.Get() == address.Get())) {
                    throw JSONRPCError(RPC_INVALID_ADDRESS_OR_KEY, "Consistency check failed");
                }

                // Consistency check.
                if (isScript) {
                    CBitcoinAddress scriptAddress;
                    CTxDestination destination;

                    if (ExtractDestination(script, destination)) {
                        scriptAddress = CBitcoinAddress(destination);
                        if (!(scriptAddress.Get() == pubKeyAddress.Get())) {
                            throw JSONRPCError(RPC_INVALID_ADDRESS_OR_KEY, "Consistency check failed");
                        }
                    }
                }

                CScript pubKeyScript = GetScriptForDestination(pubKeyAddress.Get());

                if (::IsMine(*pwallet, pubKeyScript) == ISMINE_SPENDABLE) {
                    throw JSONRPCError(RPC_WALLET_ERROR, "The wallet already contains the private key for this address or script");
                }

                pwallet->MarkDirty();

<<<<<<< HEAD
                if (!pwalletMain->HaveWatchOnly(pubKeyScript) && !pwalletMain->AddWatchOnly(pubKeyScript)) {
=======
                if (!pwallet->HaveWatchOnly(pubKeyScript) && !pwallet->AddWatchOnly(pubKeyScript, timestamp)) {
>>>>>>> 86be48a7
                    throw JSONRPCError(RPC_WALLET_ERROR, "Error adding address to wallet");
                }

                // add to address book or update label
                if (pubKeyAddress.IsValid()) {
<<<<<<< HEAD
                    pwalletMain->SetAddressBook(pubKeyAddress.ToString(), label, "receive");
=======
                    pwallet->SetAddressBook(pubKeyAddress.Get(), label, "receive");
>>>>>>> 86be48a7
                }

                // TODO Is this necessary?
                CScript scriptRawPubKey = GetScriptForRawPubKey(pubKey);

                if (::IsMine(*pwallet, scriptRawPubKey) == ISMINE_SPENDABLE) {
                    throw JSONRPCError(RPC_WALLET_ERROR, "The wallet already contains the private key for this address or script");
                }

                pwallet->MarkDirty();

<<<<<<< HEAD
                if (!pwalletMain->HaveWatchOnly(scriptRawPubKey) && !pwalletMain->AddWatchOnly(scriptRawPubKey)) {
=======
                if (!pwallet->HaveWatchOnly(scriptRawPubKey) && !pwallet->AddWatchOnly(scriptRawPubKey, timestamp)) {
>>>>>>> 86be48a7
                    throw JSONRPCError(RPC_WALLET_ERROR, "Error adding address to wallet");
                }

                success = true;
            }

            // Import private keys.
            if (keys.size()) {
                const string& strPrivkey = keys[0].get_str();

                // Checks.
                CBitcoinSecret vchSecret;
                bool fGood = vchSecret.SetString(strPrivkey);

                if (!fGood) {
                    throw JSONRPCError(RPC_INVALID_ADDRESS_OR_KEY, "Invalid private key encoding");
                }

                CKey key = vchSecret.GetKey();
                if (!key.IsValid()) {
                    throw JSONRPCError(RPC_INVALID_ADDRESS_OR_KEY, "Private key outside allowed range");
                }

                CPubKey pubKey = key.GetPubKey();
                assert(key.VerifyPubKey(pubKey));

                CBitcoinAddress pubKeyAddress = CBitcoinAddress(pubKey.GetID());

                // Consistency check.
                if (!isScript && !(pubKeyAddress.Get() == address.Get())) {
                    throw JSONRPCError(RPC_INVALID_ADDRESS_OR_KEY, "Consistency check failed");
                }

                // Consistency check.
                if (isScript) {
                    CBitcoinAddress scriptAddress;
                    CTxDestination destination;

                    if (ExtractDestination(script, destination)) {
                        scriptAddress = CBitcoinAddress(destination);
                        if (!(scriptAddress.Get() == pubKeyAddress.Get())) {
                            throw JSONRPCError(RPC_INVALID_ADDRESS_OR_KEY, "Consistency check failed");
                        }
                    }
                }

                CKeyID vchAddress = pubKey.GetID();
<<<<<<< HEAD
                pwalletMain->MarkDirty();
                pwalletMain->SetAddressBook(CBitcoinAddress(vchAddress).ToString(), label, "receive");
=======
                pwallet->MarkDirty();
                pwallet->SetAddressBook(vchAddress, label, "receive");
>>>>>>> 86be48a7

                if (pwallet->HaveKey(vchAddress)) {
                    return false;
                }

                pwallet->mapKeyMetadata[vchAddress].nCreateTime = timestamp;

<<<<<<< HEAD
                //fixme: (GULDEN) (MERGE)
                /*if (!pwalletMain->AddKeyPubKey(key, pubKey, *forAccount, KEYCHAIN_EXTERNAL)) {
=======
                if (!pwallet->AddKeyPubKey(key, pubKey)) {
>>>>>>> 86be48a7
                    throw JSONRPCError(RPC_WALLET_ERROR, "Error adding key to wallet");
                }*/

<<<<<<< HEAD
                if (timestamp < pwalletMain->nTimeFirstKey) {
                    pwalletMain->nTimeFirstKey = timestamp;
                }
=======
                pwallet->UpdateTimeFirstKey(timestamp);
>>>>>>> 86be48a7

                success = true;
            }

            // Import scriptPubKey only.
            if (pubKeys.size() == 0 && keys.size() == 0) {
                if (::IsMine(*pwallet, script) == ISMINE_SPENDABLE) {
                    throw JSONRPCError(RPC_WALLET_ERROR, "The wallet already contains the private key for this address or script");
                }

                pwallet->MarkDirty();

<<<<<<< HEAD
                if (!pwalletMain->HaveWatchOnly(script) && !pwalletMain->AddWatchOnly(script)) {
=======
                if (!pwallet->HaveWatchOnly(script) && !pwallet->AddWatchOnly(script, timestamp)) {
>>>>>>> 86be48a7
                    throw JSONRPCError(RPC_WALLET_ERROR, "Error adding address to wallet");
                }

                if (scriptPubKey.getType() == UniValue::VOBJ) {
                    // add to address book or update label
                    if (address.IsValid()) {
<<<<<<< HEAD
                        pwalletMain->SetAddressBook(address.ToString(), label, "receive");
=======
                        pwallet->SetAddressBook(address.Get(), label, "receive");
>>>>>>> 86be48a7
                    }
                }

                success = true;
            }
        }

        UniValue result = UniValue(UniValue::VOBJ);
        result.pushKV("success", UniValue(success));
        return result;
    } catch (const UniValue& e) {
        UniValue result = UniValue(UniValue::VOBJ);
        result.pushKV("success", UniValue(false));
        result.pushKV("error", e);
        return result;
    } catch (...) {
        UniValue result = UniValue(UniValue::VOBJ);
        result.pushKV("success", UniValue(false));
        result.pushKV("error", JSONRPCError(RPC_MISC_ERROR, "Missing required fields"));
        return result;
    }
}

UniValue importmulti(const JSONRPCRequest& mainRequest)
{
    CWallet * const pwallet = GetWalletForJSONRPCRequest(mainRequest);
    if (!EnsureWalletIsAvailable(pwallet, mainRequest.fHelp)) {
        return NullUniValue;
    }

    // clang-format off
    if (mainRequest.fHelp || mainRequest.params.size() < 1 || mainRequest.params.size() > 2)
        throw runtime_error(
            "importmulti \"requests\" \"options\"\n\n"
            "Import addresses/scripts (with private or public keys, redeem script (P2SH)), rescanning all addresses in one-shot-only (rescan can be disabled via options).\n\n"
            "Arguments:\n"
            "1. requests     (array, required) Data to be imported\n"
            "  [     (array of json objects)\n"
            "    {\n"
            "      \"scriptPubKey\": \"<script>\" | { \"address\":\"<address>\" }, (string / json, required) Type of scriptPubKey (string for script, json for address)\n"
            "      \"timestamp\": timestamp | \"now\"                        , (integer / string, required) Creation time of the key in seconds since epoch (Jan 1 1970 GMT),\n"
            "                                                              or the string \"now\" to substitute the current synced blockchain time. The timestamp of the oldest\n"
            "                                                              key will determine how far back blockchain rescans need to begin for missing wallet transactions.\n"
            "                                                              \"now\" can be specified to bypass scanning, for keys which are known to never have been used, and\n"
            "                                                              0 can be specified to scan the entire blockchain. Blocks up to 2 hours before the earliest key\n"
            "                                                              creation time of all keys being imported by the importmulti call will be scanned.\n"
            "      \"redeemscript\": \"<script>\"                            , (string, optional) Allowed only if the scriptPubKey is a P2SH address or a P2SH scriptPubKey\n"
            "      \"pubkeys\": [\"<pubKey>\", ... ]                         , (array, optional) Array of strings giving pubkeys that must occur in the output or redeemscript\n"
            "      \"keys\": [\"<key>\", ... ]                               , (array, optional) Array of strings giving private keys whose corresponding public keys must occur in the output or redeemscript\n"
            "      \"internal\": <true>                                    , (boolean, optional, default: false) Stating whether matching outputs should be be treated as not incoming payments\n"
            "      \"watchonly\": <true>                                   , (boolean, optional, default: false) Stating whether matching outputs should be considered watched even when they're not spendable, only allowed if keys are empty\n"
            "      \"label\": <label>                                      , (string, optional, default: '') Label to assign to the address (aka account name, for now), only allowed with internal=false\n"
            "    }\n"
            "  ,...\n"
            "  ]\n"
            "2. options                 (json, optional)\n"
            "  {\n"
            "     \"rescan\": <false>,         (boolean, optional, default: true) Stating if should rescan the blockchain after all imports\n"
            "  }\n"
            "\nExamples:\n" +
            HelpExampleCli("importmulti", "'[{ \"scriptPubKey\": { \"address\": \"<my address>\" }, \"timestamp\":1455191478 }, "
                                          "{ \"scriptPubKey\": { \"address\": \"<my 2nd address>\" }, \"label\": \"example 2\", \"timestamp\": 1455191480 }]'") +
            HelpExampleCli("importmulti", "'[{ \"scriptPubKey\": { \"address\": \"<my address>\" }, \"timestamp\":1455191478 }]' '{ \"rescan\": false}'") +

            "\nResponse is an array with the same size as the input that has the execution result :\n"
            "  [{ \"success\": true } , { \"success\": false, \"error\": { \"code\": -1, \"message\": \"Internal Server Error\"} }, ... ]\n");

    // clang-format on

    RPCTypeCheck(mainRequest.params, boost::assign::list_of(UniValue::VARR)(UniValue::VOBJ));

    const UniValue& requests = mainRequest.params[0];

    //Default options
    bool fRescan = true;

    if (mainRequest.params.size() > 1) {
        const UniValue& options = mainRequest.params[1];

        if (options.exists("rescan")) {
            fRescan = options["rescan"].get_bool();
        }
    }

    LOCK2(cs_main, pwallet->cs_wallet);
    EnsureWalletIsUnlocked(pwallet);

    bool fRunScan = false;
    const int64_t minimumTimestamp = 1;
    int64_t nLowestTimestamp = 0;

    if (fRescan && chainActive.Tip()) {
        nLowestTimestamp = chainActive.Tip()->GetBlockTime();
    } else {
        fRescan = false;
    }

    UniValue response(UniValue::VARR);

    BOOST_FOREACH (const UniValue& data, requests.getValues()) {
<<<<<<< HEAD
        const UniValue result = processImport(data);
=======
        const int64_t timestamp = std::max(GetImportTimestamp(data, now), minimumTimestamp);
        const UniValue result = ProcessImport(pwallet, data, timestamp);
>>>>>>> 86be48a7
        response.push_back(result);

        if (!fRescan) {
            continue;
        }

        // If at least one request was successful then allow rescan.
        if (result["success"].get_bool()) {
            fRunScan = true;
        }

        // Get the lowest timestamp.
        const int64_t& timestamp = data.exists("timestamp") && data["timestamp"].get_int64() > minimumTimestamp ? data["timestamp"].get_int64() : minimumTimestamp;

        if (timestamp < nLowestTimestamp) {
            nLowestTimestamp = timestamp;
        }
    }

    if (fRescan && fRunScan && requests.size()) {
        CBlockIndex* pindex = nLowestTimestamp > minimumTimestamp ? chainActive.FindEarliestAtLeast(std::max<int64_t>(nLowestTimestamp - 7200, 0)) : chainActive.Genesis();
        CBlockIndex* scannedRange = nullptr;
        if (pindex) {
            scannedRange = pwallet->ScanForWalletTransactions(pindex, true);
            pwallet->ReacceptWalletTransactions();
        }

        if (!scannedRange || scannedRange->nHeight > pindex->nHeight) {
            std::vector<UniValue> results = response.getValues();
            response.clear();
            response.setArray();
            size_t i = 0;
            for (const UniValue& request : requests.getValues()) {
                // If key creation date is within the successfully scanned
                // range, or if the import result already has an error set, let
                // the result stand unmodified. Otherwise replace the result
                // with an error message.
		//fisme:(MERGE)
/*
                if (GetImportTimestamp(request, now) - 7200 >= scannedRange->GetBlockTimeMax() || results.at(i).exists("error")) {
                    response.push_back(results.at(i));
                } else {
                    UniValue result = UniValue(UniValue::VOBJ);
                    result.pushKV("success", UniValue(false));
                    result.pushKV("error", JSONRPCError(RPC_MISC_ERROR, strprintf("Failed to rescan before time %d, transactions may be missing.", scannedRange->GetBlockTimeMax())));
                    response.push_back(std::move(result));
                }*/
            }
        }
    }

    return response;
}<|MERGE_RESOLUTION|>--- conflicted
+++ resolved
@@ -90,14 +90,9 @@
     CWallet * const pwallet = GetWalletForJSONRPCRequest(request);
     if (!EnsureWalletIsAvailable(pwallet, request.fHelp)) {
         return NullUniValue;
-<<<<<<< HEAD
-    
+    }
+
     if (request.fHelp || request.params.size() < 2 || request.params.size() > 4)
-=======
-    }
-
-    if (request.fHelp || request.params.size() < 1 || request.params.size() > 3)
->>>>>>> 86be48a7
         throw runtime_error(
             "importprivkey \"bitcoinprivkey\" \"account\" ( \"label\" ) ( rescan )\n"
             "\nAdds a private key (as returned by dumpprivkey) to your wallet.\n"
@@ -128,8 +123,7 @@
     if (request.params.size() > 2)
         strLabel = request.params[2].get_str();
     
-    CAccount* AccountFromValue(const UniValue& value, bool useDefaultIfEmpty);
-    CAccount* forAccount = AccountFromValue(request.params[1], true);
+    CAccount* forAccount = AccountFromValue(pwallet, request.params[1], true);
     
     if (forAccount->IsHD())
         throw JSONRPCError(RPC_INVALID_PARAMETER, "Cannot import a privkey into an HD account.");
@@ -154,13 +148,8 @@
     assert(key.VerifyPubKey(pubkey));
     CKeyID vchAddress = pubkey.GetID();
     {
-<<<<<<< HEAD
-        pwalletMain->MarkDirty();
-        pwalletMain->SetAddressBook(CBitcoinAddress(vchAddress).ToString(), strLabel, "receive");
-=======
         pwallet->MarkDirty();
-        pwallet->SetAddressBook(vchAddress, strLabel, "receive");
->>>>>>> 86be48a7
+        pwallet->SetAddressBook(CBitcoinAddress(vchAddress).ToString(), strLabel, "receive");
 
         // Don't throw error in case a key is already there
         if (pwallet->HaveKey(vchAddress)) {
@@ -169,20 +158,12 @@
 
         pwallet->mapKeyMetadata[vchAddress].nCreateTime = 1;
 
-<<<<<<< HEAD
-        if (!pwalletMain->AddKeyPubKey(key, pubkey, *forAccount, KEYCHAIN_EXTERNAL))
-=======
-        if (!pwallet->AddKeyPubKey(key, pubkey)) {
->>>>>>> 86be48a7
+        if (!pwallet->AddKeyPubKey(key, pubkey, *forAccount, KEYCHAIN_EXTERNAL)) {
             throw JSONRPCError(RPC_WALLET_ERROR, "Error adding key to wallet");
         }
 
         // whenever a key is imported, we need to scan the whole chain
-<<<<<<< HEAD
-        pwalletMain->nTimeFirstKey = 1; // 0 would be considered 'no value'
-=======
         pwallet->UpdateTimeFirstKey(1);
->>>>>>> 86be48a7
 
         if (fRescan) {
             pwallet->ScanForWalletTransactions(chainActive.Genesis(), true);
@@ -201,11 +182,7 @@
 
     pwallet->MarkDirty();
 
-<<<<<<< HEAD
-    if (!pwalletMain->HaveWatchOnly(script) && !pwalletMain->AddWatchOnly(script))
-=======
-    if (!pwallet->HaveWatchOnly(script) && !pwallet->AddWatchOnly(script, 0 /* nCreateTime */)) {
->>>>>>> 86be48a7
+    if (!pwallet->HaveWatchOnly(script) && !pwallet->AddWatchOnly(script)) {
         throw JSONRPCError(RPC_WALLET_ERROR, "Error adding address to wallet");
     }
 
@@ -217,11 +194,7 @@
     } else {
         CTxDestination destination;
         if (ExtractDestination(script, destination)) {
-<<<<<<< HEAD
-            pwalletMain->SetAddressBook(CBitcoinAddress(destination).ToString(), strLabel, "receive");
-=======
-            pwallet->SetAddressBook(destination, strLabel, "receive");
->>>>>>> 86be48a7
+            pwallet->SetAddressBook(CBitcoinAddress(destination).ToString(), strLabel, "receive");
         }
     }
 }
@@ -232,11 +205,7 @@
     ImportScript(pwallet, script, strLabel, false);
     // add to address book or update label
     if (address.IsValid())
-<<<<<<< HEAD
-        pwalletMain->SetAddressBook(address.ToString(), strLabel, "receive");
-=======
-        pwallet->SetAddressBook(address.Get(), strLabel, "receive");
->>>>>>> 86be48a7
+        pwallet->SetAddressBook(address.ToString(), strLabel, "receive");
 }
 
 UniValue importaddress(const JSONRPCRequest& request)
@@ -244,12 +213,8 @@
     CWallet * const pwallet = GetWalletForJSONRPCRequest(request);
     if (!EnsureWalletIsAvailable(pwallet, request.fHelp)) {
         return NullUniValue;
-<<<<<<< HEAD
-       
-=======
-    }
-
->>>>>>> 86be48a7
+    }
+
     if (request.fHelp || request.params.size() < 1 || request.params.size() > 4)
         throw runtime_error(
             "importaddress \"address\" ( \"label\" rescan p2sh )\n"
@@ -420,12 +385,8 @@
     CWallet * const pwallet = GetWalletForJSONRPCRequest(request);
     if (!EnsureWalletIsAvailable(pwallet, request.fHelp)) {
         return NullUniValue;
-<<<<<<< HEAD
+    }
     
-=======
-    }
-
->>>>>>> 86be48a7
     if (request.fHelp || request.params.size() < 1 || request.params.size() > 4)
         throw runtime_error(
             "importpubkey \"pubkey\" ( \"label\" rescan )\n"
@@ -486,14 +447,9 @@
     CWallet * const pwallet = GetWalletForJSONRPCRequest(request);
     if (!EnsureWalletIsAvailable(pwallet, request.fHelp)) {
         return NullUniValue;
-<<<<<<< HEAD
-    
+    }
+
     if (request.fHelp || request.params.size() != 2)
-=======
-    }
-
-    if (request.fHelp || request.params.size() != 1)
->>>>>>> 86be48a7
         throw runtime_error(
             "importwallet \"filename\" \"account\"\n"
             "\nImports keys from a wallet dump file (see dumpwallet).\n"
@@ -512,12 +468,12 @@
     if (fPruneMode)
         throw JSONRPCError(RPC_WALLET_ERROR, "Importing wallets is disabled in pruned mode");
     
-    CAccount* forAccount = AccountFromValue(request.params[1], true);
+    CAccount* forAccount = AccountFromValue(pwallet, request.params[1], true);
+    LOCK2(cs_main, pwallet->cs_wallet);
     
     if (forAccount->IsHD())
         throw JSONRPCError(RPC_INVALID_PARAMETER, "Cannot import a privkey into an HD account.");
 
-    LOCK2(cs_main, pwallet->cs_wallet);
 
     EnsureWalletIsUnlocked(pwallet);
 
@@ -572,22 +528,14 @@
             }
         }
         LogPrintf("Importing %s...\n", CBitcoinAddress(keyid).ToString());
-<<<<<<< HEAD
         
-        if (!pwalletMain->AddKeyPubKey(key, pubkey, *forAccount, KEYCHAIN_EXTERNAL)) {
-=======
-        if (!pwallet->AddKeyPubKey(key, pubkey)) {
->>>>>>> 86be48a7
+        if (!pwallet->AddKeyPubKey(key, pubkey, *forAccount, KEYCHAIN_EXTERNAL)) {
             fGood = false;
             continue;
         }
         pwallet->mapKeyMetadata[keyid].nCreateTime = nTime;
         if (fLabel)
-<<<<<<< HEAD
-            pwalletMain->SetAddressBook(CBitcoinAddress(keyid).ToString(), strLabel, "receive");
-=======
-            pwallet->SetAddressBook(keyid, strLabel, "receive");
->>>>>>> 86be48a7
+            pwallet->SetAddressBook(keyid.ToString(), strLabel, "receive");
         nTimeBegin = std::min(nTimeBegin, nTime);
     }
     file.close();
@@ -597,12 +545,7 @@
     while (pindex && pindex->pprev && pindex->GetBlockTime() > nTimeBegin - 7200)
         pindex = pindex->pprev;
 
-<<<<<<< HEAD
-    if (!pwalletMain->nTimeFirstKey || nTimeBegin < pwalletMain->nTimeFirstKey)
-        pwalletMain->nTimeFirstKey = nTimeBegin;
-=======
     pwallet->UpdateTimeFirstKey(nTimeBegin);
->>>>>>> 86be48a7
 
     LogPrintf("Rescanning last %i blocks\n", chainActive.Height() - pindex->nHeight + 1);
     pwallet->ScanForWalletTransactions(pindex);
@@ -619,14 +562,9 @@
     CWallet * const pwallet = GetWalletForJSONRPCRequest(request);
     if (!EnsureWalletIsAvailable(pwallet, request.fHelp)) {
         return NullUniValue;
-<<<<<<< HEAD
-    
+    }
+
     if (request.fHelp || request.params.size() < 1 || request.params.size() > 2)
-=======
-    }
-
-    if (request.fHelp || request.params.size() != 1)
->>>>>>> 86be48a7
         throw runtime_error(
             "dumpprivkey \"address\"\n"
             "\nReveals the private key corresponding to 'address'.\n"
@@ -655,9 +593,8 @@
     if (!address.GetKeyID(keyID))
         throw JSONRPCError(RPC_TYPE_ERROR, "Address does not refer to a key");
     CKey vchSecret;
-<<<<<<< HEAD
     
-    for(const auto& accountIter : pwalletMain->mapAccounts)
+    for(const auto& accountIter : pwallet->mapAccounts)
     {
         if (accountIter.second->HaveKey(keyID))
         {
@@ -670,13 +607,7 @@
             }
         }
     }
-    
-    if (!pwalletMain->GetKey(keyID, vchSecret))
-=======
-    if (!pwallet->GetKey(keyID, vchSecret)) {
->>>>>>> 86be48a7
-        throw JSONRPCError(RPC_WALLET_ERROR, "Private key for address " + strAddress + " is not known");
-    }
+    //fixme: (GULDEN) (MERGE)
     return CBitcoinSecret(vchSecret).ToString();
 }
 
@@ -685,14 +616,9 @@
     CWallet * const pwallet = GetWalletForJSONRPCRequest(request);
     if (!EnsureWalletIsAvailable(pwallet, request.fHelp)) {
         return NullUniValue;
-<<<<<<< HEAD
-    
+    }
+
     if (request.fHelp || request.params.size() < 1 || request.params.size() > 2)
-=======
-    }
-
-    if (request.fHelp || request.params.size() != 1)
->>>>>>> 86be48a7
         throw runtime_error(
             "dumpwallet \"filename\"\n"
             "\nDumps all wallet keys in a human-readable format.\n"
@@ -715,7 +641,7 @@
     if (!file.is_open())
         throw JSONRPCError(RPC_INVALID_PARAMETER, "Cannot open wallet dump file");
     
-    for(const auto& accountIter : pwalletMain->mapAccounts)
+    for(const auto& accountIter : pwallet->mapAccounts)
     {
         if (accountIter.second->IsHD())
         {
@@ -747,11 +673,8 @@
     file << "\n";
 
     // add the base58check encoded extended master if the wallet uses HD 
-<<<<<<< HEAD
-    /*CKeyID masterKeyID = pwalletMain->GetHDChain().masterKeyID;
-=======
+    /*GULDEN - no masterkeyid...
     CKeyID masterKeyID = pwallet->GetHDChain().masterKeyID;
->>>>>>> 86be48a7
     if (!masterKeyID.IsNull())
     {
         CKey key;
@@ -772,35 +695,18 @@
         CKey key;
         if (pwallet->GetKey(keyid, key)) {
             file << strprintf("%s %s ", CBitcoinSecret(key).ToString(), strTime);
-<<<<<<< HEAD
-            if (pwalletMain->mapAddressBook.count(CBitcoinAddress(keyid).ToString())) {
-                file << strprintf("label=%s", EncodeDumpString(pwalletMain->mapAddressBook[CBitcoinAddress(keyid).ToString()].name));
+            if (pwallet->mapAddressBook.count(CBitcoinAddress(keyid).ToString())) {
+                file << strprintf("label=%s", EncodeDumpString(pwallet->mapAddressBook[CBitcoinAddress(keyid).ToString()].name));
             /*} else if (keyid == masterKeyID) {
                 file << "hdmaster=1";*/
             } else if (setKeyPool.count(keyid)) {
                 file << "reserve=1";
-            /*} else if (pwalletMain->mapKeyMetadata[keyid].hdKeypath == "m") {
+            /*} else if (pwallet->mapKeyMetadata[keyid].hdKeypath == "m") {
                 file << "inactivehdmaster=1";*/
             } else {
                 file << "change=1";
             }
-            file << strprintf(" # addr=%s\n", strAddr);
-            //fixme: (GULDEN) (MERGE)
-            //file << strprintf(" # addr=%s%s\n", strAddr, (pwalletMain->mapKeyMetadata[keyid].hdKeypath.size() > 0 ? " hdkeypath="+pwalletMain->mapKeyMetadata[keyid].hdKeypath : ""));
-=======
-            if (pwallet->mapAddressBook.count(keyid)) {
-                file << strprintf("label=%s", EncodeDumpString(pwallet->mapAddressBook[keyid].name));
-            } else if (keyid == masterKeyID) {
-                file << "hdmaster=1";
-            } else if (setKeyPool.count(keyid)) {
-                file << "reserve=1";
-            } else if (pwallet->mapKeyMetadata[keyid].hdKeypath == "m") {
-                file << "inactivehdmaster=1";
-            } else {
-                file << "change=1";
-            }
             file << strprintf(" # addr=%s%s\n", strAddr, (pwallet->mapKeyMetadata[keyid].hdKeypath.size() > 0 ? " hdkeypath="+pwallet->mapKeyMetadata[keyid].hdKeypath : ""));
->>>>>>> 86be48a7
         }
     }
     file << "\n";
@@ -810,12 +716,8 @@
 }
 
 
-<<<<<<< HEAD
-UniValue processImport(const UniValue& data) {
-=======
 UniValue ProcessImport(CWallet * const pwallet, const UniValue& data, const int64_t timestamp)
 {
->>>>>>> 86be48a7
     try {
         bool success = false;
 
@@ -896,11 +798,7 @@
 
             pwallet->MarkDirty();
 
-<<<<<<< HEAD
-            if (!pwalletMain->HaveWatchOnly(redeemScript) && !pwalletMain->AddWatchOnly(redeemScript)) {
-=======
-            if (!pwallet->HaveWatchOnly(redeemScript) && !pwallet->AddWatchOnly(redeemScript, timestamp)) {
->>>>>>> 86be48a7
+            if (!pwallet->HaveWatchOnly(redeemScript) && !pwallet->AddWatchOnly(redeemScript)) {
                 throw JSONRPCError(RPC_WALLET_ERROR, "Error adding address to wallet");
             }
 
@@ -917,21 +815,13 @@
 
             pwallet->MarkDirty();
 
-<<<<<<< HEAD
-            if (!pwalletMain->HaveWatchOnly(redeemDestination) && !pwalletMain->AddWatchOnly(redeemDestination)) {
-=======
-            if (!pwallet->HaveWatchOnly(redeemDestination) && !pwallet->AddWatchOnly(redeemDestination, timestamp)) {
->>>>>>> 86be48a7
+            if (!pwallet->HaveWatchOnly(redeemDestination) && !pwallet->AddWatchOnly(redeemDestination)) {
                 throw JSONRPCError(RPC_WALLET_ERROR, "Error adding address to wallet");
             }
 
             // add to address book or update label
             if (address.IsValid()) {
-<<<<<<< HEAD
-                pwalletMain->SetAddressBook(address.ToString(), label, "receive");
-=======
-                pwallet->SetAddressBook(address.Get(), label, "receive");
->>>>>>> 86be48a7
+                pwallet->SetAddressBook(address.ToString(), label, "receive");
             }
 
             // Import private keys.
@@ -956,13 +846,8 @@
                     assert(key.VerifyPubKey(pubkey));
 
                     CKeyID vchAddress = pubkey.GetID();
-<<<<<<< HEAD
-                    pwalletMain->MarkDirty();
-                    pwalletMain->SetAddressBook(CBitcoinAddress(vchAddress).ToString(), label, "receive");
-=======
                     pwallet->MarkDirty();
-                    pwallet->SetAddressBook(vchAddress, label, "receive");
->>>>>>> 86be48a7
+                    pwallet->SetAddressBook(CBitcoinAddress(vchAddress).ToString(), label, "receive");
 
                     if (pwallet->HaveKey(vchAddress)) {
                         throw JSONRPCError(RPC_INVALID_ADDRESS_OR_KEY, "Already have this key");
@@ -970,22 +855,12 @@
 
                     pwallet->mapKeyMetadata[vchAddress].nCreateTime = timestamp;
 
-<<<<<<< HEAD
                     //fixme: (GULDEN) (MERGE)
-                    /*if (!pwalletMain->AddKeyPubKey(key, pubkey, *forAccount, KEYCHAIN_EXTERNAL)) {
-=======
-                    if (!pwallet->AddKeyPubKey(key, pubkey)) {
->>>>>>> 86be48a7
-                        throw JSONRPCError(RPC_WALLET_ERROR, "Error adding key to wallet");
+                    /*
+                    if (!pwallet->AddKeyPubKey(key, pubkey, *forAccount, KEYCHAIN_EXTERNAL)) {
+                            throw JSONRPCError(RPC_WALLET_ERROR, "Error adding key to wallet");                    
                     }*/
-
-<<<<<<< HEAD
-                    if (timestamp < pwalletMain->nTimeFirstKey) {
-                        pwalletMain->nTimeFirstKey = timestamp;
-                    }
-=======
                     pwallet->UpdateTimeFirstKey(timestamp);
->>>>>>> 86be48a7
                 }
             }
 
@@ -1034,21 +909,13 @@
 
                 pwallet->MarkDirty();
 
-<<<<<<< HEAD
-                if (!pwalletMain->HaveWatchOnly(pubKeyScript) && !pwalletMain->AddWatchOnly(pubKeyScript)) {
-=======
-                if (!pwallet->HaveWatchOnly(pubKeyScript) && !pwallet->AddWatchOnly(pubKeyScript, timestamp)) {
->>>>>>> 86be48a7
+                if (!pwallet->HaveWatchOnly(pubKeyScript) && !pwallet->AddWatchOnly(pubKeyScript)) {
                     throw JSONRPCError(RPC_WALLET_ERROR, "Error adding address to wallet");
                 }
 
                 // add to address book or update label
                 if (pubKeyAddress.IsValid()) {
-<<<<<<< HEAD
-                    pwalletMain->SetAddressBook(pubKeyAddress.ToString(), label, "receive");
-=======
-                    pwallet->SetAddressBook(pubKeyAddress.Get(), label, "receive");
->>>>>>> 86be48a7
+                    pwallet->SetAddressBook(pubKeyAddress.ToString(), label, "receive");
                 }
 
                 // TODO Is this necessary?
@@ -1060,11 +927,7 @@
 
                 pwallet->MarkDirty();
 
-<<<<<<< HEAD
-                if (!pwalletMain->HaveWatchOnly(scriptRawPubKey) && !pwalletMain->AddWatchOnly(scriptRawPubKey)) {
-=======
-                if (!pwallet->HaveWatchOnly(scriptRawPubKey) && !pwallet->AddWatchOnly(scriptRawPubKey, timestamp)) {
->>>>>>> 86be48a7
+                if (!pwallet->HaveWatchOnly(scriptRawPubKey) && !pwallet->AddWatchOnly(scriptRawPubKey)) {
                     throw JSONRPCError(RPC_WALLET_ERROR, "Error adding address to wallet");
                 }
 
@@ -1112,13 +975,8 @@
                 }
 
                 CKeyID vchAddress = pubKey.GetID();
-<<<<<<< HEAD
-                pwalletMain->MarkDirty();
-                pwalletMain->SetAddressBook(CBitcoinAddress(vchAddress).ToString(), label, "receive");
-=======
                 pwallet->MarkDirty();
-                pwallet->SetAddressBook(vchAddress, label, "receive");
->>>>>>> 86be48a7
+                pwallet->SetAddressBook(CBitcoinAddress(vchAddress).ToString(), label, "receive");
 
                 if (pwallet->HaveKey(vchAddress)) {
                     return false;
@@ -1126,22 +984,12 @@
 
                 pwallet->mapKeyMetadata[vchAddress].nCreateTime = timestamp;
 
-<<<<<<< HEAD
                 //fixme: (GULDEN) (MERGE)
-                /*if (!pwalletMain->AddKeyPubKey(key, pubKey, *forAccount, KEYCHAIN_EXTERNAL)) {
-=======
-                if (!pwallet->AddKeyPubKey(key, pubKey)) {
->>>>>>> 86be48a7
+                /*if (!pwallet->AddKeyPubKey(key, pubKey, *forAccount, KEYCHAIN_EXTERNAL)) {
                     throw JSONRPCError(RPC_WALLET_ERROR, "Error adding key to wallet");
                 }*/
 
-<<<<<<< HEAD
-                if (timestamp < pwalletMain->nTimeFirstKey) {
-                    pwalletMain->nTimeFirstKey = timestamp;
-                }
-=======
                 pwallet->UpdateTimeFirstKey(timestamp);
->>>>>>> 86be48a7
 
                 success = true;
             }
@@ -1154,22 +1002,14 @@
 
                 pwallet->MarkDirty();
 
-<<<<<<< HEAD
-                if (!pwalletMain->HaveWatchOnly(script) && !pwalletMain->AddWatchOnly(script)) {
-=======
-                if (!pwallet->HaveWatchOnly(script) && !pwallet->AddWatchOnly(script, timestamp)) {
->>>>>>> 86be48a7
+                if (!pwallet->HaveWatchOnly(script) && !pwallet->AddWatchOnly(script)) {
                     throw JSONRPCError(RPC_WALLET_ERROR, "Error adding address to wallet");
                 }
 
                 if (scriptPubKey.getType() == UniValue::VOBJ) {
                     // add to address book or update label
                     if (address.IsValid()) {
-<<<<<<< HEAD
-                        pwalletMain->SetAddressBook(address.ToString(), label, "receive");
-=======
-                        pwallet->SetAddressBook(address.Get(), label, "receive");
->>>>>>> 86be48a7
+                        pwallet->SetAddressBook(address.ToString(), label, "receive");
                     }
                 }
 
@@ -1270,13 +1110,9 @@
     UniValue response(UniValue::VARR);
 
     BOOST_FOREACH (const UniValue& data, requests.getValues()) {
-<<<<<<< HEAD
-        const UniValue result = processImport(data);
-=======
-        const int64_t timestamp = std::max(GetImportTimestamp(data, now), minimumTimestamp);
-        const UniValue result = ProcessImport(pwallet, data, timestamp);
->>>>>>> 86be48a7
-        response.push_back(result);
+        //fixme: (GULDEN) (MERGE)
+        const UniValue result;/* = processImport(pwallet, data, timestamp);
+        response.push_back(result);*/
 
         if (!fRescan) {
             continue;
