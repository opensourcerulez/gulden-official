// Copyright (c) 2009-2016 The Bitcoin Core developers
// Distributed under the MIT software license, see the accompanying
// file COPYING or http://www.opensource.org/licenses/mit-license.php.
//
// File contains modifications by: The Gulden developers
// All modifications:
// Copyright (c) 2016-2017 The Gulden developers
// Authored by: Malcolm MacLeod (mmacleod@webmail.co.za)
// Distributed under the GULDEN software license, see the accompanying
// file COPYING

#include "base58.h"
#include "chain.h"
#include "rpc/server.h"
#include "init.h"
#include "validation.h"
#include "script/script.h"
#include "script/standard.h"
#include "sync.h"
#include "util.h"
#include "utiltime.h"
#include "wallet.h"
#include "walletdb.h"
#include "merkleblock.h"
#include "core_io.h"
#include "rpcwallet.h"

#include "rpcwallet.h"

#include <fstream>
#include <stdint.h>

#include <boost/algorithm/string.hpp>
#include <boost/date_time/posix_time/posix_time.hpp>

#include <univalue.h>

#include <boost/foreach.hpp>

#include <Gulden/translate.h>

std::string static EncodeDumpTime(int64_t nTime) {
    return DateTimeStrFormat("%Y-%m-%dT%H:%M:%SZ", nTime);
}

int64_t static DecodeDumpTime(const std::string &str) {
    static const boost::posix_time::ptime epoch = boost::posix_time::from_time_t(0);
    static const std::locale loc(std::locale::classic(),
        new boost::posix_time::time_input_facet("%Y-%m-%dT%H:%M:%SZ"));
    std::istringstream iss(str);
    iss.imbue(loc);
    boost::posix_time::ptime ptime(boost::date_time::not_a_date_time);
    iss >> ptime;
    if (ptime.is_not_a_date_time())
        return 0;
    return (ptime - epoch).total_seconds();
}

std::string static EncodeDumpString(const std::string &str) {
    std::stringstream ret;
    BOOST_FOREACH(unsigned char c, str) {
        if (c <= 32 || c >= 128 || c == '%') {
            ret << '%' << HexStr(&c, &c + 1);
        } else {
            ret << c;
        }
    }
    return ret.str();
}

std::string DecodeDumpString(const std::string &str) {
    std::stringstream ret;
    for (unsigned int pos = 0; pos < str.length(); pos++) {
        unsigned char c = str[pos];
        if (c == '%' && pos+2 < str.length()) {
            c = (((str[pos+1]>>6)*9+((str[pos+1]-'0')&15)) << 4) | 
                ((str[pos+2]>>6)*9+((str[pos+2]-'0')&15));
            pos += 2;
        }
        ret << c;
    }
    return ret.str();
}

UniValue importprivkey(const JSONRPCRequest& request)
{
    CWallet * const pwallet = GetWalletForJSONRPCRequest(request);
    if (!EnsureWalletIsAvailable(pwallet, request.fHelp)) {
        return NullUniValue;
    }

    if (request.fHelp || request.params.size() < 2 || request.params.size() > 4)
        throw std::runtime_error(
            "importprivkey \"bitcoinprivkey\" \"account\" ( \"label\" ) ( rescan )\n"
            "\nAdds a private key (as returned by dumpprivkey) to your wallet.\n"
            "\nArguments:\n"
            "1. \"bitcoinprivkey\"   (string, required) The private key (see dumpprivkey)\n"
            "2. \"account\"          (string, required) The account in which to import the key. \"\" for the currently active account. NB! Must be a legacy account, cannot import keys into an HD account.\n"
            "3. \"label\"            (string, optional, default=\"\") An optional label\n"
            "4. rescan               (boolean, optional, default=true) Rescan the wallet for transactions\n"
            "\nNote: This call can take minutes to complete if rescan is true.\n"
            "\nExamples:\n"
            "\nDump a private key\n"
            + HelpExampleCli("dumpprivkey", "\"myaddress\"") +
            "\nImport the private key with rescan\n"
            + HelpExampleCli("importprivkey", "\"mykey\"") +
            "\nImport using a label and without rescan\n"
            + HelpExampleCli("importprivkey", "\"mykey\" \"testing\" false") +
            "\nImport using default blank label and without rescan\n"
            + HelpExampleCli("importprivkey", "\"mykey\" \"\" false") +
            "\nAs a JSON-RPC call\n"
            + HelpExampleRpc("importprivkey", "\"mykey\", \"testing\", false")
        );


    LOCK2(cs_main, pwallet->cs_wallet);

    EnsureWalletIsUnlocked(pwallet);

    std::string strSecret = request.params[0].get_str();
    std::string strLabel = "";
    if (request.params.size() > 2)
        strLabel = request.params[2].get_str();
    
    CAccount* forAccount = AccountFromValue(pwallet, request.params[1], true);
    
    if (forAccount->IsHD())
        throw JSONRPCError(RPC_INVALID_PARAMETER, "Cannot import a privkey into an HD account.");

    // Whether to perform rescan after import
    bool fRescan = true;
    if (request.params.size() > 3)
        fRescan = request.params[3].get_bool();

    if (fRescan && fPruneMode)
        throw JSONRPCError(RPC_WALLET_ERROR, "Rescan is disabled in pruned mode");

    CBitcoinSecret vchSecret;
    bool fGood = vchSecret.SetString(strSecret);

    if (!fGood) throw JSONRPCError(RPC_INVALID_ADDRESS_OR_KEY, "Invalid private key encoding");

    CKey key = vchSecret.GetKey();
    if (!key.IsValid()) throw JSONRPCError(RPC_INVALID_ADDRESS_OR_KEY, "Private key outside allowed range");

    CPubKey pubkey = key.GetPubKey();
    assert(key.VerifyPubKey(pubkey));
    CKeyID vchAddress = pubkey.GetID();
    {
        pwallet->MarkDirty();
        pwallet->SetAddressBook(CBitcoinAddress(vchAddress).ToString(), strLabel, "receive");

        // Don't throw error in case a key is already there
        if (pwallet->HaveKey(vchAddress)) {
            return NullUniValue;
        }

        pwallet->mapKeyMetadata[vchAddress].nCreateTime = 1;

        if (!pwallet->AddKeyPubKey(key, pubkey, *forAccount, KEYCHAIN_EXTERNAL)) {
            throw JSONRPCError(RPC_WALLET_ERROR, "Error adding key to wallet");
        }

        // whenever a key is imported, we need to scan the whole chain
        pwallet->UpdateTimeFirstKey(1);

        if (fRescan) {
            pwallet->ScanForWalletTransactions(chainActive.Genesis(), true);
        }
    }

    return NullUniValue;
}

UniValue abortrescan(const JSONRPCRequest& request)
{
    CWallet* const pwallet = GetWalletForJSONRPCRequest(request);
    if (!EnsureWalletIsAvailable(pwallet, request.fHelp)) {
        return NullUniValue;
    }

    if (request.fHelp || request.params.size() > 0)
        throw std::runtime_error(
            "abortrescan\n"
            "\nStops current wallet rescan triggered e.g. by an importprivkey call.\n"
            "\nExamples:\n"
            "\nImport a private key\n"
            + HelpExampleCli("importprivkey", "\"mykey\"") +
            "\nAbort the running wallet rescan\n"
            + HelpExampleCli("abortrescan", "") +
            "\nAs a JSON-RPC call\n"
            + HelpExampleRpc("abortrescan", "")
        );

    if (!pwallet->IsScanning() || pwallet->IsAbortingRescan()) return false;
    pwallet->AbortRescan();
    return true;
}

void ImportAddress(CWallet*, const CBitcoinAddress& address, const std::string& strLabel);
void ImportScript(CWallet* const pwallet, const CScript& script, const std::string& strLabel, bool isRedeemScript)
{
    if (!isRedeemScript && ::IsMine(*pwallet, script) == ISMINE_SPENDABLE) {
        throw JSONRPCError(RPC_WALLET_ERROR, "The wallet already contains the private key for this address or script");
    }

    pwallet->MarkDirty();

    //fixme: (GULDEN) (MERGE)
    if (!pwallet->HaveWatchOnly(script) && !pwallet->AddWatchOnly(script, -1)) {
        throw JSONRPCError(RPC_WALLET_ERROR, "Error adding address to wallet");
    }

    if (isRedeemScript) {
        if (!pwallet->HaveCScript(script) && !pwallet->AddCScript(script)) {
            throw JSONRPCError(RPC_WALLET_ERROR, "Error adding p2sh redeemScript to wallet");
        }
        ImportAddress(pwallet, CBitcoinAddress(CScriptID(script)), strLabel);
    } else {
        CTxDestination destination;
        if (ExtractDestination(script, destination)) {
            pwallet->SetAddressBook(CBitcoinAddress(destination).ToString(), strLabel, "receive");
        }
    }
}

void ImportAddress(CWallet* const pwallet, const CBitcoinAddress& address, const std::string& strLabel)
{
    CScript script = GetScriptForDestination(address.Get());
    ImportScript(pwallet, script, strLabel, false);
    // add to address book or update label
    if (address.IsValid())
        pwallet->SetAddressBook(address.ToString(), strLabel, "receive");
}

UniValue importaddress(const JSONRPCRequest& request)
{
    CWallet * const pwallet = GetWalletForJSONRPCRequest(request);
    if (!EnsureWalletIsAvailable(pwallet, request.fHelp)) {
        return NullUniValue;
    }

    if (request.fHelp || request.params.size() < 1 || request.params.size() > 4)
        throw std::runtime_error(
            "importaddress \"address\" ( \"label\" rescan p2sh )\n"
            "\nAdds a script (in hex) or address that can be watched as if it were in your wallet but cannot be used to spend.\n"
            "\nArguments:\n"
            "1. \"script\"           (string, required) The hex-encoded script (or address)\n"
            "2. \"label\"            (string, optional, default=\"\") An optional label\n"
            "3. rescan               (boolean, optional, default=true) Rescan the wallet for transactions\n"
            "4. p2sh                 (boolean, optional, default=false) Add the P2SH version of the script as well\n"
            "\nNote: This call can take minutes to complete if rescan is true.\n"
            "If you have the full public key, you should call importpubkey instead of this.\n"
            "\nNote: If you import a non-standard raw script in hex form, outputs sending to it will be treated\n"
            "as change, and not show up in many RPCs.\n"
            "\nExamples:\n"
            "\nImport a script with rescan\n"
            + HelpExampleCli("importaddress", "\"myscript\"") +
            "\nImport using a label without rescan\n"
            + HelpExampleCli("importaddress", "\"myscript\" \"testing\" false") +
            "\nAs a JSON-RPC call\n"
            + HelpExampleRpc("importaddress", "\"myscript\", \"testing\", false")
        );


    std::string strLabel = "";
    //fixme: (FUT) (1.6.1)
    throw JSONRPCError(RPC_INVALID_PARAMETER, "Sorry for the inconvenience, watch only addresses are temporarily disabled but will come back in a future release.");
    
    if (request.params.size() > 1)
        strLabel = request.params[1].get_str();

    // Whether to perform rescan after import
    bool fRescan = true;
    if (request.params.size() > 2)
        fRescan = request.params[2].get_bool();

    if (fRescan && fPruneMode)
        throw JSONRPCError(RPC_WALLET_ERROR, "Rescan is disabled in pruned mode");

    // Whether to import a p2sh version, too
    bool fP2SH = false;
    if (request.params.size() > 3)
        fP2SH = request.params[3].get_bool();

    LOCK2(cs_main, pwallet->cs_wallet);

    CBitcoinAddress address(request.params[0].get_str());
    if (address.IsValid()) {
        if (fP2SH)
            throw JSONRPCError(RPC_INVALID_ADDRESS_OR_KEY, "Cannot use the p2sh flag with an address - use a script instead");
        ImportAddress(pwallet, address, strLabel);
    } else if (IsHex(request.params[0].get_str())) {
        std::vector<unsigned char> data(ParseHex(request.params[0].get_str()));
        ImportScript(pwallet, CScript(data.begin(), data.end()), strLabel, fP2SH);
    } else {
        throw JSONRPCError(RPC_INVALID_ADDRESS_OR_KEY, "Invalid Bitcoin address or script");
    }

    if (fRescan)
    {
        pwallet->ScanForWalletTransactions(chainActive.Genesis(), true);
        pwallet->ReacceptWalletTransactions();
    }

    return NullUniValue;
}

UniValue importprunedfunds(const JSONRPCRequest& request)
{
    CWallet * const pwallet = GetWalletForJSONRPCRequest(request);
    if (!EnsureWalletIsAvailable(pwallet, request.fHelp)) {
        return NullUniValue;
    }

    if (request.fHelp || request.params.size() != 2)
        throw std::runtime_error(
            "importprunedfunds\n"
            "\nImports funds without rescan. Corresponding address or script must previously be included in wallet. Aimed towards pruned wallets. The end-user is responsible to import additional transactions that subsequently spend the imported outputs or rescan after the point in the blockchain the transaction is included.\n"
            "\nArguments:\n"
            "1. \"rawtransaction\" (string, required) A raw transaction in hex funding an already-existing address in wallet\n"
            "2. \"txoutproof\"     (string, required) The hex output from gettxoutproof that contains the transaction\n"
        );

    CMutableTransaction tx;
    if (!DecodeHexTx(tx, request.params[0].get_str()))
        throw JSONRPCError(RPC_DESERIALIZATION_ERROR, "TX decode failed");
    uint256 hashTx = tx.GetHash();
    CWalletTx wtx(pwallet, MakeTransactionRef(std::move(tx)));

    CDataStream ssMB(ParseHexV(request.params[1], "proof"), SER_NETWORK, PROTOCOL_VERSION);
    CMerkleBlock merkleBlock;
    ssMB >> merkleBlock;

    //Search partial merkle tree in proof for our transaction and index in valid block
    std::vector<uint256> vMatch;
    std::vector<unsigned int> vIndex;
    unsigned int txnIndex = 0;
    if (merkleBlock.txn.ExtractMatches(vMatch, vIndex) == merkleBlock.header.hashMerkleRoot) {

        LOCK(cs_main);

        if (!mapBlockIndex.count(merkleBlock.header.GetHash()) || !chainActive.Contains(mapBlockIndex[merkleBlock.header.GetHash()]))
            throw JSONRPCError(RPC_INVALID_ADDRESS_OR_KEY, "Block not found in chain");

        std::vector<uint256>::const_iterator it;
        if ((it = std::find(vMatch.begin(), vMatch.end(), hashTx))==vMatch.end()) {
            throw JSONRPCError(RPC_INVALID_ADDRESS_OR_KEY, "Transaction given doesn't exist in proof");
        }

        txnIndex = vIndex[it - vMatch.begin()];
    }
    else {
        throw JSONRPCError(RPC_INVALID_ADDRESS_OR_KEY, "Something wrong with merkleblock");
    }

    wtx.nIndex = txnIndex;
    wtx.hashBlock = merkleBlock.header.GetHash();

    LOCK2(cs_main, pwallet->cs_wallet);

    if (pwallet->IsMine(wtx)) {
        pwallet->AddToWallet(wtx, false);
        return NullUniValue;
    }

    throw JSONRPCError(RPC_INVALID_ADDRESS_OR_KEY, "No addresses in wallet correspond to included transaction");
}

UniValue removeprunedfunds(const JSONRPCRequest& request)
{
    CWallet * const pwallet = GetWalletForJSONRPCRequest(request);
    if (!EnsureWalletIsAvailable(pwallet, request.fHelp)) {
        return NullUniValue;
    }

    if (request.fHelp || request.params.size() != 1)
        throw std::runtime_error(
            "removeprunedfunds \"txid\"\n"
            "\nDeletes the specified transaction from the wallet. Meant for use with pruned wallets and as a companion to importprunedfunds. This will affect wallet balances.\n"
            "\nArguments:\n"
            "1. \"txid\"           (string, required) The hex-encoded id of the transaction you are deleting\n"
            "\nExamples:\n"
            + HelpExampleCli("removeprunedfunds", "\"a8d0c0184dde994a09ec054286f1ce581bebf46446a512166eae7628734ea0a5\"") +
            "\nAs a JSON-RPC call\n"
            + HelpExampleRpc("removprunedfunds", "\"a8d0c0184dde994a09ec054286f1ce581bebf46446a512166eae7628734ea0a5\"")
        );

    LOCK2(cs_main, pwallet->cs_wallet);

    uint256 hash;
    hash.SetHex(request.params[0].get_str());
    std::vector<uint256> vHash;
    vHash.push_back(hash);
    std::vector<uint256> vHashOut;

    if (pwallet->ZapSelectTx(vHash, vHashOut) != DB_LOAD_OK) {
        throw JSONRPCError(RPC_WALLET_ERROR, "Could not properly delete the transaction.");
    }

    if(vHashOut.empty()) {
        throw JSONRPCError(RPC_INVALID_PARAMETER, "Transaction does not exist in wallet.");
    }

    return NullUniValue;
}

UniValue importpubkey(const JSONRPCRequest& request)
{
    CWallet * const pwallet = GetWalletForJSONRPCRequest(request);
    if (!EnsureWalletIsAvailable(pwallet, request.fHelp)) {
        return NullUniValue;
    }
    
    if (request.fHelp || request.params.size() < 1 || request.params.size() > 4)
        throw std::runtime_error(
            "importpubkey \"pubkey\" ( \"label\" rescan )\n"
            "\nAdds a public key (in hex) that can be watched as if it were in your wallet but cannot be used to spend.\n"
            "\nArguments:\n"
            "1. \"pubkey\"           (string, required) The hex-encoded public key\n"
            "2. \"label\"            (string, optional, default=\"\") An optional label\n"
            "3. rescan               (boolean, optional, default=true) Rescan the wallet for transactions\n"
            "\nNote: This call can take minutes to complete if rescan is true.\n"
            "\nExamples:\n"
            "\nImport a public key with rescan\n"
            + HelpExampleCli("importpubkey", "\"mypubkey\"") +
            "\nImport using a label without rescan\n"
            + HelpExampleCli("importpubkey", "\"mypubkey\" \"testing\" false") +
            "\nAs a JSON-RPC call\n"
            + HelpExampleRpc("importpubkey", "\"mypubkey\", \"testing\", false")
        );

    //fixme: (FUT) (1.6.1)
    throw JSONRPCError(RPC_INVALID_PARAMETER, "Sorry for the inconvenience, watch only addresses are temporarily disabled but will come back in a future release.");
    
    std::string strLabel = "";
    if (request.params.size() > 1)
        strLabel = request.params[1].get_str();

    // Whether to perform rescan after import
    bool fRescan = true;
    if (request.params.size() > 2)
        fRescan = request.params[2].get_bool();

    if (fRescan && fPruneMode)
        throw JSONRPCError(RPC_WALLET_ERROR, "Rescan is disabled in pruned mode");

    if (!IsHex(request.params[0].get_str()))
        throw JSONRPCError(RPC_INVALID_ADDRESS_OR_KEY, "Pubkey must be a hex string");
    std::vector<unsigned char> data(ParseHex(request.params[0].get_str()));
    CPubKey pubKey(data.begin(), data.end());
    if (!pubKey.IsFullyValid())
        throw JSONRPCError(RPC_INVALID_ADDRESS_OR_KEY, "Pubkey is not a valid public key");

    LOCK2(cs_main, pwallet->cs_wallet);

    ImportAddress(pwallet, CBitcoinAddress(pubKey.GetID()), strLabel);
    ImportScript(pwallet, GetScriptForRawPubKey(pubKey), strLabel, false);

    if (fRescan)
    {
        pwallet->ScanForWalletTransactions(chainActive.Genesis(), true);
        pwallet->ReacceptWalletTransactions();
    }

    return NullUniValue;
}


UniValue importwallet(const JSONRPCRequest& request)
{
    CWallet * const pwallet = GetWalletForJSONRPCRequest(request);
    if (!EnsureWalletIsAvailable(pwallet, request.fHelp)) {
        return NullUniValue;
    }

    if (request.fHelp || request.params.size() != 2)
        throw std::runtime_error(
            "importwallet \"filename\" \"account\"\n"
            "\nImports keys from a wallet dump file (see dumpwallet).\n"
            "\nArguments:\n"
            "1. \"filename\"    (string, required) The wallet file\n"
            "2. \"account\"     (string, required) The account in which to import the key. \"\" for the currently active account. NB! Must be a legacy account, cannot import keys into an HD account.\n"
            "\nExamples:\n"
            "\nDump the wallet\n"
            + HelpExampleCli("dumpwallet", "\"test\"") +
            "\nImport the wallet\n"
            + HelpExampleCli("importwallet", "\"test\"") +
            "\nImport using the json rpc call\n"
            + HelpExampleRpc("importwallet", "\"test\"")
        );

    if (fPruneMode)
        throw JSONRPCError(RPC_WALLET_ERROR, "Importing wallets is disabled in pruned mode");
    
    CAccount* forAccount = AccountFromValue(pwallet, request.params[1], true);
    LOCK2(cs_main, pwallet->cs_wallet);
    
    if (forAccount->IsHD())
        throw JSONRPCError(RPC_INVALID_PARAMETER, "Cannot import a privkey into an HD account.");


    EnsureWalletIsUnlocked(pwallet);

    std::ifstream file;
    file.open(request.params[0].get_str().c_str(), std::ios::in | std::ios::ate);
    if (!file.is_open())
        throw JSONRPCError(RPC_INVALID_PARAMETER, "Cannot open wallet dump file");

    int64_t nTimeBegin = chainActive.Tip()->GetBlockTime();

    bool fGood = true;

    int64_t nFilesize = std::max((int64_t)1, (int64_t)file.tellg());
    file.seekg(0, file.beg);

    pwallet->ShowProgress(_("Importing..."), 0); // show progress dialog in GUI
    while (file.good()) {
        pwallet->ShowProgress("", std::max(1, std::min(99, (int)(((double)file.tellg() / (double)nFilesize) * 100))));
        std::string line;
        std::getline(file, line);
        if (line.empty() || line[0] == '#')
            continue;

        std::vector<std::string> vstr;
        boost::split(vstr, line, boost::is_any_of(" "));
        if (vstr.size() < 2)
            continue;
        CBitcoinSecret vchSecret;
        if (!vchSecret.SetString(vstr[0]))
            continue;
        CKey key = vchSecret.GetKey();
        CPubKey pubkey = key.GetPubKey();
        assert(key.VerifyPubKey(pubkey));
        CKeyID keyid = pubkey.GetID();
        if (pwallet->HaveKey(keyid)) {
            LogPrintf("Skipping import of %s (key already present)\n", CBitcoinAddress(keyid).ToString());
            continue;
        }
        int64_t nTime = DecodeDumpTime(vstr[1]);
        std::string strLabel;
        bool fLabel = true;
        for (unsigned int nStr = 2; nStr < vstr.size(); nStr++) {
            if (boost::algorithm::starts_with(vstr[nStr], "#"))
                break;
            if (vstr[nStr] == "change=1")
                fLabel = false;
            if (vstr[nStr] == "reserve=1")
                fLabel = false;
            if (boost::algorithm::starts_with(vstr[nStr], "label=")) {
                strLabel = DecodeDumpString(vstr[nStr].substr(6));
                fLabel = true;
            }
        }
        LogPrintf("Importing %s...\n", CBitcoinAddress(keyid).ToString());
        
        if (!pwallet->AddKeyPubKey(key, pubkey, *forAccount, KEYCHAIN_EXTERNAL)) {
            fGood = false;
            continue;
        }
        pwallet->mapKeyMetadata[keyid].nCreateTime = nTime;
        if (fLabel)
            pwallet->SetAddressBook(keyid.ToString(), strLabel, "receive");
        nTimeBegin = std::min(nTimeBegin, nTime);
    }
    file.close();
    pwallet->ShowProgress("", 100); // hide progress dialog in GUI
    pwallet->UpdateTimeFirstKey(nTimeBegin);

    CBlockIndex *pindex = chainActive.FindEarliestAtLeast(nTimeBegin - TIMESTAMP_WINDOW);

    LogPrintf("Rescanning last %i blocks\n", pindex ? chainActive.Height() - pindex->nHeight + 1 : 0);
    pwallet->ScanForWalletTransactions(pindex);
    pwallet->MarkDirty();

    if (!fGood)
        throw JSONRPCError(RPC_WALLET_ERROR, "Error adding some keys to wallet");

    return NullUniValue;
}

UniValue dumpprivkey(const JSONRPCRequest& request)
{
    CWallet * const pwallet = GetWalletForJSONRPCRequest(request);
    if (!EnsureWalletIsAvailable(pwallet, request.fHelp)) {
        return NullUniValue;
    }

    if (request.fHelp || request.params.size() < 1 || request.params.size() > 2)
        throw std::runtime_error(
            "dumpprivkey \"address\"\n"
            "\nReveals the private key corresponding to 'address'.\n"
            "Then the importprivkey can be used with this output\n"
            "WARNING! If a dumped private key from an HD account is exposed or given out -all- keys within that account (current and future) are also at risk, if the attacker can also get hold of your public key for that account.\n"
            "\nArguments:\n"
            "1. \"address\"   (string, required) The bitcoin address for the private key\n"
            "2. \"HDConsent\"        (string, optional) If dumping from an HD account please pass the string 'I_UNDERSTAND_AND_ACCEPT_THE_RISK_OF_DUMPING_AN_HD_PRIVKEY' for this paramater, if you do not understand the risk then please do not do this.\n"
            "\nResult:\n"
            "\"key\"                (string) The private key\n"
            "\nExamples:\n"
            + HelpExampleCli("dumpprivkey", "\"myaddress\"")
            + HelpExampleCli("importprivkey", "\"mykey\"")
            + HelpExampleRpc("dumpprivkey", "\"myaddress\"")
        );

    LOCK2(cs_main, pwallet->cs_wallet);

    EnsureWalletIsUnlocked(pwallet);

    std::string strAddress = request.params[0].get_str();
    CBitcoinAddress address;
    if (!address.SetString(strAddress))
        throw JSONRPCError(RPC_INVALID_ADDRESS_OR_KEY, "Invalid Bitcoin address");
    CKeyID keyID;
    if (!address.GetKeyID(keyID))
        throw JSONRPCError(RPC_TYPE_ERROR, "Address does not refer to a key");
    CKey vchSecret;
    
    for(const auto& accountIter : pwallet->mapAccounts)
    {
        if (accountIter.second->HaveKey(keyID))
        {
            if (accountIter.second->IsHD())
            {
                if (request.params.size() < 2 || request.params[1].get_str() != "I_UNDERSTAND_AND_ACCEPT_THE_RISK_OF_DUMPING_AN_HD_PRIVKEY")
                {
                    throw JSONRPCError(RPC_INTERNAL_ERROR, "Please pass the correct HDConsent option in order to proceed.");
                }
            }
        }
    }
    //fixme: (GULDEN) (MERGE)
    return CBitcoinSecret(vchSecret).ToString();
}

UniValue dumpwallet(const JSONRPCRequest& request)
{
    CWallet * const pwallet = GetWalletForJSONRPCRequest(request);
    if (!EnsureWalletIsAvailable(pwallet, request.fHelp)) {
        return NullUniValue;
    }

    if (request.fHelp || request.params.size() < 1 || request.params.size() > 2)
        throw std::runtime_error(
            "dumpwallet \"filename\"\n"
            "\nDumps all wallet keys in a human-readable format.\n"
            "WARNING! If a dumped private key from an HD account is exposed or given out -all- keys within that account (current and future) are also at risk, if the attacker can also get hold of your public key for that account.\n"
            "It is strongly advised not to use this function with an HD wallet, please proceed at your own risk.\n"
            "\nArguments:\n"
<<<<<<< HEAD
            "1. \"filename\"    (string, required) The filename\n"
            "2. \"HDConsent\"        (string, optional) If dumping from an HD account please pass the string 'I_UNDERSTAND_AND_ACCEPT_THE_RISK_OF_DUMPING_AN_HD_PRIVKEY' for this paramater, if you do not understand the risk then please do not do this.\n"
=======
            "1. \"filename\"    (string, required) The filename with path (either absolute or relative to bitcoind)\n"
            "\nResult:\n"
            "{                           (json object)\n"
            "  \"filename\" : {        (string) The filename with full absolute path\n"
            "}\n"
>>>>>>> b7296bce
            "\nExamples:\n"
            + HelpExampleCli("dumpwallet", "\"test\"")
            + HelpExampleRpc("dumpwallet", "\"test\"")
        );

    LOCK2(cs_main, pwallet->cs_wallet);

    EnsureWalletIsUnlocked(pwallet);

    std::ofstream file;
    boost::filesystem::path filepath = request.params[0].get_str();
    filepath = boost::filesystem::absolute(filepath);
    file.open(filepath.string().c_str());
    if (!file.is_open())
        throw JSONRPCError(RPC_INVALID_PARAMETER, "Cannot open wallet dump file");
    
    for(const auto& accountIter : pwallet->mapAccounts)
    {
        if (accountIter.second->IsHD())
        {
            if (request.params.size() < 2 || request.params[1].get_str() != "I_UNDERSTAND_AND_ACCEPT_THE_RISK_OF_DUMPING_AN_HD_PRIVKEY")
            {
                throw JSONRPCError(RPC_INTERNAL_ERROR, "Please pass the correct HDConsent option in order to proceed.");
            }
        }
    }

    std::map<CKeyID, int64_t> mapKeyBirth;
    std::set<CKeyID> setKeyPool;
    pwallet->GetKeyBirthTimes(mapKeyBirth);
    pwallet->GetAllReserveKeys(setKeyPool);

    // sort time/key pairs
    std::vector<std::pair<int64_t, CKeyID> > vKeyBirth;
    for (std::map<CKeyID, int64_t>::const_iterator it = mapKeyBirth.begin(); it != mapKeyBirth.end(); it++) {
        vKeyBirth.push_back(std::make_pair(it->second, it->first));
    }
    mapKeyBirth.clear();
    std::sort(vKeyBirth.begin(), vKeyBirth.end());

    // produce output
    file << strprintf("# Wallet dump created by Gulden %s\n", CLIENT_BUILD);
    file << strprintf("# * Created on %s\n", EncodeDumpTime(GetTime()));
    file << strprintf("# * Best block at time of backup was %i (%s),\n", chainActive.Height(), chainActive.Tip()->GetBlockHash().ToString());
    file << strprintf("#   mined on %s\n", EncodeDumpTime(chainActive.Tip()->GetBlockTime()));
    file << "\n";

    // add the base58check encoded extended master if the wallet uses HD 
    /*GULDEN - no masterkeyid...
    CKeyID masterKeyID = pwallet->GetHDChain().masterKeyID;
    if (!masterKeyID.IsNull())
    {
        CKey key;
        if (pwallet->GetKey(masterKeyID, key)) {
            CExtKey masterKey;
            masterKey.SetMaster(key.begin(), key.size());

            CBitcoinExtKey b58extkey;
            b58extkey.SetKey(masterKey);

            file << "# extended private masterkey: " << b58extkey.ToString() << "\n\n";
        }
    }*/
    for (std::vector<std::pair<int64_t, CKeyID> >::const_iterator it = vKeyBirth.begin(); it != vKeyBirth.end(); it++) {
        const CKeyID &keyid = it->second;
        std::string strTime = EncodeDumpTime(it->first);
        std::string strAddr = CBitcoinAddress(keyid).ToString();
        CKey key;
        if (pwallet->GetKey(keyid, key)) {
            file << strprintf("%s %s ", CBitcoinSecret(key).ToString(), strTime);
            if (pwallet->mapAddressBook.count(CBitcoinAddress(keyid).ToString())) {
                file << strprintf("label=%s", EncodeDumpString(pwallet->mapAddressBook[CBitcoinAddress(keyid).ToString()].name));
            /*} else if (keyid == masterKeyID) {
                file << "hdmaster=1";*/
            } else if (setKeyPool.count(keyid)) {
                file << "reserve=1";
            /*} else if (pwallet->mapKeyMetadata[keyid].hdKeypath == "m") {
                file << "inactivehdmaster=1";*/
            } else {
                file << "change=1";
            }
            file << strprintf(" # addr=%s%s\n", strAddr, (pwallet->mapKeyMetadata[keyid].hdKeypath.size() > 0 ? " hdkeypath="+pwallet->mapKeyMetadata[keyid].hdKeypath : ""));
        }
    }
    file << "\n";
    file << "# End of dump\n";
    file.close();

    UniValue reply(UniValue::VOBJ);
    reply.push_back(Pair("filename", filepath.string()));

    return reply;
}


UniValue ProcessImport(CWallet * const pwallet, const UniValue& data, const int64_t timestamp)
{
    try {
        bool success = false;

        // Required fields.
        const UniValue& scriptPubKey = data["scriptPubKey"];

        // Should have script or JSON with "address".
        if (!(scriptPubKey.getType() == UniValue::VOBJ && scriptPubKey.exists("address")) && !(scriptPubKey.getType() == UniValue::VSTR)) {
            throw JSONRPCError(RPC_INVALID_PARAMETER, "Invalid scriptPubKey");
        }

        // Optional fields.
        const std::string& strRedeemScript = data.exists("redeemscript") ? data["redeemscript"].get_str() : "";
        const UniValue& pubKeys = data.exists("pubkeys") ? data["pubkeys"].get_array() : UniValue();
        const UniValue& keys = data.exists("keys") ? data["keys"].get_array() : UniValue();
        const bool& internal = data.exists("internal") ? data["internal"].get_bool() : false;
        const bool& watchOnly = data.exists("watchonly") ? data["watchonly"].get_bool() : false;
        const std::string& label = data.exists("label") && !internal ? data["label"].get_str() : "";
        const int64_t& timestamp = data.exists("timestamp") && data["timestamp"].get_int64() > 1 ? data["timestamp"].get_int64() : 1;

        bool isScript = scriptPubKey.getType() == UniValue::VSTR;
        bool isP2SH = strRedeemScript.length() > 0;
        const std::string& output = isScript ? scriptPubKey.get_str() : scriptPubKey["address"].get_str();

        // Parse the output.
        CScript script;
        CBitcoinAddress address;

        if (!isScript) {
            address = CBitcoinAddress(output);
            script = GetScriptForDestination(address.Get());
        } else {
            if (!IsHex(output)) {
                throw JSONRPCError(RPC_INVALID_ADDRESS_OR_KEY, "Invalid scriptPubKey");
            }

            std::vector<unsigned char> vData(ParseHex(output));
            script = CScript(vData.begin(), vData.end());
        }

        // Watchonly and private keys
        if (watchOnly && keys.size()) {
            throw JSONRPCError(RPC_INVALID_PARAMETER, "Incompatibility found between watchonly and keys");
        }

        // Internal + Label
        if (internal && data.exists("label")) {
            throw JSONRPCError(RPC_INVALID_PARAMETER, "Incompatibility found between internal and label");
        }

        // Not having Internal + Script
        if (!internal && isScript) {
            throw JSONRPCError(RPC_INVALID_PARAMETER, "Internal must be set for hex scriptPubKey");
        }

        // Keys / PubKeys size check.
        if (!isP2SH && (keys.size() > 1 || pubKeys.size() > 1)) { // Address / scriptPubKey
            throw JSONRPCError(RPC_INVALID_PARAMETER, "More than private key given for one address");
        }

        // Invalid P2SH redeemScript
        if (isP2SH && !IsHex(strRedeemScript)) {
            throw JSONRPCError(RPC_INVALID_ADDRESS_OR_KEY, "Invalid redeem script");
        }

        // Process. //

        // P2SH
        if (isP2SH) {
            // Import redeem script.
            std::vector<unsigned char> vData(ParseHex(strRedeemScript));
            CScript redeemScript = CScript(vData.begin(), vData.end());

            // Invalid P2SH address
            if (!script.IsPayToScriptHash()) {
                throw JSONRPCError(RPC_INVALID_ADDRESS_OR_KEY, "Invalid P2SH address / script");
            }

            pwallet->MarkDirty();

            if (!pwallet->AddWatchOnly(redeemScript, timestamp)) {
                throw JSONRPCError(RPC_WALLET_ERROR, "Error adding address to wallet");
            }

            if (!pwallet->HaveCScript(redeemScript) && !pwallet->AddCScript(redeemScript)) {
                throw JSONRPCError(RPC_WALLET_ERROR, "Error adding p2sh redeemScript to wallet");
            }

            CBitcoinAddress redeemAddress = CBitcoinAddress(CScriptID(redeemScript));
            CScript redeemDestination = GetScriptForDestination(redeemAddress.Get());

            if (::IsMine(*pwallet, redeemDestination) == ISMINE_SPENDABLE) {
                throw JSONRPCError(RPC_WALLET_ERROR, "The wallet already contains the private key for this address or script");
            }

            pwallet->MarkDirty();

            if (!pwallet->AddWatchOnly(redeemDestination, timestamp)) {
                throw JSONRPCError(RPC_WALLET_ERROR, "Error adding address to wallet");
            }

            // add to address book or update label
            if (address.IsValid()) {
                pwallet->SetAddressBook(address.ToString(), label, "receive");
            }

            // Import private keys.
            if (keys.size()) {
                for (size_t i = 0; i < keys.size(); i++) {
                    const std::string& privkey = keys[i].get_str();

                    CBitcoinSecret vchSecret;
                    bool fGood = vchSecret.SetString(privkey);

                    if (!fGood) {
                        throw JSONRPCError(RPC_INVALID_ADDRESS_OR_KEY, "Invalid private key encoding");
                    }

                    CKey key = vchSecret.GetKey();

                    if (!key.IsValid()) {
                        throw JSONRPCError(RPC_INVALID_ADDRESS_OR_KEY, "Private key outside allowed range");
                    }

                    CPubKey pubkey = key.GetPubKey();
                    assert(key.VerifyPubKey(pubkey));

                    CKeyID vchAddress = pubkey.GetID();
                    pwallet->MarkDirty();
                    pwallet->SetAddressBook(CBitcoinAddress(vchAddress).ToString(), label, "receive");

                    if (pwallet->HaveKey(vchAddress)) {
                        throw JSONRPCError(RPC_INVALID_ADDRESS_OR_KEY, "Already have this key");
                    }

                    pwallet->mapKeyMetadata[vchAddress].nCreateTime = timestamp;

                    //fixme: (GULDEN) (MERGE)
                    /*
                    if (!pwallet->AddKeyPubKey(key, pubkey, *forAccount, KEYCHAIN_EXTERNAL)) {
                            throw JSONRPCError(RPC_WALLET_ERROR, "Error adding key to wallet");                    
                    }*/
                    pwallet->UpdateTimeFirstKey(timestamp);
                }
            }

            success = true;
        } else {
            // Import public keys.
            if (pubKeys.size() && keys.size() == 0) {
                const std::string& strPubKey = pubKeys[0].get_str();

                if (!IsHex(strPubKey)) {
                    throw JSONRPCError(RPC_INVALID_ADDRESS_OR_KEY, "Pubkey must be a hex string");
                }

                std::vector<unsigned char> vData(ParseHex(strPubKey));
                CPubKey pubKey(vData.begin(), vData.end());

                if (!pubKey.IsFullyValid()) {
                    throw JSONRPCError(RPC_INVALID_ADDRESS_OR_KEY, "Pubkey is not a valid public key");
                }

                CBitcoinAddress pubKeyAddress = CBitcoinAddress(pubKey.GetID());

                // Consistency check.
                if (!isScript && !(pubKeyAddress.Get() == address.Get())) {
                    throw JSONRPCError(RPC_INVALID_ADDRESS_OR_KEY, "Consistency check failed");
                }

                // Consistency check.
                if (isScript) {
                    CBitcoinAddress scriptAddress;
                    CTxDestination destination;

                    if (ExtractDestination(script, destination)) {
                        scriptAddress = CBitcoinAddress(destination);
                        if (!(scriptAddress.Get() == pubKeyAddress.Get())) {
                            throw JSONRPCError(RPC_INVALID_ADDRESS_OR_KEY, "Consistency check failed");
                        }
                    }
                }

                CScript pubKeyScript = GetScriptForDestination(pubKeyAddress.Get());

                if (::IsMine(*pwallet, pubKeyScript) == ISMINE_SPENDABLE) {
                    throw JSONRPCError(RPC_WALLET_ERROR, "The wallet already contains the private key for this address or script");
                }

                pwallet->MarkDirty();

                if (!pwallet->AddWatchOnly(pubKeyScript, timestamp)) {
                    throw JSONRPCError(RPC_WALLET_ERROR, "Error adding address to wallet");
                }

                // add to address book or update label
                if (pubKeyAddress.IsValid()) {
                    pwallet->SetAddressBook(pubKeyAddress.ToString(), label, "receive");
                }

                // TODO Is this necessary?
                CScript scriptRawPubKey = GetScriptForRawPubKey(pubKey);

                if (::IsMine(*pwallet, scriptRawPubKey) == ISMINE_SPENDABLE) {
                    throw JSONRPCError(RPC_WALLET_ERROR, "The wallet already contains the private key for this address or script");
                }

                pwallet->MarkDirty();

                if (!pwallet->AddWatchOnly(scriptRawPubKey, timestamp)) {
                    throw JSONRPCError(RPC_WALLET_ERROR, "Error adding address to wallet");
                }

                success = true;
            }

            // Import private keys.
            if (keys.size()) {
                const std::string& strPrivkey = keys[0].get_str();

                // Checks.
                CBitcoinSecret vchSecret;
                bool fGood = vchSecret.SetString(strPrivkey);

                if (!fGood) {
                    throw JSONRPCError(RPC_INVALID_ADDRESS_OR_KEY, "Invalid private key encoding");
                }

                CKey key = vchSecret.GetKey();
                if (!key.IsValid()) {
                    throw JSONRPCError(RPC_INVALID_ADDRESS_OR_KEY, "Private key outside allowed range");
                }

                CPubKey pubKey = key.GetPubKey();
                assert(key.VerifyPubKey(pubKey));

                CBitcoinAddress pubKeyAddress = CBitcoinAddress(pubKey.GetID());

                // Consistency check.
                if (!isScript && !(pubKeyAddress.Get() == address.Get())) {
                    throw JSONRPCError(RPC_INVALID_ADDRESS_OR_KEY, "Consistency check failed");
                }

                // Consistency check.
                if (isScript) {
                    CBitcoinAddress scriptAddress;
                    CTxDestination destination;

                    if (ExtractDestination(script, destination)) {
                        scriptAddress = CBitcoinAddress(destination);
                        if (!(scriptAddress.Get() == pubKeyAddress.Get())) {
                            throw JSONRPCError(RPC_INVALID_ADDRESS_OR_KEY, "Consistency check failed");
                        }
                    }
                }

                CKeyID vchAddress = pubKey.GetID();
                pwallet->MarkDirty();
                pwallet->SetAddressBook(CBitcoinAddress(vchAddress).ToString(), label, "receive");

                if (pwallet->HaveKey(vchAddress)) {
                    return false;
                }

                pwallet->mapKeyMetadata[vchAddress].nCreateTime = timestamp;

                //fixme: (GULDEN) (MERGE)
                /*if (!pwallet->AddKeyPubKey(key, pubKey, *forAccount, KEYCHAIN_EXTERNAL)) {
                    throw JSONRPCError(RPC_WALLET_ERROR, "Error adding key to wallet");
                }*/

                pwallet->UpdateTimeFirstKey(timestamp);

                success = true;
            }

            // Import scriptPubKey only.
            if (pubKeys.size() == 0 && keys.size() == 0) {
                if (::IsMine(*pwallet, script) == ISMINE_SPENDABLE) {
                    throw JSONRPCError(RPC_WALLET_ERROR, "The wallet already contains the private key for this address or script");
                }

                pwallet->MarkDirty();

                if (!pwallet->AddWatchOnly(script, timestamp)) {
                    throw JSONRPCError(RPC_WALLET_ERROR, "Error adding address to wallet");
                }

                if (scriptPubKey.getType() == UniValue::VOBJ) {
                    // add to address book or update label
                    if (address.IsValid()) {
                        pwallet->SetAddressBook(address.ToString(), label, "receive");
                    }
                }

                success = true;
            }
        }

        UniValue result = UniValue(UniValue::VOBJ);
        result.pushKV("success", UniValue(success));
        return result;
    } catch (const UniValue& e) {
        UniValue result = UniValue(UniValue::VOBJ);
        result.pushKV("success", UniValue(false));
        result.pushKV("error", e);
        return result;
    } catch (...) {
        UniValue result = UniValue(UniValue::VOBJ);
        result.pushKV("success", UniValue(false));
        result.pushKV("error", JSONRPCError(RPC_MISC_ERROR, "Missing required fields"));
        return result;
    }
}

UniValue importmulti(const JSONRPCRequest& mainRequest)
{
    CWallet * const pwallet = GetWalletForJSONRPCRequest(mainRequest);
    if (!EnsureWalletIsAvailable(pwallet, mainRequest.fHelp)) {
        return NullUniValue;
    }

    // clang-format off
    if (mainRequest.fHelp || mainRequest.params.size() < 1 || mainRequest.params.size() > 2)
        throw std::runtime_error(
            "importmulti \"requests\" \"options\"\n\n"
            "Import addresses/scripts (with private or public keys, redeem script (P2SH)), rescanning all addresses in one-shot-only (rescan can be disabled via options).\n\n"
            "Arguments:\n"
            "1. requests     (array, required) Data to be imported\n"
            "  [     (array of json objects)\n"
            "    {\n"
            "      \"scriptPubKey\": \"<script>\" | { \"address\":\"<address>\" }, (string / json, required) Type of scriptPubKey (string for script, json for address)\n"
            "      \"timestamp\": timestamp | \"now\"                        , (integer / string, required) Creation time of the key in seconds since epoch (Jan 1 1970 GMT),\n"
            "                                                              or the string \"now\" to substitute the current synced blockchain time. The timestamp of the oldest\n"
            "                                                              key will determine how far back blockchain rescans need to begin for missing wallet transactions.\n"
            "                                                              \"now\" can be specified to bypass scanning, for keys which are known to never have been used, and\n"
            "                                                              0 can be specified to scan the entire blockchain. Blocks up to 2 hours before the earliest key\n"
            "                                                              creation time of all keys being imported by the importmulti call will be scanned.\n"
            "      \"redeemscript\": \"<script>\"                            , (string, optional) Allowed only if the scriptPubKey is a P2SH address or a P2SH scriptPubKey\n"
            "      \"pubkeys\": [\"<pubKey>\", ... ]                         , (array, optional) Array of strings giving pubkeys that must occur in the output or redeemscript\n"
            "      \"keys\": [\"<key>\", ... ]                               , (array, optional) Array of strings giving private keys whose corresponding public keys must occur in the output or redeemscript\n"
            "      \"internal\": <true>                                    , (boolean, optional, default: false) Stating whether matching outputs should be be treated as not incoming payments\n"
            "      \"watchonly\": <true>                                   , (boolean, optional, default: false) Stating whether matching outputs should be considered watched even when they're not spendable, only allowed if keys are empty\n"
            "      \"label\": <label>                                      , (string, optional, default: '') Label to assign to the address (aka account name, for now), only allowed with internal=false\n"
            "    }\n"
            "  ,...\n"
            "  ]\n"
            "2. options                 (json, optional)\n"
            "  {\n"
            "     \"rescan\": <false>,         (boolean, optional, default: true) Stating if should rescan the blockchain after all imports\n"
            "  }\n"
            "\nExamples:\n" +
            HelpExampleCli("importmulti", "'[{ \"scriptPubKey\": { \"address\": \"<my address>\" }, \"timestamp\":1455191478 }, "
                                          "{ \"scriptPubKey\": { \"address\": \"<my 2nd address>\" }, \"label\": \"example 2\", \"timestamp\": 1455191480 }]'") +
            HelpExampleCli("importmulti", "'[{ \"scriptPubKey\": { \"address\": \"<my address>\" }, \"timestamp\":1455191478 }]' '{ \"rescan\": false}'") +

            "\nResponse is an array with the same size as the input that has the execution result :\n"
            "  [{ \"success\": true } , { \"success\": false, \"error\": { \"code\": -1, \"message\": \"Internal Server Error\"} }, ... ]\n");

    // clang-format on

    RPCTypeCheck(mainRequest.params, {UniValue::VARR, UniValue::VOBJ});

    const UniValue& requests = mainRequest.params[0];

    //Default options
    bool fRescan = true;

    if (mainRequest.params.size() > 1) {
        const UniValue& options = mainRequest.params[1];

        if (options.exists("rescan")) {
            fRescan = options["rescan"].get_bool();
        }
    }

    LOCK2(cs_main, pwallet->cs_wallet);
    EnsureWalletIsUnlocked(pwallet);

    bool fRunScan = false;
    const int64_t minimumTimestamp = 1;
    int64_t nLowestTimestamp = 0;

    if (fRescan && chainActive.Tip()) {
        nLowestTimestamp = chainActive.Tip()->GetBlockTime();
    } else {
        fRescan = false;
    }

    UniValue response(UniValue::VARR);

    BOOST_FOREACH (const UniValue& data, requests.getValues()) {
        //fixme: (GULDEN) (MERGE)
        const UniValue result;/* = processImport(pwallet, data, timestamp);
        response.push_back(result);*/

        if (!fRescan) {
            continue;
        }

        // If at least one request was successful then allow rescan.
        if (result["success"].get_bool()) {
            fRunScan = true;
        }

        // Get the lowest timestamp.
        const int64_t& timestamp = data.exists("timestamp") && data["timestamp"].get_int64() > minimumTimestamp ? data["timestamp"].get_int64() : minimumTimestamp;

        if (timestamp < nLowestTimestamp) {
            nLowestTimestamp = timestamp;
        }
    }

    if (fRescan && fRunScan && requests.size()) {
        CBlockIndex* pindex = nLowestTimestamp > minimumTimestamp ? chainActive.FindEarliestAtLeast(std::max<int64_t>(nLowestTimestamp - TIMESTAMP_WINDOW, 0)) : chainActive.Genesis();
        CBlockIndex* scanFailed = nullptr;
        if (pindex) {
            scanFailed = pwallet->ScanForWalletTransactions(pindex, true);
            pwallet->ReacceptWalletTransactions();
        }

        if (scanFailed) {
            std::vector<UniValue> results = response.getValues();
            response.clear();
            response.setArray();
            size_t i = 0;
            for (const UniValue& request : requests.getValues()) {
                // If key creation date is within the successfully scanned
                // range, or if the import result already has an error set, let
                // the result stand unmodified. Otherwise replace the result
                // with an error message.
<<<<<<< HEAD
		//fixme:(MERGE)
		/*
                if (GetImportTimestamp(request, now) - TIMESTAMP_WINDOW >= scannedRange->GetBlockTimeMax() || results.at(i).exists("error")) {
=======
                if (GetImportTimestamp(request, now) - TIMESTAMP_WINDOW > scanFailed->GetBlockTimeMax() || results.at(i).exists("error")) {
>>>>>>> b7296bce
                    response.push_back(results.at(i));
                } else {
                    UniValue result = UniValue(UniValue::VOBJ);
                    result.pushKV("success", UniValue(false));
                    result.pushKV(
                        "error",
                        JSONRPCError(
                            RPC_MISC_ERROR,
                            strprintf("Rescan failed for key with creation timestamp %d. There was an error reading a "
                                      "block from time %d, which is after or within %d seconds of key creation, and "
                                      "could contain transactions pertaining to the key. As a result, transactions "
                                      "and coins using this key may not appear in the wallet. This error could be "
                                      "caused by pruning or data corruption (see bitcoind log for details) and could "
                                      "be dealt with by downloading and rescanning the relevant blocks (see -reindex "
                                      "and -rescan options).",
                                GetImportTimestamp(request, now), scanFailed->GetBlockTimeMax(), TIMESTAMP_WINDOW)));
                    response.push_back(std::move(result));
                }*/
                ++i;
            }
        }
    }

    return response;
}<|MERGE_RESOLUTION|>--- conflicted
+++ resolved
@@ -647,16 +647,12 @@
             "WARNING! If a dumped private key from an HD account is exposed or given out -all- keys within that account (current and future) are also at risk, if the attacker can also get hold of your public key for that account.\n"
             "It is strongly advised not to use this function with an HD wallet, please proceed at your own risk.\n"
             "\nArguments:\n"
-<<<<<<< HEAD
-            "1. \"filename\"    (string, required) The filename\n"
+            "1. \"filename\"    (string, required) The filename with path (either absolute or relative to bitcoind)\n"
             "2. \"HDConsent\"        (string, optional) If dumping from an HD account please pass the string 'I_UNDERSTAND_AND_ACCEPT_THE_RISK_OF_DUMPING_AN_HD_PRIVKEY' for this paramater, if you do not understand the risk then please do not do this.\n"
-=======
-            "1. \"filename\"    (string, required) The filename with path (either absolute or relative to bitcoind)\n"
             "\nResult:\n"
             "{                           (json object)\n"
             "  \"filename\" : {        (string) The filename with full absolute path\n"
             "}\n"
->>>>>>> b7296bce
             "\nExamples:\n"
             + HelpExampleCli("dumpwallet", "\"test\"")
             + HelpExampleRpc("dumpwallet", "\"test\"")
@@ -1185,13 +1181,9 @@
                 // range, or if the import result already has an error set, let
                 // the result stand unmodified. Otherwise replace the result
                 // with an error message.
-<<<<<<< HEAD
 		//fixme:(MERGE)
 		/*
-                if (GetImportTimestamp(request, now) - TIMESTAMP_WINDOW >= scannedRange->GetBlockTimeMax() || results.at(i).exists("error")) {
-=======
                 if (GetImportTimestamp(request, now) - TIMESTAMP_WINDOW > scanFailed->GetBlockTimeMax() || results.at(i).exists("error")) {
->>>>>>> b7296bce
                     response.push_back(results.at(i));
                 } else {
                     UniValue result = UniValue(UniValue::VOBJ);
