--- conflicted
+++ resolved
@@ -2108,19 +2108,16 @@
             if (pindex->nHeight % 100 == 0 && dProgressTip - dProgressStart > 0.0)
             {
                 ShowProgress(_("Rescanning..."), std::max(1, std::min(99, (int)((GuessVerificationProgress(chainParams.TxData(), pindex) - dProgressStart) / (dProgressTip - dProgressStart) * 100))));
-<<<<<<< HEAD
-            }
-            ENTER_CRITICAL_SECTION(cs_main)
-            ENTER_CRITICAL_SECTION(cs_wallet)
-            
-            if (ShutdownRequested())
-                return ret;
-=======
+            }
             if (GetTime() >= nNow + 60) {
                 nNow = GetTime();
                 LogPrintf("Still rescanning. At block %d. Progress=%f\n", pindex->nHeight, GuessVerificationProgress(chainParams.TxData(), pindex));
             }
->>>>>>> c36ea693
+            ENTER_CRITICAL_SECTION(cs_main)
+            ENTER_CRITICAL_SECTION(cs_wallet)
+
+            if (ShutdownRequested())
+                return ret;
 
             CBlock block;
             if (ReadBlockFromDisk(block, pindex, Params().GetConsensus())) {
