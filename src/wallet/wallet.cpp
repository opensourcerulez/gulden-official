// Copyright (c) 2009-2010 Satoshi Nakamoto
// Copyright (c) 2009-2016 The Bitcoin Core developers
// Distributed under the MIT software license, see the accompanying
// file COPYING or http://www.opensource.org/licenses/mit-license.php.
//
// File contains modifications by: The Gulden developers
// All modifications:
// Copyright (c) 2016-2017 The Gulden developers
// Authored by: Malcolm MacLeod (mmacleod@webmail.co.za)
// Distributed under the GULDEN software license, see the accompanying
// file COPYING

#include "wallet/wallet.h"
#include "wallet/walletdb.h"

#include "base58.h"
#include "checkpoints.h"
#include "chain.h"
#include "wallet/coincontrol.h"
#include "consensus/consensus.h"
#include "consensus/validation.h"
#include "fs.h"
#include "key.h"
#include "keystore.h"
#include "validation.h"
#include "net.h"
#include "policy/policy.h"
#include "policy/rbf.h"
#include "primitives/block.h"
#include "primitives/transaction.h"
#include "script/script.h"
#include "script/sign.h"
#include "scheduler.h"
#include "timedata.h"
#include "txmempool.h"
#include "util.h"
#include "ui_interface.h"
#include "utilmoneystr.h"
#include "account.h"
#include "init.h"

#include <assert.h>
#include "script/ismine.h"

#include <boost/algorithm/string/replace.hpp>
#include <boost/thread.hpp>
#include <boost/uuid/nil_generator.hpp>


#include <Gulden/Common/scrypt.h>
#include <Gulden/guldenapplication.h>
#include <Gulden/mnemonic.h>


CWallet* pwalletMain = NULL;
/** Transaction fee set by the user */
CFeeRate payTxFee(DEFAULT_TRANSACTION_FEE);
unsigned int nTxConfirmTarget = DEFAULT_TX_CONFIRM_TARGET;
bool bSpendZeroConfChange = DEFAULT_SPEND_ZEROCONF_CHANGE;
bool fWalletRbf = DEFAULT_WALLET_RBF;

const char * DEFAULT_WALLET_DAT = "wallet.dat";


void ThreadShadowPoolManager()
{
    boost::mutex condition_mutex;
    boost::unique_lock<boost::mutex> lock(condition_mutex);

    int depth = 1;
    while (true)
    {
        long milliSleep = 100;
        
        if (pwalletMain)
        {
            LOCK(pwalletMain->cs_wallet);
                      
            milliSleep = 500;
            // Top up 'shadow' pool
            int numNew = 0;
            bool dolock=true;
            for (const auto& seedIter : pwalletMain->mapSeeds)
            {
                //fixme: (GULDEN) (FUT) (1.6.1) (Support other seed types here)
                if (seedIter.second->m_type != CHDSeed::CHDSeed::BIP44 && seedIter.second->m_type != CHDSeed::CHDSeed::BIP44External && seedIter.second->m_type != CHDSeed::CHDSeed::BIP44NoHardening)
                    continue;
                
                for (const auto shadowSubType : { AccountSubType::Desktop, AccountSubType::Mobi })
                {
                    int numShadow = 0;
                    {                    
                        for (const auto& accountPair : pwalletMain->mapAccounts)
                        {
                            if (accountPair.second->IsHD() && ((CAccountHD*)accountPair.second)->getSeedUUID() == seedIter.second->getUUID())
                            {
                                if (accountPair.second->m_SubType == shadowSubType)
                                {
                                    if (accountPair.second->m_Type == AccountType::Shadow)
                                    {
                                        ++numShadow;
                                    }
                                }
                            }
                        }
                    }
                    if (numShadow < GetArg("-accountpool", 10))
                    {
                        dolock=false;
                        if (!pwalletMain->IsLocked())
                        {
                            pwalletMain->delayLock = true;
                            CWalletDB db(pwalletMain->strWalletFile);
                            while (numShadow < GetArg("-accountpool", 10))
                            {
                                ++numShadow;
                                ++numNew;
                                depth=1;
                                
                                // New shadow account
                                CAccountHD* newShadow = seedIter.second->GenerateAccount(shadowSubType, &db);
                                
                                if (newShadow == NULL)
                                    break;
                                
                                newShadow->m_Type = AccountType::Shadow;
                                
                                // Write new account
                                pwalletMain->addAccount(newShadow, "Shadow");
                                
                                if (numNew > 2)
                                {
                                    milliSleep = 100;
                                    break;
                                }
                            }
                        }
                        else
                        {
                            pwalletMain->wantDelayLock = true;
                            if (numShadow < 2)
                            {
                                uiInterface.RequestUnlock(pwalletMain, _("Wallet unlock required for account creation"));
                            }
                        }
                    }
                }
            }

            
            if (numNew == 0)
            {
                int targetPoolDepth = GetArg("-keypool", 40);
                int numToAllocatePerRound = 5;
                if (targetPoolDepth > 40)
                    numToAllocatePerRound = 20;
                int numAllocated = pwalletMain->TopUpKeyPool(depth, numToAllocatePerRound);
                if (numAllocated >= 0)
                {
                    if (depth <= targetPoolDepth)
                    {
                        ++depth;
                    }
                    if (targetPoolDepth > 40 || numAllocated == 0)
                    {
                        milliSleep = 1;
                    }
                    else
                    {
                        //fixme: Look some more into these times - probably a bit slower than it needs to be
                        if (depth < 10)
                        {
                            milliSleep = 80;
                            dolock = false;
                        }
                        else if (depth < 20)
                        {
                            dolock = false;
                            milliSleep = 100;
                        }
                        else
                        {
                            milliSleep = 300;
                        }
                    }
                }
            }
            if (dolock)
            {
                if(pwalletMain->didDelayLock)
                {
                    pwalletMain->delayLock = false;
                    pwalletMain->wantDelayLock = false;
                    pwalletMain->didDelayLock = false;
                    pwalletMain->Lock();
                }                
            }
        }
            
        boost::this_thread::interruption_point();
        MilliSleep(milliSleep);
    }
}


void StartShadowPoolManagerThread(boost::thread_group& threadGroup)
{
    threadGroup.create_thread(boost::bind(&TraceThread<void (*)()>, "shadowpoolmanager", &ThreadShadowPoolManager));
}

/**
 * Fees smaller than this (in satoshi) are considered zero fee (for transaction creation)
 * Override with -mintxfee
 */
CFeeRate CWallet::minTxFee = CFeeRate(DEFAULT_TRANSACTION_MINFEE);
/**
 * If fee estimation does not have enough data to provide estimates, use this fee instead.
 * Has no effect if not using fee estimation
 * Override with -fallbackfee
 */
CFeeRate CWallet::fallbackFee = CFeeRate(DEFAULT_FALLBACK_FEE);

const uint256 CMerkleTx::ABANDON_HASH(uint256S("0000000000000000000000000000000000000000000000000000000000000001"));

/** @defgroup mapWallet
 *
 * @{
 */

struct CompareValueOnly
{
    bool operator()(const std::pair<CAmount, std::pair<const CWalletTx*, unsigned int> >& t1,
                    const std::pair<CAmount, std::pair<const CWalletTx*, unsigned int> >& t2) const
    {
        return t1.first < t2.first;
    }
};

std::string COutput::ToString() const
{
    return strprintf("COutput(%s, %d, %d) [%s]", tx->GetHash().ToString(), i, nDepth, FormatMoney(tx->tx->vout[i].nValue));
}


isminetype IsMine(const CWallet &wallet, const CTxDestination& dest)
{
    LOCK(wallet.cs_wallet);
    
    isminetype ret = isminetype::ISMINE_NO;
    for (const auto& accountItem : wallet.mapAccounts)
    {
        for (auto keyChain : { KEYCHAIN_EXTERNAL, KEYCHAIN_CHANGE })
        {
            isminetype temp = ( keyChain == KEYCHAIN_EXTERNAL ? IsMine(accountItem.second->externalKeyStore, dest) : IsMine(accountItem.second->internalKeyStore, dest) );
            if (temp > ret)
                ret = temp;
        }
    }
    return ret;
}







isminetype IsMine(const CWallet &wallet, const CScript& scriptPubKey)
{
    LOCK(wallet.cs_wallet);
    
    isminetype ret = isminetype::ISMINE_NO;
    for (const auto& accountItem : wallet.mapAccounts)
    {
        for (auto keyChain : { KEYCHAIN_EXTERNAL, KEYCHAIN_CHANGE })
        {
            isminetype temp = ( keyChain == KEYCHAIN_EXTERNAL ? IsMine(accountItem.second->externalKeyStore, scriptPubKey) : IsMine(accountItem.second->internalKeyStore, scriptPubKey) );
            if (temp > ret)
                ret = temp;
        }
    }
    return ret;
}





CWallet::~CWallet()
{
    delete pwalletdbEncryption;
    pwalletdbEncryption = NULL;
}

const CWalletTx* CWallet::GetWalletTx(const uint256& hash) const
{
    LOCK(cs_wallet);
    std::map<uint256, CWalletTx>::const_iterator it = mapWallet.find(hash);
    if (it == mapWallet.end())
        return NULL;
    return &(it->second);
}

bool fShowChildAccountsSeperately = false;

CPubKey CWallet::GenerateNewKey(CAccount& forAccount, int keyChain)
{
    AssertLockHeld(cs_wallet); // mapKeyMetadata
    
    // Create new metadata
    int64_t nCreationTime = GetTime();
    CKeyMetadata metadata(nCreationTime);
    
    //fixme: (GULDEN) (MERGE) (CHECKME)
    return forAccount.GenerateNewKey(*this, keyChain);
}

bool CWallet::AddKeyPubKey(const CKey& secret, const CPubKey &pubkey, CAccount& forAccount, int nKeyChain)
{
    AssertLockHeld(cs_wallet); // mapKeyMetadata
    if (!forAccount.AddKeyPubKey(secret, pubkey, nKeyChain))
        return false;

    // check if we need to remove from watch-only
    CScript script;
    script = GetScriptForDestination(pubkey.GetID());
    if (HaveWatchOnly(script))
        RemoveWatchOnly(script);
    script = GetScriptForRawPubKey(pubkey);
    if (HaveWatchOnly(script))
        RemoveWatchOnly(script);

    if (!fFileBacked)
        return true;
    if (!IsCrypted())
    {
        return CWalletDB(strWalletFile).WriteKey(pubkey, secret.GetPrivKey(), mapKeyMetadata[pubkey.GetID()], forAccount.getUUID(), nKeyChain);
    }
    else
    {
        std::vector<unsigned char> encryptedKeyOut;
        if (nKeyChain == KEYCHAIN_EXTERNAL)
        {
            if (!forAccount.externalKeyStore.GetKey(pubkey.GetID(), encryptedKeyOut))
            {
                return false;
            }
            return CWalletDB(strWalletFile).WriteCryptedKey(pubkey, encryptedKeyOut, mapKeyMetadata[pubkey.GetID()], forAccount.getUUID(), nKeyChain);
        }
        else
        {
            if (!forAccount.internalKeyStore.GetKey(pubkey.GetID(), encryptedKeyOut))
            {
                return false;
            }
            return CWalletDB(strWalletFile).WriteCryptedKey(pubkey, encryptedKeyOut, mapKeyMetadata[pubkey.GetID()], forAccount.getUUID(), nKeyChain);
        }
    }
    return true;
}

void CWallet::ForceRewriteKeys(CAccount& forAccount)
{
    if (!fFileBacked)
        return;
        
    {
        LOCK(cs_wallet);
        
        std::set<CKeyID> setAddress;
        forAccount.GetKeys(setAddress);
        
        CWalletDB walletDB(strWalletFile);
        for (const auto& keyID : setAddress)
        {
            if (!IsCrypted())
            {
                CKey keyPair;
                if (!GetKey(keyID, keyPair))
                {
                    throw std::runtime_error("Fatal error upgrading legacy wallet - could not upgrade all keys");
                }
                walletDB.EraseKey(keyPair.GetPubKey());
                if (!walletDB.WriteKey(keyPair.GetPubKey(), keyPair.GetPrivKey(), mapKeyMetadata[keyID], forAccount.getUUID(), KEYCHAIN_EXTERNAL))
                {
                    throw std::runtime_error("Fatal error upgrading legacy wallet - could not write all upgraded keys");
                }
            }
            else
            {
                CPubKey pubKey;
                if (!GetPubKey(keyID, pubKey))
                { 
                    throw std::runtime_error("Fatal error upgrading legacy wallet - could not upgrade all encrypted keys");
                }
                walletDB.EraseEncryptedKey(pubKey);
                std::vector<unsigned char> secret;
                if (!forAccount.GetKey(keyID, secret))
                { 
                    throw std::runtime_error("Fatal error upgrading legacy wallet - could not upgrade all encrypted keys");
                }
                if (!walletDB.WriteCryptedKey(pubKey, secret, mapKeyMetadata[keyID], forAccount.getUUID(), KEYCHAIN_EXTERNAL))
                {
                    throw std::runtime_error("Fatal error upgrading legacy wallet - could not write all upgraded keys");
                }
            }
        }
    }
    
    
    CWalletDB walletDB(strWalletFile);
    BOOST_FOREACH(int64_t nIndex, forAccount.setKeyPoolInternal)
    {
        CKeyPool keypoolentry;
        if (!walletDB.ReadPool(nIndex, keypoolentry))
        {
            throw std::runtime_error("Fatal error upgrading legacy wallet - could not upgrade entire keypool");
        }
        if (!walletDB.ErasePool( this, nIndex ))
        {
            throw std::runtime_error("Fatal error upgrading legacy wallet - could not upgrade entire keypool");
        }
        keypoolentry.accountName = forAccount.getUUID();
        keypoolentry.nChain = KEYCHAIN_CHANGE;
        if ( !walletDB.WritePool( nIndex, keypoolentry ) )
        {
            throw std::runtime_error("Fatal error upgrading legacy wallet - could not upgrade entire keypool");
        }
    }
    BOOST_FOREACH(int64_t nIndex, forAccount.setKeyPoolExternal)
    {
        CKeyPool keypoolentry;
        if (!walletDB.ReadPool(nIndex, keypoolentry))
        {
            throw std::runtime_error("Fatal error upgrading legacy wallet - could not upgrade entire keypool");
        }
        if (!walletDB.ErasePool( this, nIndex ))
        {
            throw std::runtime_error("Fatal error upgrading legacy wallet - could not upgrade entire keypool");
        }
        keypoolentry.accountName = forAccount.getUUID();
        keypoolentry.nChain = KEYCHAIN_EXTERNAL;
        if ( !walletDB.WritePool( nIndex, keypoolentry ) )
        {
            throw std::runtime_error("Fatal error upgrading legacy wallet - could not upgrade entire keypool");
        }
    }
        
}

bool CWallet::AddKeyPubKey(int64_t HDKeyIndex, const CPubKey &pubkey, CAccount& forAccount, int keyChain)
{
    AssertLockHeld(cs_wallet); // mapKeyMetadata
    if (!forAccount.AddKeyPubKey(HDKeyIndex, pubkey, keyChain))
        return false;

    // check if we need to remove from watch-only
    CScript script;
    script = GetScriptForDestination(pubkey.GetID());
    if (HaveWatchOnly(script))
        RemoveWatchOnly(script);
    script = GetScriptForRawPubKey(pubkey);
    if (HaveWatchOnly(script))
        RemoveWatchOnly(script);

    //fixme: Account
    if (!fFileBacked)
        return true;
    return CWalletDB(strWalletFile).WriteKeyHD(pubkey, HDKeyIndex, keyChain, mapKeyMetadata[pubkey.GetID()], forAccount.getUUID());    
}


bool CWallet::LoadKeyMetadata(const CPubKey &pubkey, const CKeyMetadata &meta)
{
    AssertLockHeld(cs_wallet); // mapKeyMetadata
    if (meta.nCreateTime && (!nTimeFirstKey || meta.nCreateTime < nTimeFirstKey))
        nTimeFirstKey = meta.nCreateTime;

    mapKeyMetadata[pubkey.GetID()] = meta;
    return true;
}

bool CWallet::LoadCryptedKey(const CPubKey &vchPubKey, const std::vector<unsigned char> &vchCryptedSecret, const std::string& forAccount, int64_t nKeyChain)
{
    LOCK(cs_wallet);
    
    if (mapAccounts.find(forAccount) == mapAccounts.end())
        return false;
     
    return mapAccounts[forAccount]->AddCryptedKey(vchPubKey, vchCryptedSecret, nKeyChain);
}

void CWallet::UpdateTimeFirstKey(int64_t nCreateTime)
{
    AssertLockHeld(cs_wallet);
    if (nCreateTime <= 1) {
        // Cannot determine birthday information, so set the wallet birthday to
        // the beginning of time.
        nTimeFirstKey = 1;
    } else if (!nTimeFirstKey || nCreateTime < nTimeFirstKey) {
        nTimeFirstKey = nCreateTime;
    }
}

bool CWallet::AddCScript(const CScript& redeemScript)
{
    LOCK(cs_wallet);
    
    //fixme: (GULDEN) (FUT) (WATCHONLY)
    bool ret = false;
    for (auto accountPair : mapAccounts)
    {
        if (accountPair.second->AddCScript(redeemScript))
        {
            ret = true;
            break;
        }
    }
    
    if (!ret)
        return false;
    
    if (!fFileBacked)
        return true;
    return CWalletDB(strWalletFile).WriteCScript(Hash160(redeemScript), redeemScript);
}

bool CWallet::LoadCScript(const CScript& redeemScript)
{
    LOCK(cs_wallet);
    
    /* A sanity check was added in pull #3843 to avoid adding redeemScripts
     * that never can be redeemed. However, old wallets may still contain
     * these. Do not add them to the wallet and warn. */
    if (redeemScript.size() > MAX_SCRIPT_ELEMENT_SIZE)
    {
        std::string strAddr = CBitcoinAddress(CScriptID(redeemScript)).ToString();
        LogPrintf("%s: Warning: This wallet contains a redeemScript of size %i which exceeds maximum size %i thus can never be redeemed. Do not use address %s.\n",
            __func__, redeemScript.size(), MAX_SCRIPT_ELEMENT_SIZE, strAddr);
        return true;
    }

    //fixme: (GULDEN) (FUT) (WATCHONLY)
    bool ret = false;
    for (auto accountPair : mapAccounts)
    {
        ret = accountPair.second->AddCScript(redeemScript);
        if (ret == true)
            break;
    }
    return ret;
}

bool CWallet::AddWatchOnly(const CScript &dest, int64_t nCreateTime)
{
    AssertLockHeld(cs_wallet);
    
    //fixme: (GULDEN) (FUT) (WATCHONLY)
    bool ret = false;
    for (auto accountPair : mapAccounts)
    {
        //fixme: (GULDEN) (MERGE) - nCreateTime should go here as well?
        if (accountPair.second->AddWatchOnly(dest))
            ret = true;
    }
    if (!ret)
        return false;
    
    const CKeyMetadata& meta = mapKeyMetadata[CScriptID(dest)];
    UpdateTimeFirstKey(meta.nCreateTime);
    
     NotifyWatchonlyChanged(true);
     if (!fFileBacked)
         return true;
    //fixme: (GULDEN) (MERGE)
    return CWalletDB(strWalletFile).WriteWatchOnly(dest/*, meta*/);
}

bool CWallet::RemoveWatchOnly(const CScript &dest)
{
    AssertLockHeld(cs_wallet);
    //fixme: (GULDEN) (FUT) (WATCHONLY)
    bool ret = true;
    for (auto accountPair : mapAccounts)
    {
        if (accountPair.second->RemoveWatchOnly(dest))
        {
            ret = true;
            break;
        }
    }
    if (!ret)
        return false;
    
    if (!HaveWatchOnly())
        NotifyWatchonlyChanged(false);
    if (fFileBacked)
        if (!CWalletDB(strWalletFile).EraseWatchOnly(dest))
            return false;

    return true;
}

bool CWallet::LoadWatchOnly(const CScript &dest)
{
    AssertLockHeld(cs_wallet);
    
    //fixme: (GULDEN) (FUT) (WATCHONLY)
    bool ret = false;
    for (auto accountPair : mapAccounts)
    {
        ret = accountPair.second->AddWatchOnly(dest);
        if (ret)
            break;
    }
    return ret;
}

bool CWallet::Unlock(const SecureString& strWalletPassphrase)
{
    CCrypter crypter;
    CKeyingMaterial _vMasterKey;

    {
        LOCK(cs_wallet);
        BOOST_FOREACH(const MasterKeyMap::value_type& pMasterKey, mapMasterKeys)
        {
            if(!crypter.SetKeyFromPassphrase(strWalletPassphrase, pMasterKey.second.vchSalt, pMasterKey.second.nDeriveIterations, pMasterKey.second.nDerivationMethod))
                return false;
            if (!crypter.Decrypt(pMasterKey.second.vchCryptedKey, _vMasterKey))
                continue; // try another master key
            for (auto accountPair : mapAccounts)
            {
                if (!accountPair.second->Unlock(_vMasterKey))
                {
                    return false;
                }
            }
            for (auto seedPair : mapSeeds)
            {
                if (!seedPair.second->Unlock(_vMasterKey))
                {
                    return false;
                }
            }
            return true;
        }
    }
    return false;
}

bool CWallet::ChangeWalletPassphrase(const SecureString& strOldWalletPassphrase, const SecureString& strNewWalletPassphrase)
{
    bool fWasLocked = IsLocked();

    {
        LOCK(cs_wallet);
        Lock();

        CCrypter crypter;
        CKeyingMaterial _vMasterKey;
        BOOST_FOREACH(MasterKeyMap::value_type& pMasterKey, mapMasterKeys)
        {
            if(!crypter.SetKeyFromPassphrase(strOldWalletPassphrase, pMasterKey.second.vchSalt, pMasterKey.second.nDeriveIterations, pMasterKey.second.nDerivationMethod))
                return false;
            if (!crypter.Decrypt(pMasterKey.second.vchCryptedKey, _vMasterKey))
                return false;
            if (Unlock(_vMasterKey))
            {
                int64_t nStartTime = GetTimeMillis();
                crypter.SetKeyFromPassphrase(strNewWalletPassphrase, pMasterKey.second.vchSalt, pMasterKey.second.nDeriveIterations, pMasterKey.second.nDerivationMethod);
                pMasterKey.second.nDeriveIterations = pMasterKey.second.nDeriveIterations * (100 / ((double)(GetTimeMillis() - nStartTime)));

                nStartTime = GetTimeMillis();
                crypter.SetKeyFromPassphrase(strNewWalletPassphrase, pMasterKey.second.vchSalt, pMasterKey.second.nDeriveIterations, pMasterKey.second.nDerivationMethod);
                pMasterKey.second.nDeriveIterations = (pMasterKey.second.nDeriveIterations + pMasterKey.second.nDeriveIterations * 100 / ((double)(GetTimeMillis() - nStartTime))) / 2;

                if (pMasterKey.second.nDeriveIterations < 25000)
                    pMasterKey.second.nDeriveIterations = 25000;

                LogPrintf("Wallet passphrase changed to an nDeriveIterations of %i\n", pMasterKey.second.nDeriveIterations);

                if (!crypter.SetKeyFromPassphrase(strNewWalletPassphrase, pMasterKey.second.vchSalt, pMasterKey.second.nDeriveIterations, pMasterKey.second.nDerivationMethod))
                    return false;
                if (!crypter.Encrypt(_vMasterKey, pMasterKey.second.vchCryptedKey))
                    return false;
                CWalletDB(strWalletFile).WriteMasterKey(pMasterKey.first, pMasterKey.second);
                if (fWasLocked)
                    Lock();
                return true;
            }
        }
    }

    return false;
}

void CWallet::SetBestChain(const CBlockLocator& loc)
{
    CWalletDB walletdb(strWalletFile);
    walletdb.WriteBestBlock(loc);
}

bool CWallet::SetMinVersion(enum WalletFeature nVersion, CWalletDB* pwalletdbIn, bool fExplicit)
{
    LOCK(cs_wallet); // nWalletVersion
    if (nWalletVersion >= nVersion)
        return true;

    // when doing an explicit upgrade, if we pass the max version permitted, upgrade all the way
    if (fExplicit && nVersion > nWalletMaxVersion)
            nVersion = FEATURE_LATEST;

    nWalletVersion = nVersion;

    if (nVersion > nWalletMaxVersion)
        nWalletMaxVersion = nVersion;

    if (fFileBacked)
    {
        CWalletDB* pwalletdb = pwalletdbIn ? pwalletdbIn : new CWalletDB(strWalletFile);
        if (nWalletVersion > 40000)
            pwalletdb->WriteMinVersion(nWalletVersion);
        if (!pwalletdbIn)
            delete pwalletdb;
    }

    return true;
}

bool CWallet::SetMaxVersion(int nVersion)
{
    LOCK(cs_wallet); // nWalletVersion, nWalletMaxVersion
    // cannot downgrade below current version
    if (nWalletVersion > nVersion)
        return false;

    nWalletMaxVersion = nVersion;

    return true;
}

std::set<uint256> CWallet::GetConflicts(const uint256& txid) const
{
    std::set<uint256> result;
    AssertLockHeld(cs_wallet);

    std::map<uint256, CWalletTx>::const_iterator it = mapWallet.find(txid);
    if (it == mapWallet.end())
        return result;
    const CWalletTx& wtx = it->second;

    std::pair<TxSpends::const_iterator, TxSpends::const_iterator> range;

    BOOST_FOREACH(const CTxIn& txin, wtx.tx->vin)
    {
        if (mapTxSpends.count(txin.prevout) <= 1)
            continue;  // No conflict if zero or one spends
        range = mapTxSpends.equal_range(txin.prevout);
        for (TxSpends::const_iterator _it = range.first; _it != range.second; ++_it)
            result.insert(_it->second);
    }
    return result;
}

bool CWallet::HasWalletSpend(const uint256& txid) const
{
    AssertLockHeld(cs_wallet);
    auto iter = mapTxSpends.lower_bound(COutPoint(txid, 0));
    return (iter != mapTxSpends.end() && iter->first.hash == txid);
}

void CWallet::Flush(bool shutdown)
{
    bitdb.Flush(shutdown);
}

bool CWallet::Verify()
{
    if (GetBoolArg("-disablewallet", DEFAULT_DISABLE_WALLET))
        return true;

    uiInterface.InitMessage(_("Verifying wallet..."));
    std::string walletFile = GetArg("-wallet", DEFAULT_WALLET_DAT);

    //fixme: (GULDEN) (MERGE)
    // Check file permissions.
    /*{
        std::fstream testPerms((GetDataDir() / walletFile).string(), std::ios::in | std::ios::out | std::ios::app);
        if (!testPerms.is_open())
            return InitError(strprintf(_("%s may be read only or have permissions that deny access to the current user, please correct this and try again."), walletFile));
    }*/
    
    std::string strError;
    if (!CWalletDB::VerifyEnvironment(walletFile, GetDataDir().string(), strError))
        return InitError(strError);

    if (GetBoolArg("-salvagewallet", false))
    {
        // Recover readable keypairs:
        CWallet dummyWallet;
        if (!CWalletDB::Recover(walletFile, (void *)&dummyWallet, CWalletDB::RecoverKeysOnlyFilter))
            return false;
    }

    std::string strWarning;
    bool dbV = CWalletDB::VerifyDatabaseFile(walletFile, GetDataDir().string(), strWarning, strError);
    if (!strWarning.empty())
        InitWarning(strWarning);
    if (!dbV)
    {
        InitError(strError);
        return false;
    }
    return true;
}



void CWallet::SyncMetaData(std::pair<TxSpends::iterator, TxSpends::iterator> range)
{
    // We want all the wallet transactions in range to have the same metadata as
    // the oldest (smallest nOrderPos).
    // So: find smallest nOrderPos:

    int nMinOrderPos = std::numeric_limits<int>::max();
    const CWalletTx* copyFrom = NULL;
    for (TxSpends::iterator it = range.first; it != range.second; ++it)
    {
        const uint256& hash = it->second;
        int n = mapWallet[hash].nOrderPos;
        if (n < nMinOrderPos)
        {
            nMinOrderPos = n;
            copyFrom = &mapWallet[hash];
        }
    }
    // Now copy data from copyFrom to rest:
    for (TxSpends::iterator it = range.first; it != range.second; ++it)
    {
        const uint256& hash = it->second;
        CWalletTx* copyTo = &mapWallet[hash];
        if (copyFrom == copyTo) continue;
        if (!copyFrom->IsEquivalentTo(*copyTo)) continue;
        copyTo->mapValue = copyFrom->mapValue;
        copyTo->vOrderForm = copyFrom->vOrderForm;
        // fTimeReceivedIsTxTime not copied on purpose
        // nTimeReceived not copied on purpose
        copyTo->nTimeSmart = copyFrom->nTimeSmart;
        copyTo->fFromMe = copyFrom->fFromMe;
        copyTo->strFromAccount = copyFrom->strFromAccount;
        // nOrderPos not copied on purpose
        // cached members not copied on purpose
    }
}

/**
 * Outpoint is spent if any non-conflicted transaction
 * spends it:
 */
bool CWallet::IsSpent(const uint256& hash, unsigned int n) const
{
    const COutPoint outpoint(hash, n);
    std::pair<TxSpends::const_iterator, TxSpends::const_iterator> range;
    range = mapTxSpends.equal_range(outpoint);

    for (TxSpends::const_iterator it = range.first; it != range.second; ++it)
    {
        const uint256& wtxid = it->second;
        std::map<uint256, CWalletTx>::const_iterator mit = mapWallet.find(wtxid);
        if (mit != mapWallet.end()) {
            int depth = mit->second.GetDepthInMainChain();
            if (depth > 0  || (depth == 0 && !mit->second.isAbandoned()))
                return true; // Spent
        }
    }
    return false;
}

void CWallet::AddToSpends(const COutPoint& outpoint, const uint256& wtxid)
{
    mapTxSpends.insert(std::make_pair(outpoint, wtxid));

    std::pair<TxSpends::iterator, TxSpends::iterator> range;
    range = mapTxSpends.equal_range(outpoint);
    SyncMetaData(range);
}


void CWallet::AddToSpends(const uint256& wtxid)
{
    assert(mapWallet.count(wtxid));
    CWalletTx& thisTx = mapWallet[wtxid];
    if (thisTx.IsCoinBase()) // Coinbases don't spend anything!
        return;

    BOOST_FOREACH(const CTxIn& txin, thisTx.tx->vin)
        AddToSpends(txin.prevout, wtxid);
}

bool CWallet::EncryptWallet(const SecureString& strWalletPassphrase)
{
    if (IsCrypted())
        return false;

    CKeyingMaterial _vMasterKey;

    _vMasterKey.resize(WALLET_CRYPTO_KEY_SIZE);
    GetStrongRandBytes(&_vMasterKey[0], WALLET_CRYPTO_KEY_SIZE);

    CMasterKey kMasterKey;

    kMasterKey.vchSalt.resize(WALLET_CRYPTO_SALT_SIZE);
    GetStrongRandBytes(&kMasterKey.vchSalt[0], WALLET_CRYPTO_SALT_SIZE);

    CCrypter crypter;
    int64_t nStartTime = GetTimeMillis();
    crypter.SetKeyFromPassphrase(strWalletPassphrase, kMasterKey.vchSalt, 25000, kMasterKey.nDerivationMethod);
    kMasterKey.nDeriveIterations = 2500000 / ((double)(GetTimeMillis() - nStartTime));

    nStartTime = GetTimeMillis();
    crypter.SetKeyFromPassphrase(strWalletPassphrase, kMasterKey.vchSalt, kMasterKey.nDeriveIterations, kMasterKey.nDerivationMethod);
    kMasterKey.nDeriveIterations = (kMasterKey.nDeriveIterations + kMasterKey.nDeriveIterations * 100 / ((double)(GetTimeMillis() - nStartTime))) / 2;

    if (kMasterKey.nDeriveIterations < 25000)
        kMasterKey.nDeriveIterations = 25000;

    LogPrintf("Encrypting Wallet with an nDeriveIterations of %i\n", kMasterKey.nDeriveIterations);

    if (!crypter.SetKeyFromPassphrase(strWalletPassphrase, kMasterKey.vchSalt, kMasterKey.nDeriveIterations, kMasterKey.nDerivationMethod))
        return false;
    if (!crypter.Encrypt(_vMasterKey, kMasterKey.vchCryptedKey))
        return false;

    {
        LOCK(cs_wallet);
        mapMasterKeys[++nMasterKeyMaxID] = kMasterKey;
        if (fFileBacked)
        {
            assert(!pwalletdbEncryption);
            pwalletdbEncryption = new CWalletDB(strWalletFile);
            if (!pwalletdbEncryption->TxnBegin()) {
                delete pwalletdbEncryption;
                pwalletdbEncryption = NULL;
                return false;
            }
            pwalletdbEncryption->WriteMasterKey(nMasterKeyMaxID, kMasterKey);
        }

        for (auto seedIter : mapSeeds)
        {
            if (!seedIter.second->Encrypt(_vMasterKey))
            {
                if (fFileBacked) {
                    pwalletdbEncryption->TxnAbort();
                    delete pwalletdbEncryption;
                }
                // We now probably have half of our keys encrypted in memory, and half not...
                // die and let the user reload the unencrypted wallet.
                assert(false);
            }
            pwalletdbEncryption->WriteHDSeed(*seedIter.second);
        }
        
        for (auto accountPair : mapAccounts)
        {
            if (!accountPair.second->Encrypt(_vMasterKey))
            {
                if (fFileBacked) {
                    pwalletdbEncryption->TxnAbort();
                    delete pwalletdbEncryption;
                }
                // We now probably have half of our keys encrypted in memory, and half not...
                // die and let the user reload the unencrypted wallet.
                assert(false);
            }
            pwalletdbEncryption->WriteAccount(accountPair.second->getUUID(), accountPair.second);
        }

        // Encryption was introduced in version 0.4.0
        SetMinVersion(FEATURE_WALLETCRYPT, pwalletdbEncryption, true);

        if (fFileBacked)
        {
            if (!pwalletdbEncryption->TxnCommit()) {
                delete pwalletdbEncryption;
                // We now have keys encrypted in memory, but not on disk...
                // die to avoid confusion and let the user reload the unencrypted wallet.
                assert(false);
            }

            delete pwalletdbEncryption;
            pwalletdbEncryption = NULL;
        }

        for (auto accountPair : mapAccounts)
        {
            accountPair.second->Lock();
        }
        for (auto seedIter : mapSeeds)
        {
            seedIter.second->Lock();
        }
        Unlock(strWalletPassphrase);

        //fixme: Gulden HD - What to do here? We can't really throw the entire seed away...
        //fixme: (GULDEN) (FUT) (HD) (ACCOUNTS)
        // Mark all the unecrypted keys that were already on disk as used and generate new ones (non HD accounts only)        
        //fixme: (GULDEN) (MERGE)
        /*if (IsHDEnabled()){
            CKey key;
            CPubKey masterPubKey = GenerateNewHDMasterKey();
            // preserve the old chains version to not break backward compatibility
            CHDChain oldChain = GetHDChain();
            if (!SetHDMasterKey(masterPubKey, &oldChain))
                return false;
        }

        NewKeyPool();*/
        
        
        

        // Need to completely rewrite the wallet file; if we don't, bdb might keep
        // bits of the unencrypted private key in slack space in the database file.
        CDB::Rewrite(strWalletFile);

    }
    for (auto accountPair : mapAccounts)
    {
        accountPair.second->internalKeyStore.NotifyStatusChanged(&accountPair.second->internalKeyStore);
        accountPair.second->externalKeyStore.NotifyStatusChanged(&accountPair.second->externalKeyStore);
    }

    return true;
}

DBErrors CWallet::ReorderTransactions()
{
    LOCK(cs_wallet);
    CWalletDB walletdb(strWalletFile);

    // Old wallets didn't have any defined order for transactions
    // Probably a bad idea to change the output of this

    // First: get all CWalletTx and CAccountingEntry into a sorted-by-time multimap.
    typedef std::pair<CWalletTx*, CAccountingEntry*> TxPair;
    typedef std::multimap<int64_t, TxPair > TxItems;
    TxItems txByTime;

    for (std::map<uint256, CWalletTx>::iterator it = mapWallet.begin(); it != mapWallet.end(); ++it)
    {
        CWalletTx* wtx = &((*it).second);
        txByTime.insert(std::make_pair(wtx->nTimeReceived, TxPair(wtx, (CAccountingEntry*)0)));
    }
    std::list<CAccountingEntry> acentries;
    walletdb.ListAccountCreditDebit("", acentries);
    BOOST_FOREACH(CAccountingEntry& entry, acentries)
    {
        txByTime.insert(std::make_pair(entry.nTime, TxPair((CWalletTx*)0, &entry)));
    }

    nOrderPosNext = 0;
    std::vector<int64_t> nOrderPosOffsets;
    for (TxItems::iterator it = txByTime.begin(); it != txByTime.end(); ++it)
    {
        CWalletTx *const pwtx = (*it).second.first;
        CAccountingEntry *const pacentry = (*it).second.second;
        int64_t& nOrderPos = (pwtx != 0) ? pwtx->nOrderPos : pacentry->nOrderPos;

        if (nOrderPos == -1)
        {
            nOrderPos = nOrderPosNext++;
            nOrderPosOffsets.push_back(nOrderPos);

            if (pwtx)
            {
                if (!walletdb.WriteTx(*pwtx))
                    return DB_LOAD_FAIL;
            }
            else
                if (!walletdb.WriteAccountingEntry(pacentry->nEntryNo, *pacentry))
                    return DB_LOAD_FAIL;
        }
        else
        {
            int64_t nOrderPosOff = 0;
            BOOST_FOREACH(const int64_t& nOffsetStart, nOrderPosOffsets)
            {
                if (nOrderPos >= nOffsetStart)
                    ++nOrderPosOff;
            }
            nOrderPos += nOrderPosOff;
            nOrderPosNext = std::max(nOrderPosNext, nOrderPos + 1);

            if (!nOrderPosOff)
                continue;

            // Since we're changing the order, write it back
            if (pwtx)
            {
                if (!walletdb.WriteTx(*pwtx))
                    return DB_LOAD_FAIL;
            }
            else
                if (!walletdb.WriteAccountingEntry(pacentry->nEntryNo, *pacentry))
                    return DB_LOAD_FAIL;
        }
    }
    walletdb.WriteOrderPosNext(nOrderPosNext);

    return DB_LOAD_OK;
}

int64_t CWallet::IncOrderPosNext(CWalletDB *pwalletdb)
{
    AssertLockHeld(cs_wallet); // nOrderPosNext
    int64_t nRet = nOrderPosNext++;
    if (pwalletdb) {
        pwalletdb->WriteOrderPosNext(nOrderPosNext);
    } else {
        CWalletDB(strWalletFile).WriteOrderPosNext(nOrderPosNext);
    }
    return nRet;
}


bool CWallet::AccountMove(std::string strFrom, std::string strTo, CAmount nAmount, std::string strComment)
{
    assert(0);
    /*CWalletDB walletdb(strWalletFile);
    if (!walletdb.TxnBegin())
        return false;

    int64_t nNow = GetAdjustedTime();

    // Debit
    CAccountingEntry debit;
    debit.nOrderPos = IncOrderPosNext(&walletdb);
    debit.strAccount = strFrom;
    debit.nCreditDebit = -nAmount;
    debit.nTime = nNow;
    debit.strOtherAccount = strTo;
    debit.strComment = strComment;
    AddAccountingEntry(debit, &walletdb);

    // Credit
    CAccountingEntry credit;
    credit.nOrderPos = IncOrderPosNext(&walletdb);
    credit.strAccount = strTo;
    credit.nCreditDebit = nAmount;
    credit.nTime = nNow;
    credit.strOtherAccount = strFrom;
    credit.strComment = strComment;
    AddAccountingEntry(credit, &walletdb);

    if (!walletdb.TxnCommit())
        return false;*/

    return true;
}










bool CWallet::GetAccountPubkey(CPubKey &pubKey, std::string strAccount, bool bForceNew)
{
    assert(0);
    
    /*LOCK(cs_wallet);
    
    CWalletDB walletdb(strWalletFile);

    CAccount* account = mapAccounts[strAccount];

    if (account && !bForceNew) {
        if (!account->vchPubKey.IsValid())
            bForceNew = true;
        else {
            // Check if the current key has been used
            CScript scriptPubKey = GetScriptForDestination(account->vchPubKey.GetID());
            for (std::map<uint256, CWalletTx>::iterator it = mapWallet.begin();
                 it != mapWallet.end() && account->vchPubKey.IsValid();
                 ++it)
                BOOST_FOREACH(const CTxOut& txout, (*it).second.tx->vout)
                    if (txout.scriptPubKey == scriptPubKey) {
                        bForceNew = true;
                        break;
                    }
        }
    }

    //fixme: GULDEN - the below is completely broken - redo this if we ever actually need it.
    // Generate a new key
    if (bForceNew) {
        if (!GetKeyFromPool(account->vchPubKey, account, KEYCHAIN_EXTERNAL))
            return false;

        account = activeSeed->GenerateAccount(Desktop, NULL);
        if (!walletdb.WriteAccount(strAccount, account))
        {
            throw runtime_error("Writing seed failed");
        }
        //fixme: GULDEN - the below is completely broken - redo this if we ever actually need it.
        //mapAccounts[strAccount] = account;

        //SetAddressBook(account->vchPubKey.GetID(), strAccount, "receive");
    }

    pubKey = account->vchPubKey;*/

    return false;
}


// Shadow accounts... For HD we keep a 'cache' of already created accounts, the reason being that another shared wallet might create new addresses, and we need to be able to detect those.
// So we keep these 'shadow' accounts, and if they ever receive a transaction we automatically 'convert' them into normal accounts in the UI.
// If/When the user wants new accounts, we hand out the previous shadow account and generate a new Shadow account to take it's place...
CAccountHD* CWallet::GenerateNewAccount(std::string strAccount, AccountType type, AccountSubType subType)
{

    assert(type != AccountType::ShadowChild);
    assert(type != AccountType::Deleted);
    CAccountHD* newAccount = NULL;
    
    // Grab account with lowest index from existing pool of shadow accounts and convert it into a new account.
    if (type == AccountType::Normal || type == AccountType::Shadow)
    {
        LOCK(cs_wallet);
        
        for (const auto& accountPair : mapAccounts)
        {
            if (accountPair.second->m_SubType == subType)
            {
                if (accountPair.second->m_Type == AccountType::Shadow)
                {
                    if (!newAccount || ((CAccountHD*)accountPair.second)->getIndex() < newAccount->getIndex())
                    {
                        if (((CAccountHD*)accountPair.second)->getSeedUUID() == getActiveSeed()->getUUID())
                        {
                            //Only consider accounts that are
                            //1) Of the required type
                            //2) Marked as being shadow
                            //3) From the active seed
                            //4) Always take the lowest account index that we can find
                            newAccount = (CAccountHD*)accountPair.second;
                        }
                    }
                }
            }
        }
    }
    
    // Create a new account in the (unlikely) event there was no shadow type
    if (!newAccount)
    {
        while (true)
        {
            //fixme: GULDEN (FUT) (1.6.1) - No way to cancel here...
            {
                LOCK(cs_wallet);
                if (!IsLocked())
                    break;
                wantDelayLock = true;
                uiInterface.RequestUnlock(this, _("Wallet unlock required for account creation"));
            }
            MilliSleep(5000);
        }
        if (!IsLocked())
        {
            CWalletDB db(strWalletFile);
            newAccount = activeSeed->GenerateAccount(subType, &db);
        }
        else
        {
            return NULL;
        }
    }
    newAccount->m_Type = type;
        
    // We don't top up the shadow pool here - we have a thread for that.
    
    // Write new account
    //NB! We have to do this -after- we create the new shadow account, otherwise the shadow account ends up being the active account.
    addAccount(newAccount, strAccount);
    
    // Shadow accounts have less keys - so we need to top up the keypool for our new 'non shadow' account at this point.
    if( activeAccount ) //fixme: (GULDEN) IsLocked() requires activeAccount - so we avoid calling this if activeAccount not yet set.
        TopUpKeyPool(2);//We only assign the bare minimum addresses here - and let the background thread do the rest
    
    return newAccount;
}

CAccount* CWallet::GenerateNewLegacyAccount(std::string strAccount)
{
    CAccount* newAccount = new CAccount();
    addAccount(newAccount, strAccount);
    
    return newAccount;
}

CAccountHD* CWallet::CreateReadOnlyAccount(std::string strAccount, SecureString encExtPubKey)
{
    CAccountHD* newAccount = NULL;

    CExtPubKey pubkey;
    try
    {
        CBitcoinSecretExt<CExtPubKey> secretExt;
        secretExt.SetString(encExtPubKey.c_str());
        pubkey = secretExt.GetKey();
    }
    catch(...)
    {
        throw std::runtime_error("Not a valid Gulden extended public key");
    }
    
    newAccount = new CAccountHD(pubkey, boost::uuids::nil_generator()());
        
    // Write new account
    addAccount(newAccount, strAccount);
    
    //We only assign the bare minimum addresses here - and let the background thread do the rest
    TopUpKeyPool(2);
    
    return newAccount;
}

void CWallet::MarkDirty()
{
    {
        LOCK(cs_wallet);
        BOOST_FOREACH(PAIRTYPE(const uint256, CWalletTx)& item, mapWallet)
            item.second.MarkDirty();
    }
}

bool CWallet::MarkReplaced(const uint256& originalHash, const uint256& newHash)
{
    LOCK(cs_wallet);

    auto mi = mapWallet.find(originalHash);

    // There is a bug if MarkReplaced is not called on an existing wallet transaction.
    assert(mi != mapWallet.end());

    CWalletTx& wtx = (*mi).second;

    // Ensure for now that we're not overwriting data
    assert(wtx.mapValue.count("replaced_by_txid") == 0);

    wtx.mapValue["replaced_by_txid"] = newHash.ToString();

    CWalletDB walletdb(strWalletFile, "r+");

    bool success = true;
    if (!walletdb.WriteTx(wtx)) {
        LogPrintf("%s: Updating walletdb tx %s failed", __func__, wtx.GetHash().ToString());
        success = false;
    }

    NotifyTransactionChanged(this, originalHash, CT_UPDATED);

    return success;
}

bool CWallet::AddToWallet(const CWalletTx& wtxIn, bool fFlushOnClose)
{
    LOCK(cs_wallet);

    CWalletDB walletdb(strWalletFile, "r+", fFlushOnClose);

    uint256 hash = wtxIn.GetHash();

    //fixme: (GULDEN) (MERGE) - something weird happened here, double check it.
    //Mark address as used
    /*if (wtxIn.strFromAccount.empty())
    {
        LOCK(cs_wallet);
        for (auto accountPair : mapAccounts)
        {
            if (accountPair.second->HaveWalletTx(wtxIn))
            {
                wtxIn.strFromAccount = accountPair.first;
            }
        }
    }*/
    //Mark address as used
        
    // Inserts only if not already there, returns tx inserted or tx found
    std::pair<std::map<uint256, CWalletTx>::iterator, bool> ret = mapWallet.insert(std::make_pair(hash, wtxIn));
    CWalletTx& wtx = (*ret.first).second;
    wtx.BindWallet(this);
    bool fInsertedNew = ret.second;
    if (fInsertedNew)
    {
        wtx.nTimeReceived = GetAdjustedTime();
        wtx.nOrderPos = IncOrderPosNext(&walletdb);
        wtxOrdered.insert(std::make_pair(wtx.nOrderPos, TxPair(&wtx, (CAccountingEntry*)0)));
        wtx.nTimeSmart = ComputeTimeSmart(wtx);
        AddToSpends(hash);
    }

    bool fUpdated = false;
    if (!fInsertedNew)
    {
        // Merge
        if (!wtxIn.hashUnset() && wtxIn.hashBlock != wtx.hashBlock)
        {
            wtx.hashBlock = wtxIn.hashBlock;
            fUpdated = true;
        }
        // If no longer abandoned, update
        if (wtxIn.hashBlock.IsNull() && wtx.isAbandoned())
        {
            wtx.hashBlock = wtxIn.hashBlock;
            fUpdated = true;
        }
        if (wtxIn.nIndex != -1 && (wtxIn.nIndex != wtx.nIndex))
        {
            wtx.nIndex = wtxIn.nIndex;
            fUpdated = true;
        }
        if (wtxIn.fFromMe && wtxIn.fFromMe != wtx.fFromMe)
        {
            wtx.fFromMe = wtxIn.fFromMe;
            fUpdated = true;
        }
    }

    //// debug print
    LogPrintf("AddToWallet %s  %s%s\n", wtxIn.GetHash().ToString(), (fInsertedNew ? "new" : ""), (fUpdated ? "update" : ""));

    // Write to disk
    if (fInsertedNew || fUpdated)
        if (!walletdb.WriteTx(wtx))
            return false;

    // Break debit/credit balance caches:
    wtx.MarkDirty();

    // Notify UI of new or updated transaction
    NotifyTransactionChanged(this, hash, fInsertedNew ? CT_NEW : CT_UPDATED);

    // notify an external script when a wallet transaction comes in or is updated
    std::string strCmd = GetArg("-walletnotify", "");

    if ( !strCmd.empty())
    {
        boost::replace_all(strCmd, "%s", wtxIn.GetHash().GetHex());
        boost::thread t(runCommand, strCmd); // thread runs free
    }

    return true;
}

bool CWallet::LoadToWallet(const CWalletTx& wtxIn)
{
    uint256 hash = wtxIn.GetHash();

    mapWallet[hash] = wtxIn;
    CWalletTx& wtx = mapWallet[hash];
    wtx.BindWallet(this);
    wtxOrdered.insert(std::make_pair(wtx.nOrderPos, TxPair(&wtx, (CAccountingEntry*)0)));
    AddToSpends(hash);
    BOOST_FOREACH(const CTxIn& txin, wtx.tx->vin) {
        if (mapWallet.count(txin.prevout.hash)) {
            CWalletTx& prevtx = mapWallet[txin.prevout.hash];
            if (prevtx.nIndex == -1 && !prevtx.hashUnset()) {
                MarkConflicted(prevtx.hashBlock, wtx.GetHash());
            }
        }
    }

    return true;
}

/**
 * Add a transaction to the wallet, or update it.  pIndex and posInBlock should
 * be set when the transaction was known to be included in a block.  When
 * posInBlock = SYNC_TRANSACTION_NOT_IN_BLOCK (-1) , then wallet state is not
 * updated in AddToWallet, but notifications happen and cached balances are
 * marked dirty.
 * If fUpdate is true, existing transactions will be updated.
 * TODO: One exception to this is that the abandoned state is cleared under the
 * assumption that any further notification of a transaction that was considered
 * abandoned is an indication that it is not safe to be considered abandoned.
 * Abandoned state should probably be more carefuly tracked via different
 * posInBlock signals or by checking mempool presence when necessary.
 */
bool CWallet::AddToWalletIfInvolvingMe(const CTransaction& tx, const CBlockIndex* pIndex, int posInBlock, bool fUpdate)
{       
    {
        AssertLockHeld(cs_wallet);

        if (posInBlock != -1) {
            BOOST_FOREACH(const CTxIn& txin, tx.vin) {
                std::pair<TxSpends::const_iterator, TxSpends::const_iterator> range = mapTxSpends.equal_range(txin.prevout);
                while (range.first != range.second) {
                    if (range.first->second != tx.GetHash()) {
                        LogPrintf("Transaction %s (in block %s) conflicts with wallet transaction %s (both spend %s:%i)\n", tx.GetHash().ToString(), pIndex->GetBlockHash().ToString(), range.first->second.ToString(), range.first->first.hash.ToString(), range.first->first.n);
                        MarkConflicted(pIndex->GetBlockHash(), range.first->second);
                    }
                    range.first++;
                }
            }
        }

        bool fExisted = mapWallet.count(tx.GetHash()) != 0;
        if (fExisted && !fUpdate) return false;
        if (fExisted || IsMine(tx) || IsFromMe(tx))
        {
            CWalletTx wtx(this, MakeTransactionRef(tx));

            // Get merkle branch if transaction was found in a block
            if (posInBlock != -1)
                wtx.SetMerkleBranch(pIndex, posInBlock);

            return AddToWallet(wtx, false);
            RemoveAddressFromKeypoolIfIsMine(tx, pIndex ? pIndex->nTime : 0);
            //fixme: Is this even needed? Surely only checking the outputs is fine
            for(const auto& txin : wtx.tx->vin)
            {
                RemoveAddressFromKeypoolIfIsMine(txin, pIndex ? pIndex->nTime : 0);
            }
            
            // Add all incoming transactions to the wallet as well - so that we can always get 'incoming' address details.
            for(const auto& txin : tx.vin)
            {
                uint256 hashBlock = uint256();
                if (GetTransaction(txin.prevout.hash, wtx.tx, Params().GetConsensus(), hashBlock, true))
                {
                    AddToWallet(wtx, false);
                }
            }
            
        }
    }
    return false;
}

bool CWallet::AbandonTransaction(const uint256& hashTx)
{
    LOCK2(cs_main, cs_wallet);

    CWalletDB walletdb(strWalletFile, "r+");

    std::set<uint256> todo;
    std::set<uint256> done;

    // Can't mark abandoned if confirmed or in mempool
    assert(mapWallet.count(hashTx));
    CWalletTx& origtx = mapWallet[hashTx];
    if (origtx.GetDepthInMainChain() > 0 || origtx.InMempool()) {
        return false;
    }

    todo.insert(hashTx);

    while (!todo.empty()) {
        uint256 now = *todo.begin();
        todo.erase(now);
        done.insert(now);
        assert(mapWallet.count(now));
        CWalletTx& wtx = mapWallet[now];
        int currentconfirm = wtx.GetDepthInMainChain();
        // If the orig tx was not in block, none of its spends can be
        assert(currentconfirm <= 0);
        // if (currentconfirm < 0) {Tx and spends are already conflicted, no need to abandon}
        if (currentconfirm == 0 && !wtx.isAbandoned()) {
            // If the orig tx was not in block/mempool, none of its spends can be in mempool
            assert(!wtx.InMempool());
            wtx.nIndex = -1;
            wtx.setAbandoned();
            wtx.MarkDirty();
            walletdb.WriteTx(wtx);
            NotifyTransactionChanged(this, wtx.GetHash(), CT_UPDATED);
            // Iterate over all its outputs, and mark transactions in the wallet that spend them abandoned too
            TxSpends::const_iterator iter = mapTxSpends.lower_bound(COutPoint(hashTx, 0));
            while (iter != mapTxSpends.end() && iter->first.hash == now) {
                if (!done.count(iter->second)) {
                    todo.insert(iter->second);
                }
                iter++;
            }
            // If a transaction changes 'conflicted' state, that changes the balance
            // available of the outputs it spends. So force those to be recomputed
            BOOST_FOREACH(const CTxIn& txin, wtx.tx->vin)
            {
                if (mapWallet.count(txin.prevout.hash))
                    mapWallet[txin.prevout.hash].MarkDirty();
            }
        }
    }

    return true;
}

void CWallet::MarkConflicted(const uint256& hashBlock, const uint256& hashTx)
{
    LOCK2(cs_main, cs_wallet);

    int conflictconfirms = 0;
    if (mapBlockIndex.count(hashBlock)) {
        CBlockIndex* pindex = mapBlockIndex[hashBlock];
        if (chainActive.Contains(pindex)) {
            conflictconfirms = -(chainActive.Height() - pindex->nHeight + 1);
        }
    }
    // If number of conflict confirms cannot be determined, this means
    // that the block is still unknown or not yet part of the main chain,
    // for example when loading the wallet during a reindex. Do nothing in that
    // case.
    if (conflictconfirms >= 0)
        return;

    // Do not flush the wallet here for performance reasons
    CWalletDB walletdb(strWalletFile, "r+", false);

    std::set<uint256> todo;
    std::set<uint256> done;

    todo.insert(hashTx);

    while (!todo.empty()) {
        uint256 now = *todo.begin();
        todo.erase(now);
        done.insert(now);
        assert(mapWallet.count(now));
        CWalletTx& wtx = mapWallet[now];
        int currentconfirm = wtx.GetDepthInMainChain();
        if (conflictconfirms < currentconfirm) {
            // Block is 'more conflicted' than current confirm; update.
            // Mark transaction as conflicted with this block.
            wtx.nIndex = -1;
            wtx.hashBlock = hashBlock;
            wtx.MarkDirty();
            walletdb.WriteTx(wtx);
            // Iterate over all its outputs, and mark transactions in the wallet that spend them conflicted too
            TxSpends::const_iterator iter = mapTxSpends.lower_bound(COutPoint(now, 0));
            while (iter != mapTxSpends.end() && iter->first.hash == now) {
                 if (!done.count(iter->second)) {
                     todo.insert(iter->second);
                 }
                 iter++;
            }
            // If a transaction changes 'conflicted' state, that changes the balance
            // available of the outputs it spends. So force those to be recomputed
            BOOST_FOREACH(const CTxIn& txin, wtx.tx->vin)
            {
                if (mapWallet.count(txin.prevout.hash))
                    mapWallet[txin.prevout.hash].MarkDirty();
            }
        }
    }
}

void CWallet::SyncTransaction(const CTransactionRef& ptx, const CBlockIndex *pindexBlockConnected, int posInBlock) {
    const CTransaction& tx = *ptx;
    
    if (!AddToWalletIfInvolvingMe(tx, pindexBlockConnected, posInBlock, true))
        return; // Not one of ours

    // If a transaction changes 'conflicted' state, that changes the balance
    // available of the outputs it spends. So force those to be
    // recomputed, also:
    BOOST_FOREACH(const CTxIn& txin, tx.vin)
    {
        if (mapWallet.count(txin.prevout.hash))
            mapWallet[txin.prevout.hash].MarkDirty();
    }
}

void CWallet::TransactionAddedToMempool(const CTransactionRef& ptx) {
    LOCK2(cs_main, cs_wallet);
    SyncTransaction(ptx, NULL, -1);
}

void CWallet::BlockConnected(const std::shared_ptr<const CBlock>& pblock, const CBlockIndex *pindex, const std::vector<CTransactionRef>& vtxConflicted) {
    LOCK2(cs_main, cs_wallet);
    // TODO: Tempoarily ensure that mempool removals are notified before
    // connected transactions.  This shouldn't matter, but the abandoned
    // state of transactions in our wallet is currently cleared when we
    // receive another notification and there is a race condition where
    // notification of a connected conflict might cause an outside process
    // to abandon a transaction and then have it inadvertantly cleared by
    // the notification that the conflicted transaction was evicted.

    for (const CTransactionRef& ptx : vtxConflicted) {
        SyncTransaction(ptx, NULL, -1);
    }
    for (size_t i = 0; i < pblock->vtx.size(); i++) {
        SyncTransaction(pblock->vtx[i], pindex, i);
    }
}

void CWallet::BlockDisconnected(const std::shared_ptr<const CBlock>& pblock) {
    LOCK2(cs_main, cs_wallet);

    for (const CTransactionRef& ptx : pblock->vtx) {
        SyncTransaction(ptx, NULL, -1);
    }
}


void CWallet::RemoveAddressFromKeypoolIfIsMine(const CTxIn& txin, uint64_t time)
{
    {
        LOCK(cs_wallet);
        std::map<uint256, CWalletTx>::const_iterator mi = mapWallet.find(txin.prevout.hash);
        if (mi != mapWallet.end())
        {
            const CWalletTx& prev = (*mi).second;
            if (txin.prevout.n < prev.tx->vout.size())
                RemoveAddressFromKeypoolIfIsMine(prev.tx->vout[txin.prevout.n], time);
        }
    }
}

isminetype CWallet::IsMine(const CTxIn &txin) const
{
    {
        LOCK(cs_wallet);
        std::map<uint256, CWalletTx>::const_iterator mi = mapWallet.find(txin.prevout.hash);
        if (mi != mapWallet.end())
        {
            const CWalletTx& prev = (*mi).second;
            if (txin.prevout.n < prev.tx->vout.size())
                return IsMine(prev.tx->vout[txin.prevout.n]);
        }
    }
    return ISMINE_NO;
}

isminetype CWallet::IsMine(const CKeyStore &keystore, const CTxIn& txin) const
{
    {
        LOCK(cs_wallet);
        std::map<uint256, CWalletTx>::const_iterator mi = mapWallet.find(txin.prevout.hash);
        if (mi != mapWallet.end())
        {
            //fixme: (GULDEN) (MERGE)
            /*
            const CWalletTx& prev = (*mi).second;
            if (txin.prevout.n < prev.vout.size())
                return ::IsMine(keystore, prev.vout[txin.prevout.n]);
            */
        }
    }
    return ISMINE_NO;
}

// Note that this function doesn't distinguish between a 0-valued input,
// and a not-"is mine" (according to the filter) input.
bool IsMine(const CAccount* forAccount, const CWalletTx& tx)
{
    isminetype ret = isminetype::ISMINE_NO;
    for (const auto& txout : tx.tx->vout)
    {
        for (auto keyChain : { KEYCHAIN_EXTERNAL, KEYCHAIN_CHANGE })
        {
            isminetype temp = ( keyChain == KEYCHAIN_EXTERNAL ? IsMine(forAccount->externalKeyStore, txout.scriptPubKey) : IsMine(forAccount->internalKeyStore, txout.scriptPubKey) );
            if (temp > ret)
                ret = temp;
        }
        if (ret > isminetype::ISMINE_NO)
            return true;
    }
    return false;
}

CAmount CWallet::GetDebit(const CTxIn &txin, const isminefilter& filter) const
{
    {
        LOCK(cs_wallet);
        std::map<uint256, CWalletTx>::const_iterator mi = mapWallet.find(txin.prevout.hash);
        if (mi != mapWallet.end())
        {
            const CWalletTx& prev = (*mi).second;
            if (txin.prevout.n < prev.tx->vout.size())
                if (IsMine(prev.tx->vout[txin.prevout.n]) & filter)
                    return prev.tx->vout[txin.prevout.n].nValue;
        }
    }
    return 0;
}

isminetype CWallet::IsMine(const CTxOut& txout) const
{
    return ::IsMine(*this, txout.scriptPubKey);
}

void CWallet::RemoveAddressFromKeypoolIfIsMine(const CTxOut& txout, uint64_t time)
{
    ::RemoveAddressFromKeypoolIfIsMine(*this, (CTxDestination)txout.scriptPubKey, time);
}

CAmount CWallet::GetCredit(const CTxOut& txout, const isminefilter& filter) const
{
    if (!MoneyRange(txout.nValue))
        throw std::runtime_error(std::string(__func__) + ": value out of range");
    return ((IsMine(txout) & filter) ? txout.nValue : 0);
}

bool CWallet::IsChange(const CTxOut& txout) const
{
    // TODO: fix handling of 'change' outputs. The assumption is that any
    // payment to a script that is ours, but is not in the address book
    // is change. That assumption is likely to break when we implement multisignature
    // wallets that return change back into a multi-signature-protected address;
    // a better way of identifying which outputs are 'the send' and which are
    // 'the change' will need to be implemented (maybe extend CWalletTx to remember
    // which output, if any, was change).
    if (::IsMine(*this, txout.scriptPubKey))
    {
        CTxDestination address;
        if (!ExtractDestination(txout.scriptPubKey, address))
            return true;

        LOCK(cs_wallet);
        if (!mapAddressBook.count(CBitcoinAddress(address).ToString()))
            return true;
    }
    return false;
}

CAmount CWallet::GetChange(const CTxOut& txout) const
{
    if (!MoneyRange(txout.nValue))
        throw std::runtime_error(std::string(__func__) + ": value out of range");
    return (IsChange(txout) ? txout.nValue : 0);
}

bool CWallet::IsMine(const CTransaction& tx) const
{
    BOOST_FOREACH(const CTxOut& txout, tx.vout)
        if (IsMine(txout)  && txout.nValue >= nMinimumInputValue)
            return true;
    return false;
}




        
        

void CWallet::RemoveAddressFromKeypoolIfIsMine(const CTransaction& tx, uint64_t time)
{
    for(const CTxOut& txout : tx.vout)
    {
        RemoveAddressFromKeypoolIfIsMine(txout, time);
    }
}

bool CWallet::IsFromMe(const CTransaction& tx) const
{
    return (GetDebit(tx, ISMINE_ALL) > 0);
}

CAmount CWallet::GetDebit(const CTransaction& tx, const isminefilter& filter) const
{
    CAmount nDebit = 0;
    BOOST_FOREACH(const CTxIn& txin, tx.vin)
    {
        nDebit += GetDebit(txin, filter);
        if (!MoneyRange(nDebit))
            throw std::runtime_error(std::string(__func__) + ": value out of range");
    }
    return nDebit;
}

bool CWallet::IsAllFromMe(const CTransaction& tx, const isminefilter& filter) const
{
    LOCK(cs_wallet);

    BOOST_FOREACH(const CTxIn& txin, tx.vin)
    {
        auto mi = mapWallet.find(txin.prevout.hash);
        if (mi == mapWallet.end())
            return false; // any unknown inputs can't be from us

        const CWalletTx& prev = (*mi).second;

        if (txin.prevout.n >= prev.tx->vout.size())
            return false; // invalid input!

        if (!(IsMine(prev.tx->vout[txin.prevout.n]) & filter))
            return false;
    }
    return true;
}

CAmount CWallet::GetCredit(const CTransaction& tx, const isminefilter& filter) const
{
    CAmount nCredit = 0;
    BOOST_FOREACH(const CTxOut& txout, tx.vout)
    {
        nCredit += GetCredit(txout, filter);
        if (!MoneyRange(nCredit))
            throw std::runtime_error(std::string(__func__) + ": value out of range");
    }
    return nCredit;
}

CAmount CWallet::GetChange(const CTransaction& tx) const
{
    CAmount nChange = 0;
    BOOST_FOREACH(const CTxOut& txout, tx.vout)
    {
        nChange += GetChange(txout);
        if (!MoneyRange(nChange))
            throw std::runtime_error(std::string(__func__) + ": value out of range");
    }
    return nChange;
}

int64_t CWalletTx::GetTxTime() const
{
    int64_t n = nTimeSmart;
    return n ? n : nTimeReceived;
}

int CWalletTx::GetRequestCount() const
{
    // Returns -1 if it wasn't being tracked
    int nRequests = -1;
    {
        LOCK(pwallet->cs_wallet);
        if (IsCoinBase())
        {
            // Generated block
            if (!hashUnset())
            {
                std::map<uint256, int>::const_iterator mi = pwallet->mapRequestCount.find(hashBlock);
                if (mi != pwallet->mapRequestCount.end())
                    nRequests = (*mi).second;
            }
        }
        else
        {
            // Did anyone request this transaction?
            std::map<uint256, int>::const_iterator mi = pwallet->mapRequestCount.find(GetHash());
            if (mi != pwallet->mapRequestCount.end())
            {
                nRequests = (*mi).second;

                // How about the block it's in?
                if (nRequests == 0 && !hashUnset())
                {
                    std::map<uint256, int>::const_iterator _mi = pwallet->mapRequestCount.find(hashBlock);
                    if (_mi != pwallet->mapRequestCount.end())
                        nRequests = (*_mi).second;
                    else
                        nRequests = 1; // If it's in someone else's block it must have got out
                }
            }
        }
    }
    return nRequests;
}

void CWalletTx::GetAmounts(std::list<COutputEntry>& listReceived,
                           std::list<COutputEntry>& listSent, CAmount& nFee, const isminefilter& filter, CKeyStore* from) const
{
    if (!from)
        from = pwallet->activeAccount;
    
    nFee = 0;
    listReceived.clear();
    listSent.clear();
    
    // Compute fee:
    CAmount nDebit = GetDebit(filter);
    if (nDebit > 0) // debit>0 means we signed/sent this transaction
    {
        CAmount nValueOut = tx->GetValueOut();
        nFee = nDebit - nValueOut;
    }

    // Sent.
    for (unsigned int i = 0; i < tx->vin.size(); ++i)
    {
        const CTxIn& txin = tx->vin[i];

        std::map<uint256, CWalletTx>::const_iterator mi = pwallet->mapWallet.find(txin.prevout.hash);
        if (mi != pwallet->mapWallet.end())
        {
            const CWalletTx& prev = (*mi).second;
            if (txin.prevout.n < prev.tx->vout.size())
            {
                const auto& prevOut =  prev.tx->vout[txin.prevout.n];
                
                isminetype fIsMine = IsMine(*from, prevOut);
                                
                if ((fIsMine & filter))
                {                    
                    CTxDestination address;
                    if (!ExtractDestination(prevOut.scriptPubKey, address) && !prevOut.scriptPubKey.IsUnspendable())
                    {
                        LogPrintf("CWalletTx::GetAmounts: Unknown transaction type found, txid %s\n",
                                this->GetHash().ToString());
                        address = CNoDestination();
                    }

                    //fixme: (GULDEN) (FUT) - There should be a seperate CInputEntry class/array here or something.
                    COutputEntry output = {address, prevOut.nValue, (int)i};
                
                    // We are debited by the transaction, add the output as a "sent" entry
                    listSent.push_back(output);
                }
            }
        }
    }
    
    // received.
    for (unsigned int i = 0; i < tx->vout.size(); ++i)
    {
        const CTxOut& txout = tx->vout[i];
        isminetype fIsMine = IsMine(*from, txout);
        if (!(fIsMine & filter))
            continue;

        // Get the destination address
        CTxDestination address;
        if (!ExtractDestination(txout.scriptPubKey, address) && !txout.scriptPubKey.IsUnspendable())
        {
            LogPrintf("CWalletTx::GetAmounts: Unknown transaction type found, txid %s\n",
                     this->GetHash().ToString());
            address = CNoDestination();
        }

        COutputEntry output = {address, txout.nValue, (int)i};

        // We are receiving the output, add it as a "received" entry
        listReceived.push_back(output);
    }

}

void CWalletTx::GetAccountAmounts(const std::string& strAccount, CAmount& nReceived,
                                  CAmount& nSent, CAmount& nFee, const isminefilter& filter) const
{
    LOCK(pwalletMain->cs_wallet);
    
    nReceived = nSent = nFee = 0;

    CAmount allFee;
    std::list<COutputEntry> listReceived;
    std::list<COutputEntry> listSent;
    GetAmounts(listReceived, listSent, allFee, filter, pwalletMain->mapAccounts[strAccount]);

    BOOST_FOREACH(const COutputEntry& s, listSent)
        nSent += s.amount;
    nFee = allFee;
    {
        LOCK(pwallet->cs_wallet);
        BOOST_FOREACH(const COutputEntry& r, listReceived)
        {
            nReceived += r.amount;
        }
    }
}

/**
 * Scan the block chain (starting in pindexStart) for transactions
 * from or to us. If fUpdate is true, found transactions that already
 * exist in the wallet will be updated.
 *
 * Returns pointer to the first block in the last contiguous range that was
 * successfully scanned.
 *
 */
CBlockIndex* CWallet::ScanForWalletTransactions(CBlockIndex* pindexStart, bool fUpdate)
{
    CBlockIndex* ret = nullptr;
    int64_t nNow = GetTime();
    const CChainParams& chainParams = Params();

    CBlockIndex* pindex = pindexStart;
    {
        LOCK2(cs_main, cs_wallet);

        // no need to read and scan block, if block was created before
        // our wallet birthday (as adjusted for block time variability)
        while (pindex && nTimeFirstKey && (pindex->GetBlockTime() < (nTimeFirstKey - TIMESTAMP_WINDOW)))
            pindex = chainActive.Next(pindex);

        ShowProgress(_("Rescanning..."), 0); // show rescan progress in GUI as dialog or on splashscreen, if -rescan on startup
        double dProgressStart = GuessVerificationProgress(chainParams.TxData(), pindex);
        double dProgressTip = GuessVerificationProgress(chainParams.TxData(), chainActive.Tip());
        while (pindex)
        {
            // Temporarily release lock to allow shadow key allocation a chance to do it's thing
            LEAVE_CRITICAL_SECTION(cs_main)
            LEAVE_CRITICAL_SECTION(cs_wallet)
            if (pindex->nHeight % 100 == 0 && dProgressTip - dProgressStart > 0.0)
            {
                ShowProgress(_("Rescanning..."), std::max(1, std::min(99, (int)((GuessVerificationProgress(chainParams.TxData(), pindex) - dProgressStart) / (dProgressTip - dProgressStart) * 100))));
            }
            ENTER_CRITICAL_SECTION(cs_main)
            ENTER_CRITICAL_SECTION(cs_wallet)
            
            if (ShutdownRequested())
                return ret;

            CBlock block;
            if (ReadBlockFromDisk(block, pindex, Params().GetConsensus())) {
                for (size_t posInBlock = 0; posInBlock < block.vtx.size(); ++posInBlock) {
                    AddToWalletIfInvolvingMe(*block.vtx[posInBlock], pindex, posInBlock, fUpdate);
                }
                if (!ret) {
                    ret = pindex;
                }
            } else {
                ret = nullptr;
            }
            pindex = chainActive.Next(pindex);
            if (GetTime() >= nNow + 60) {
                nNow = GetTime();
                LogPrintf("Still rescanning. At block %d. Progress=%f\n", pindex->nHeight, GuessVerificationProgress(chainParams.TxData(), pindex));
            }
        }
        ShowProgress(_("Rescanning..."), 100); // hide progress dialog in GUI
    }
    return ret;
}

void CWallet::ReacceptWalletTransactions()
{
    // If transactions aren't being broadcasted, don't let them into local mempool either
    if (!fBroadcastTransactions)
        return;
    LOCK2(cs_main, cs_wallet);
    std::map<int64_t, CWalletTx*> mapSorted;

    // Sort pending wallet transactions based on their initial wallet insertion order
    BOOST_FOREACH(PAIRTYPE(const uint256, CWalletTx)& item, mapWallet)
    {
        const uint256& wtxid = item.first;
        CWalletTx& wtx = item.second;
        assert(wtx.GetHash() == wtxid);

        int nDepth = wtx.GetDepthInMainChain();

        if (!wtx.IsCoinBase() && (nDepth == 0 && !wtx.isAbandoned())) {
            mapSorted.insert(std::make_pair(wtx.nOrderPos, &wtx));
        }
    }

    // Try to add wallet transactions to memory pool
    BOOST_FOREACH(PAIRTYPE(const int64_t, CWalletTx*)& item, mapSorted)
    {
        CWalletTx& wtx = *(item.second);

        LOCK(mempool.cs);
        CValidationState state;
        wtx.AcceptToMemoryPool(maxTxFee, state);
    }
}

bool CWalletTx::RelayWalletTransaction(CConnman* connman)
{
    assert(pwallet->GetBroadcastTransactions());
    if (!IsCoinBase() && !isAbandoned() && GetDepthInMainChain() == 0)
    {
        CValidationState state;
        /* GetDepthInMainChain already catches known conflicts. */
        if (InMempool() || AcceptToMemoryPool(maxTxFee, state)) {
            LogPrintf("Relaying wtx %s\n", GetHash().ToString());
            if (connman) {
                CInv inv(MSG_TX, GetHash());
                connman->ForEachNode([&inv](CNode* pnode)
                {
                    pnode->PushInventory(inv);
                });
                return true;
            }
        }
    }
    return false;
}

std::set<uint256> CWalletTx::GetConflicts() const
{
    std::set<uint256> result;
    if (pwallet != NULL)
    {
        uint256 myHash = GetHash();
        result = pwallet->GetConflicts(myHash);
        result.erase(myHash);
    }
    return result;
}

CAmount CWalletTx::GetDebit(const isminefilter& filter) const
{
    if (tx->vin.empty())
        return 0;

    CAmount debit = 0;
    if(filter & ISMINE_SPENDABLE)
    {
        if (fDebitCached)
            debit += nDebitCached;
        else
        {
            nDebitCached = pwallet->GetDebit(*this, ISMINE_SPENDABLE);
            fDebitCached = true;
            debit += nDebitCached;
        }
    }
    if(filter & ISMINE_WATCH_ONLY)
    {
        if(fWatchDebitCached)
            debit += nWatchDebitCached;
        else
        {
            nWatchDebitCached = pwallet->GetDebit(*this, ISMINE_WATCH_ONLY);
            fWatchDebitCached = true;
            debit += nWatchDebitCached;
        }
    }
    return debit;
}

CAmount CWalletTx::GetCredit(const isminefilter& filter) const
{
    // Must wait until coinbase is safely deep enough in the chain before valuing it
    if (IsCoinBase() && GetBlocksToMaturity() > 0)
        return 0;

    CAmount credit = 0;
    if (filter & ISMINE_SPENDABLE)
    {
        // GetBalance can assume transactions in mapWallet won't change
        if (fCreditCached)
            credit += nCreditCached;
        else
        {
            nCreditCached = pwallet->GetCredit(*this, ISMINE_SPENDABLE);
            fCreditCached = true;
            credit += nCreditCached;
        }
    }
    if (filter & ISMINE_WATCH_ONLY)
    {
        if (fWatchCreditCached)
            credit += nWatchCreditCached;
        else
        {
            nWatchCreditCached = pwallet->GetCredit(*this, ISMINE_WATCH_ONLY);
            fWatchCreditCached = true;
            credit += nWatchCreditCached;
        }
    }
    return credit;
}

CAmount CWalletTx::GetImmatureCredit(bool fUseCache, const CAccount* forAccount) const
{
    if (IsCoinBase() && GetBlocksToMaturity() > 0 && IsInMainChain())
    {
        if (fUseCache && fImmatureCreditCached)
            return nImmatureCreditCached;
        nImmatureCreditCached = pwallet->GetCredit(*this, ISMINE_SPENDABLE);
        fImmatureCreditCached = true;
        return nImmatureCreditCached;
    }

    return 0;
}

CAmount CWalletTx::GetAvailableCredit(bool fUseCache, const CAccount* forAccount) const
{
    if (pwallet == 0)
        return 0;

    // Must wait until coinbase is safely deep enough in the chain before valuing it
    if (IsCoinBase() && GetBlocksToMaturity() > 0)
        return 0;

    if (fUseCache && fAvailableCreditCached)
        if (!forAccount)
            return nAvailableCreditCached;
    //if (fUseCache && availableCreditForAccountCached.find(forAccount) != availableCreditForAccountCached.end())
        //return availableCreditForAccountCached[forAccount];

    CAmount nCredit = 0;
    uint256 hashTx = GetHash();
    for (unsigned int i = 0; i < tx->vout.size(); i++)
    {
        if (!pwallet->IsSpent(hashTx, i))
        {
            const CTxOut &txout = tx->vout[i];
            if (!forAccount || IsMine(*forAccount, txout.scriptPubKey))
            {
                nCredit += pwallet->GetCredit(txout, ISMINE_SPENDABLE);
                if (!MoneyRange(nCredit))
                    throw std::runtime_error("CWalletTx::GetAvailableCredit() : value out of range");
            }
        }
    }

    if (forAccount)
    {
        //availableCreditForAccountCached[forAccount] = nCredit;
    }
    else
    {
        nAvailableCreditCached = nCredit;
        fAvailableCreditCached = true;
    }
    return nCredit;
}

CAmount CWalletTx::GetImmatureWatchOnlyCredit(const bool& fUseCache) const
{
    if (IsCoinBase() && GetBlocksToMaturity() > 0 && IsInMainChain())
    {
        if (fUseCache && fImmatureWatchCreditCached)
            return nImmatureWatchCreditCached;
        nImmatureWatchCreditCached = pwallet->GetCredit(*this, ISMINE_WATCH_ONLY);
        fImmatureWatchCreditCached = true;
        return nImmatureWatchCreditCached;
    }

    return 0;
}

CAmount CWalletTx::GetAvailableWatchOnlyCredit(const bool& fUseCache) const
{
    if (pwallet == 0)
        return 0;

    // Must wait until coinbase is safely deep enough in the chain before valuing it
    if (IsCoinBase() && GetBlocksToMaturity() > 0)
        return 0;

    if (fUseCache && fAvailableWatchCreditCached)
        return nAvailableWatchCreditCached;

    CAmount nCredit = 0;
    for (unsigned int i = 0; i < tx->vout.size(); i++)
    {
        if (!pwallet->IsSpent(GetHash(), i))
        {
            const CTxOut &txout = tx->vout[i];
            nCredit += pwallet->GetCredit(txout, ISMINE_WATCH_ONLY);
            if (!MoneyRange(nCredit))
                throw std::runtime_error("CWalletTx::GetAvailableCredit() : value out of range");
        }
    }

    nAvailableWatchCreditCached = nCredit;
    fAvailableWatchCreditCached = true;
    return nCredit;
}

CAmount CWalletTx::GetChange() const
{
    if (fChangeCached)
        return nChangeCached;
    nChangeCached = pwallet->GetChange(*this);
    fChangeCached = true;
    return nChangeCached;
}

bool CWalletTx::InMempool() const
{
    LOCK(mempool.cs);
    if (mempool.exists(GetHash())) {
        return true;
    }
    return false;
}

bool CWalletTx::IsTrusted() const
{
    // Quick answer in most cases
    if (!CheckFinalTx(*this))
        return false;
    int nDepth = GetDepthInMainChain();
    if (nDepth >= 1)
        return true;
    if (nDepth < 0)
        return false;
    if (!bSpendZeroConfChange || !IsFromMe(ISMINE_ALL)) // using wtx's cached debit
        return false;

    // Don't trust unconfirmed transactions from us unless they are in the mempool.
    if (!InMempool())
        return false;

    // Trusted if all inputs are from us and are in the mempool:
    BOOST_FOREACH(const CTxIn& txin, tx->vin)
    {
        // Transactions not sent by us: not trusted
        const CWalletTx* parent = pwallet->GetWalletTx(txin.prevout.hash);
        if (parent == NULL)
            return false;
        const CTxOut& parentOut = parent->tx->vout[txin.prevout.n];
        if (pwallet->IsMine(parentOut) != ISMINE_SPENDABLE)
            return false;
    }
    return true;
}

bool CWalletTx::IsEquivalentTo(const CWalletTx& _tx) const
{
        CMutableTransaction tx1 = *this->tx;
        CMutableTransaction tx2 = *_tx.tx;
        for (unsigned int i = 0; i < tx1.vin.size(); i++) tx1.vin[i].scriptSig = CScript();
        for (unsigned int i = 0; i < tx2.vin.size(); i++) tx2.vin[i].scriptSig = CScript();
        return CTransaction(tx1) == CTransaction(tx2);
}

std::vector<uint256> CWallet::ResendWalletTransactionsBefore(int64_t nTime, CConnman* connman)
{
    std::vector<uint256> result;

    LOCK(cs_wallet);
    // Sort them in chronological order
    std::multimap<unsigned int, CWalletTx*> mapSorted;
    BOOST_FOREACH(PAIRTYPE(const uint256, CWalletTx)& item, mapWallet)
    {
        CWalletTx& wtx = item.second;
        // Don't rebroadcast if newer than nTime:
        if (wtx.nTimeReceived > nTime)
            continue;
        mapSorted.insert(std::make_pair(wtx.nTimeReceived, &wtx));
    }
    BOOST_FOREACH(PAIRTYPE(const unsigned int, CWalletTx*)& item, mapSorted)
    {
        CWalletTx& wtx = *item.second;
        if (wtx.RelayWalletTransaction(connman))
            result.push_back(wtx.GetHash());
    }
    return result;
}

void CWallet::ResendWalletTransactions(int64_t nBestBlockTime, CConnman* connman)
{
    // Do this infrequently and randomly to avoid giving away
    // that these are our transactions.
    if (GetTime() < nNextResend || !fBroadcastTransactions)
        return;
    bool fFirst = (nNextResend == 0);
    nNextResend = GetTime() + GetRand(30 * 60);
    if (fFirst)
        return;

    // Only do it if there's been a new block since last time
    if (nBestBlockTime < nLastResend)
        return;
    nLastResend = GetTime();

    // Rebroadcast unconfirmed txes older than 5 minutes before the last
    // block was found:
    std::vector<uint256> relayed = ResendWalletTransactionsBefore(nBestBlockTime-5*60, connman);
    if (!relayed.empty())
        LogPrintf("%s: rebroadcast %u unconfirmed transactions\n", __func__, relayed.size());
}

/** @} */ // end of mapWallet




/** @defgroup Actions
 *
 * @{
 */


CAmount CWallet::GetBalance(const CAccount* forAccount) const
{
    CAmount nTotal = 0;
    {
        LOCK2(cs_main, cs_wallet);
        for (std::map<uint256, CWalletTx>::const_iterator it = mapWallet.begin(); it != mapWallet.end(); ++it)
        {
            const CWalletTx* pcoin = &(*it).second;
            //fixme: GULDEN (FUT) - is this okay? Should it be cached or something? (CBSU?)
            if (!forAccount || ::IsMine(forAccount, *pcoin))
            {
                if (pcoin->IsTrusted())
                    nTotal += pcoin->GetAvailableCredit(true, forAccount);
            }
        }
    }

    return nTotal;
}

CAmount CWallet::GetUnconfirmedBalance(const CAccount* forAccount) const
{
    CAmount nTotal = 0;
    {
        LOCK2(cs_main, cs_wallet);
        for (std::map<uint256, CWalletTx>::const_iterator it = mapWallet.begin(); it != mapWallet.end(); ++it)
        {
            const CWalletTx* pcoin = &(*it).second;
            //fixme: GULDEN (FUT) (1.6.1) - is this okay? Should it be cached or something? (CBSU?)
            if (!forAccount || ::IsMine(forAccount, *pcoin))
            {
                if (!pcoin->IsTrusted() && pcoin->GetDepthInMainChain() == 0 && pcoin->InMempool())
                    nTotal += pcoin->GetAvailableCredit(true, forAccount);
            }
        }
    }
    return nTotal;
}

CAmount CWallet::GetImmatureBalance(const CAccount* forAccount) const
{
    CAmount nTotal = 0;
    {
        LOCK2(cs_main, cs_wallet);
        for (std::map<uint256, CWalletTx>::const_iterator it = mapWallet.begin(); it != mapWallet.end(); ++it)
        {
            const CWalletTx* pcoin = &(*it).second;
            if (!forAccount || ::IsMine(forAccount, *pcoin))
            {
                nTotal += pcoin->GetImmatureCredit(true, forAccount);
            }
        }
    }
    return nTotal;
}

CAmount CWallet::GetWatchOnlyBalance() const
{
    CAmount nTotal = 0;
    {
        LOCK2(cs_main, cs_wallet);
        for (std::map<uint256, CWalletTx>::const_iterator it = mapWallet.begin(); it != mapWallet.end(); ++it)
        {
            const CWalletTx* pcoin = &(*it).second;
            if (pcoin->IsTrusted())
                nTotal += pcoin->GetAvailableWatchOnlyCredit();
        }
    }

    return nTotal;
}

CAmount CWallet::GetUnconfirmedWatchOnlyBalance() const
{
    CAmount nTotal = 0;
    {
        LOCK2(cs_main, cs_wallet);
        for (std::map<uint256, CWalletTx>::const_iterator it = mapWallet.begin(); it != mapWallet.end(); ++it)
        {
            const CWalletTx* pcoin = &(*it).second;
            if (!pcoin->IsTrusted() && pcoin->GetDepthInMainChain() == 0 && pcoin->InMempool())
                nTotal += pcoin->GetAvailableWatchOnlyCredit();
        }
    }
    return nTotal;
}

CAmount CWallet::GetImmatureWatchOnlyBalance() const
{
    CAmount nTotal = 0;
    {
        LOCK2(cs_main, cs_wallet);
        for (std::map<uint256, CWalletTx>::const_iterator it = mapWallet.begin(); it != mapWallet.end(); ++it)
        {
            const CWalletTx* pcoin = &(*it).second;
            nTotal += pcoin->GetImmatureWatchOnlyCredit();
        }
    }
    return nTotal;
}

void CWallet::AvailableCoins(CAccount* forAccount, std::vector<COutput>& vCoins, bool fOnlySafe, const CCoinControl *coinControl, bool fIncludeZeroValue) const
{
    vCoins.clear();

    {
        LOCK2(cs_main, cs_wallet);
        for (std::map<uint256, CWalletTx>::const_iterator it = mapWallet.begin(); it != mapWallet.end(); ++it)
        {
            const uint256& wtxid = it->first;
            const CWalletTx* pcoin = &(*it).second;

            if (!::IsMine(forAccount, *pcoin))
                continue;
            
            if (!CheckFinalTx(*pcoin))
                continue;

            if (pcoin->IsCoinBase() && pcoin->GetBlocksToMaturity() > 0)
                continue;

            int nDepth = pcoin->GetDepthInMainChain();
            if (nDepth < 0)
                continue;

            // We should not consider coins which aren't at least in our mempool
            // It's possible for these to be conflicted via ancestors which we may never be able to detect
            if (nDepth == 0 && !pcoin->InMempool())
                continue;

            bool safeTx = pcoin->IsTrusted();

            // We should not consider coins from transactions that are replacing
            // other transactions.
            //
            // Example: There is a transaction A which is replaced by bumpfee
            // transaction B. In this case, we want to prevent creation of
            // a transaction B' which spends an output of B.
            //
            // Reason: If transaction A were initially confirmed, transactions B
            // and B' would no longer be valid, so the user would have to create
            // a new transaction C to replace B'. However, in the case of a
            // one-block reorg, transactions B' and C might BOTH be accepted,
            // when the user only wanted one of them. Specifically, there could
            // be a 1-block reorg away from the chain where transactions A and C
            // were accepted to another chain where B, B', and C were all
            // accepted.
            if (nDepth == 0 && pcoin->mapValue.count("replaces_txid")) {
                safeTx = false;
            }

            // Similarly, we should not consider coins from transactions that
            // have been replaced. In the example above, we would want to prevent
            // creation of a transaction A' spending an output of A, because if
            // transaction B were initially confirmed, conflicting with A and
            // A', we wouldn't want to the user to create a transaction D
            // intending to replace A', but potentially resulting in a scenario
            // where A, A', and D could all be accepted (instead of just B and
            // D, or just A and A' like the user would want).
            if (nDepth == 0 && fOnlySafe && pcoin->mapValue.count("replaced_y_txid")) {
                safeTx = false;
            }

            if (fOnlySafe && !safeTx) {
                continue;
            }

            for (unsigned int i = 0; i < pcoin->tx->vout.size(); i++)
            {
                isminetype mine = ::IsMine(*forAccount, pcoin->tx->vout[i].scriptPubKey);
                 if (!(IsSpent(wtxid, i)) && mine != ISMINE_NO &&
                    !IsLockedCoin((*it).first, i) && (pcoin->tx->vout[i].nValue > nMinimumInputValue || fIncludeZeroValue) &&
                    (!coinControl || !coinControl->HasSelected() || coinControl->fAllowOtherInputs || coinControl->IsSelected(COutPoint((*it).first, i))))
                        vCoins.push_back(COutput(pcoin, i, nDepth,
                                                 ((mine & ISMINE_SPENDABLE) != ISMINE_NO) ||
                                                  (coinControl && coinControl->fAllowWatchOnly && (mine & ISMINE_WATCH_SOLVABLE) != ISMINE_NO),
                                                 (mine & (ISMINE_SPENDABLE | ISMINE_WATCH_SOLVABLE)) != ISMINE_NO, safeTx));
            }
        }
    }
}

static void ApproximateBestSubset(const std::vector<std::pair<CAmount, std::pair<const CWalletTx*,unsigned int> > >& vValue, const CAmount& nTotalLower, const CAmount& nTargetValue,
                                  std::vector<char>& vfBest, CAmount& nBest, int iterations = 1000)
{
    std::vector<char> vfIncluded;

    vfBest.assign(vValue.size(), true);
    nBest = nTotalLower;

    FastRandomContext insecure_rand;

    for (int nRep = 0; nRep < iterations && nBest != nTargetValue; nRep++)
    {
        vfIncluded.assign(vValue.size(), false);
        CAmount nTotal = 0;
        bool fReachedTarget = false;
        for (int nPass = 0; nPass < 2 && !fReachedTarget; nPass++)
        {
            for (unsigned int i = 0; i < vValue.size(); i++)
            {
                //The solver here uses a randomized algorithm,
                //the randomness serves no real security purpose but is just
                //needed to prevent degenerate behavior and it is important
                //that the rng is fast. We do not use a constant random sequence,
                //because there may be some privacy improvement by making
                //the selection random.
                if (nPass == 0 ? insecure_rand.rand32()&1 : !vfIncluded[i])
                {
                    nTotal += vValue[i].first;
                    vfIncluded[i] = true;
                    if (nTotal >= nTargetValue)
                    {
                        fReachedTarget = true;
                        if (nTotal < nBest)
                        {
                            nBest = nTotal;
                            vfBest = vfIncluded;
                        }
                        nTotal -= vValue[i].first;
                        vfIncluded[i] = false;
                    }
                }
            }
        }
    }
}

bool CWallet::SelectCoinsMinConf(const CAmount& nTargetValue, const int nConfMine, const int nConfTheirs, const uint64_t nMaxAncestors, std::vector<COutput> vCoins,
                                 std::set<std::pair<const CWalletTx*,unsigned int> >& setCoinsRet, CAmount& nValueRet) const
{
    setCoinsRet.clear();
    nValueRet = 0;

    // List of values less than target
    std::pair<CAmount, std::pair<const CWalletTx*,unsigned int> > coinLowestLarger;
    coinLowestLarger.first = std::numeric_limits<CAmount>::max();
    coinLowestLarger.second.first = NULL;
    std::vector<std::pair<CAmount, std::pair<const CWalletTx*,unsigned int> > > vValue;
    CAmount nTotalLower = 0;

    random_shuffle(vCoins.begin(), vCoins.end(), GetRandInt);

    BOOST_FOREACH(const COutput &output, vCoins)
    {
        if (!output.fSpendable)
            continue;

        const CWalletTx *pcoin = output.tx;

        if (output.nDepth < (pcoin->IsFromMe(ISMINE_ALL) ? nConfMine : nConfTheirs))
            continue;

        if (!mempool.TransactionWithinChainLimit(pcoin->GetHash(), nMaxAncestors))
            continue;

        int i = output.i;
        CAmount n = pcoin->tx->vout[i].nValue;

        std::pair<CAmount,std::pair<const CWalletTx*,unsigned int> > coin = std::make_pair(n,std::make_pair(pcoin, i));

        if (n == nTargetValue)
        {
            setCoinsRet.insert(coin.second);
            nValueRet += coin.first;
            return true;
        }
        else if (n < nTargetValue + MIN_CHANGE)
        {
            vValue.push_back(coin);
            nTotalLower += n;
        }
        else if (n < coinLowestLarger.first)
        {
            coinLowestLarger = coin;
        }
    }

    if (nTotalLower == nTargetValue)
    {
        for (unsigned int i = 0; i < vValue.size(); ++i)
        {
            setCoinsRet.insert(vValue[i].second);
            nValueRet += vValue[i].first;
        }
        return true;
    }

    if (nTotalLower < nTargetValue)
    {
        if (coinLowestLarger.second.first == NULL)
            return false;
        setCoinsRet.insert(coinLowestLarger.second);
        nValueRet += coinLowestLarger.first;
        return true;
    }

    // Solve subset sum by stochastic approximation
    std::sort(vValue.begin(), vValue.end(), CompareValueOnly());
    std::reverse(vValue.begin(), vValue.end());
    std::vector<char> vfBest;
    CAmount nBest;

    ApproximateBestSubset(vValue, nTotalLower, nTargetValue, vfBest, nBest);
    if (nBest != nTargetValue && nTotalLower >= nTargetValue + MIN_CHANGE)
        ApproximateBestSubset(vValue, nTotalLower, nTargetValue + MIN_CHANGE, vfBest, nBest);

    // If we have a bigger coin and (either the stochastic approximation didn't find a good solution,
    //                                   or the next bigger coin is closer), return the bigger coin
    if (coinLowestLarger.second.first &&
        ((nBest != nTargetValue && nBest < nTargetValue + MIN_CHANGE) || coinLowestLarger.first <= nBest))
    {
        setCoinsRet.insert(coinLowestLarger.second);
        nValueRet += coinLowestLarger.first;
    }
    else {
        for (unsigned int i = 0; i < vValue.size(); i++)
            if (vfBest[i])
            {
                setCoinsRet.insert(vValue[i].second);
                nValueRet += vValue[i].first;
            }

        if (LogAcceptCategory(BCLog::SELECTCOINS)) {
            LogPrint(BCLog::SELECTCOINS, "SelectCoins() best subset: ");
            for (unsigned int i = 0; i < vValue.size(); i++) {
                if (vfBest[i]) {
                    LogPrint(BCLog::SELECTCOINS, "%s ", FormatMoney(vValue[i].first));
                }
            }
            LogPrint(BCLog::SELECTCOINS, "total %s\n", FormatMoney(nBest));
        }
    }

    return true;
}

bool CWallet::SelectCoins(const std::vector<COutput>& vAvailableCoins, const CAmount& nTargetValue, std::set<std::pair<const CWalletTx*,unsigned int> >& setCoinsRet, CAmount& nValueRet, const CCoinControl* coinControl) const
{
    std::vector<COutput> vCoins(vAvailableCoins);

    // coin control -> return all selected outputs (we want all selected to go into the transaction for sure)
    if (coinControl && coinControl->HasSelected() && !coinControl->fAllowOtherInputs)
    {
        BOOST_FOREACH(const COutput& out, vCoins)
        {
            if (!out.fSpendable)
                 continue;
            nValueRet += out.tx->tx->vout[out.i].nValue;
            setCoinsRet.insert(std::make_pair(out.tx, out.i));
        }
        return (nValueRet >= nTargetValue);
    }

    // calculate value from preset inputs and store them
    std::set<std::pair<const CWalletTx*, uint32_t> > setPresetCoins;
    CAmount nValueFromPresetInputs = 0;

    std::vector<COutPoint> vPresetInputs;
    if (coinControl)
        coinControl->ListSelected(vPresetInputs);
    BOOST_FOREACH(const COutPoint& outpoint, vPresetInputs)
    {
        std::map<uint256, CWalletTx>::const_iterator it = mapWallet.find(outpoint.hash);
        if (it != mapWallet.end())
        {
            const CWalletTx* pcoin = &it->second;
            // Clearly invalid input, fail
            if (pcoin->tx->vout.size() <= outpoint.n)
                return false;
            nValueFromPresetInputs += pcoin->tx->vout[outpoint.n].nValue;
            setPresetCoins.insert(std::make_pair(pcoin, outpoint.n));
        } else
            return false; // TODO: Allow non-wallet inputs
    }

    // remove preset inputs from vCoins
    for (std::vector<COutput>::iterator it = vCoins.begin(); it != vCoins.end() && coinControl && coinControl->HasSelected();)
    {
        if (setPresetCoins.count(std::make_pair(it->tx, it->i)))
            it = vCoins.erase(it);
        else
            ++it;
    }

    size_t nMaxChainLength = std::min(GetArg("-limitancestorcount", DEFAULT_ANCESTOR_LIMIT), GetArg("-limitdescendantcount", DEFAULT_DESCENDANT_LIMIT));
    bool fRejectLongChains = GetBoolArg("-walletrejectlongchains", DEFAULT_WALLET_REJECT_LONG_CHAINS);

    bool res = nTargetValue <= nValueFromPresetInputs ||
        SelectCoinsMinConf(nTargetValue - nValueFromPresetInputs, 1, 6, 0, vCoins, setCoinsRet, nValueRet) ||
        SelectCoinsMinConf(nTargetValue - nValueFromPresetInputs, 1, 1, 0, vCoins, setCoinsRet, nValueRet) ||
        (bSpendZeroConfChange && SelectCoinsMinConf(nTargetValue - nValueFromPresetInputs, 0, 1, 2, vCoins, setCoinsRet, nValueRet)) ||
        (bSpendZeroConfChange && SelectCoinsMinConf(nTargetValue - nValueFromPresetInputs, 0, 1, std::min((size_t)4, nMaxChainLength/3), vCoins, setCoinsRet, nValueRet)) ||
        (bSpendZeroConfChange && SelectCoinsMinConf(nTargetValue - nValueFromPresetInputs, 0, 1, nMaxChainLength/2, vCoins, setCoinsRet, nValueRet)) ||
        (bSpendZeroConfChange && SelectCoinsMinConf(nTargetValue - nValueFromPresetInputs, 0, 1, nMaxChainLength, vCoins, setCoinsRet, nValueRet)) ||
        (bSpendZeroConfChange && !fRejectLongChains && SelectCoinsMinConf(nTargetValue - nValueFromPresetInputs, 0, 1, std::numeric_limits<uint64_t>::max(), vCoins, setCoinsRet, nValueRet));

    // because SelectCoinsMinConf clears the setCoinsRet, we now add the possible inputs to the coinset
    setCoinsRet.insert(setPresetCoins.begin(), setPresetCoins.end());

    // add preset inputs to the total value selected
    nValueRet += nValueFromPresetInputs;

    return res;
}

<<<<<<< HEAD
bool CWallet::FundTransaction(CAccount* fromAccount, CMutableTransaction& tx, CAmount& nFeeRet, bool overrideEstimatedFeeRate, const CFeeRate& specificFeeRate, int& nChangePosInOut, std::string& strFailReason, bool includeWatching, bool lockUnspents, const std::set<int>& setSubtractFeeFromOutputs, bool keepReserveKey, const CTxDestination& destChange)
=======
bool CWallet::SignTransaction(CMutableTransaction &tx)
{
    // sign the new tx
    CTransaction txNewConst(tx);
    int nIn = 0;
    for (auto& input : tx.vin) {
        std::map<uint256, CWalletTx>::const_iterator mi = mapWallet.find(input.prevout.hash);
        if(mi == mapWallet.end() || input.prevout.n >= mi->second.tx->vout.size()) {
            return false;
        }
        const CScript& scriptPubKey = mi->second.tx->vout[input.prevout.n].scriptPubKey;
        const CAmount& amount = mi->second.tx->vout[input.prevout.n].nValue;
        SignatureData sigdata;
        if (!ProduceSignature(TransactionSignatureCreator(this, &txNewConst, nIn, amount, SIGHASH_ALL), scriptPubKey, sigdata)) {
            return false;
        }
        UpdateTransaction(tx, nIn, sigdata);
        nIn++;
    }
    return true;
}

bool CWallet::FundTransaction(CMutableTransaction& tx, CAmount& nFeeRet, bool overrideEstimatedFeeRate, const CFeeRate& specificFeeRate, int& nChangePosInOut, std::string& strFailReason, bool includeWatching, bool lockUnspents, const std::set<int>& setSubtractFeeFromOutputs, bool keepReserveKey, const CTxDestination& destChange)
>>>>>>> 7fd50c3b
{
    std::vector<CRecipient> vecSend;

    // Turn the txout set into a CRecipient vector
    for (size_t idx = 0; idx < tx.vout.size(); idx++)
    {
        const CTxOut& txOut = tx.vout[idx];
        CRecipient recipient = {txOut.scriptPubKey, txOut.nValue, setSubtractFeeFromOutputs.count(idx) == 1};
        vecSend.push_back(recipient);
    }

    CCoinControl coinControl;
    coinControl.destChange = destChange;
    coinControl.fAllowOtherInputs = true;
    coinControl.fAllowWatchOnly = includeWatching;
    coinControl.fOverrideFeeRate = overrideEstimatedFeeRate;
    coinControl.nFeeRate = specificFeeRate;

    BOOST_FOREACH(const CTxIn& txin, tx.vin)
        coinControl.Select(txin.prevout);

    CReserveKey reservekey(this, fromAccount, KEYCHAIN_CHANGE);
    CWalletTx wtx;
    if (!CreateTransaction(fromAccount, vecSend, wtx, reservekey, nFeeRet, nChangePosInOut, strFailReason, &coinControl, false))
        return false;

    if (nChangePosInOut != -1)
        tx.vout.insert(tx.vout.begin() + nChangePosInOut, wtx.tx->vout[nChangePosInOut]);

    // Copy output sizes from new transaction; they may have had the fee subtracted from them
    for (unsigned int idx = 0; idx < tx.vout.size(); idx++)
        tx.vout[idx].nValue = wtx.tx->vout[idx].nValue;

    // Add new txins (keeping original txin scriptSig/order)
    BOOST_FOREACH(const CTxIn& txin, wtx.tx->vin)
    {
        if (!coinControl.IsSelected(txin.prevout))
        {
            tx.vin.push_back(txin);

            if (lockUnspents)
            {
              LOCK2(cs_main, cs_wallet);
              LockCoin(txin.prevout);
            }
        }
    }

    // optionally keep the change output key
    if (keepReserveKey)
        reservekey.KeepKey();

    return true;
}

bool CWallet::CreateTransaction(CAccount* forAccount, const std::vector<CRecipient>& vecSend, CWalletTx& wtxNew, CReserveKey& reservekey, CAmount& nFeeRet,
                                int& nChangePosInOut, std::string& strFailReason, const CCoinControl* coinControl, bool sign)
{
    if (forAccount->IsReadOnly())
    {
        strFailReason = _("Can't send from read only (watch) account.");
        return false;
    }
        
    CAmount nValue = 0;
    int nChangePosRequest = nChangePosInOut;
    unsigned int nSubtractFeeFromAmount = 0;
    for (const auto& recipient : vecSend)
    {
        if (nValue < 0 || recipient.nAmount < 0)
        {
            strFailReason = _("Transaction amounts must not be negative");
            return false;
        }
        nValue += recipient.nAmount;

        if (recipient.fSubtractFeeFromAmount)
            nSubtractFeeFromAmount++;
    }
    if (vecSend.empty())
    {
        strFailReason = _("Transaction must have at least one recipient");
        return false;
    }

    wtxNew.fTimeReceivedIsTxTime = true;
    wtxNew.BindWallet(this);
    CMutableTransaction txNew;

    // Discourage fee sniping.
    //
    // For a large miner the value of the transactions in the best block and
    // the mempool can exceed the cost of deliberately attempting to mine two
    // blocks to orphan the current best block. By setting nLockTime such that
    // only the next block can include the transaction, we discourage this
    // practice as the height restricted and limited blocksize gives miners
    // considering fee sniping fewer options for pulling off this attack.
    //
    // A simple way to think about this is from the wallet's point of view we
    // always want the blockchain to move forward. By setting nLockTime this
    // way we're basically making the statement that we only want this
    // transaction to appear in the next block; we don't want to potentially
    // encourage reorgs by allowing transactions to appear at lower heights
    // than the next block in forks of the best chain.
    //
    // Of course, the subsidy is high enough, and transaction volume low
    // enough, that fee sniping isn't a problem yet, but by implementing a fix
    // now we ensure code won't be written that makes assumptions about
    // nLockTime that preclude a fix later.
    txNew.nLockTime = chainActive.Height();

    // Secondly occasionally randomly pick a nLockTime even further back, so
    // that transactions that are delayed after signing for whatever reason,
    // e.g. high-latency mix networks and some CoinJoin implementations, have
    // better privacy.
    if (GetRandInt(10) == 0)
        txNew.nLockTime = std::max(0, (int)txNew.nLockTime - GetRandInt(100));

    assert(txNew.nLockTime <= (unsigned int)chainActive.Height());
    assert(txNew.nLockTime < LOCKTIME_THRESHOLD);

    {
        std::set<std::pair<const CWalletTx*,unsigned int> > setCoins;
        LOCK2(cs_main, cs_wallet);
        {
            std::vector<COutput> vAvailableCoins;
            AvailableCoins(forAccount, vAvailableCoins, true, coinControl);

            nFeeRet = 0;
            // Start with no fee and loop until there is enough fee
            while (true)
            {
                nChangePosInOut = nChangePosRequest;
                txNew.vin.clear();
                txNew.vout.clear();
                wtxNew.fFromMe = true;
                bool fFirst = true;

                CAmount nValueToSelect = nValue;
                if (nSubtractFeeFromAmount == 0)
                    nValueToSelect += nFeeRet;
                // vouts to the payees
                for (const auto& recipient : vecSend)
                {
                    CTxOut txout(recipient.nAmount, recipient.scriptPubKey);

                    if (recipient.fSubtractFeeFromAmount)
                    {
                        txout.nValue -= nFeeRet / nSubtractFeeFromAmount; // Subtract fee equally from each selected recipient

                        if (fFirst) // first receiver pays the remainder not divisible by output count
                        {
                            fFirst = false;
                            txout.nValue -= nFeeRet % nSubtractFeeFromAmount;
                        }
                    }

                    if (txout.IsDust(dustRelayFee))
                    {
                        if (recipient.fSubtractFeeFromAmount && nFeeRet > 0)
                        {
                            if (txout.nValue < 0)
                                strFailReason = _("The transaction amount is too small to pay the fee");
                            else
                                strFailReason = _("The transaction amount is too small to send after the fee has been deducted");
                        }
                        else
                            strFailReason = _("Transaction amount too small");
                        return false;
                    }
                    txNew.vout.push_back(txout);
                }

                // Choose coins to use
                CAmount nValueIn = 0;
                setCoins.clear();
                //fixme: GULDEN HIGH ACCOUNTS - ensure this only selects from forAccount - in theory it should because AvailableCoins is doing a forAccount check?
                if (!SelectCoins(vAvailableCoins, nValueToSelect, setCoins, nValueIn, coinControl))
                {
                    strFailReason = _("Insufficient funds");
                    return false;
                }

                const CAmount nChange = nValueIn - nValueToSelect;
                if (nChange > 0)
                {
                    // Fill a vout to ourself
                    // TODO: pass in scriptChange instead of reservekey so
                    // change transaction isn't always pay-to-bitcoin-address
                    CScript scriptChange;

                    // coin control: send change to custom address
                    if (coinControl && !boost::get<CNoDestination>(&coinControl->destChange))
                        scriptChange = GetScriptForDestination(coinControl->destChange);

                    // no coin control: send change to newly generated address
                    else
                    {
                        // Note: We use a new key here to keep it from being obvious which side is the change.
                        //  The drawback is that by not reusing a previous key, the change may be lost if a
                        //  backup is restored, if the backup doesn't have the new private key for the change.
                        //  If we reused the old key, it would be possible to add code to look for and
                        //  rediscover unknown transactions that were written with keys of ours to recover
                        //  post-backup change.

                        // Reserve a new key pair from key pool
                        CPubKey vchPubKey;
                        bool ret;
                        ret = reservekey.GetReservedKey(vchPubKey);
                        if (!ret)
                        {
                            strFailReason = _("Keypool ran out, please call keypoolrefill first");
                            return false;
                        }

                        scriptChange = GetScriptForDestination(vchPubKey.GetID());
                    }

                    CTxOut newTxOut(nChange, scriptChange);

                    // We do not move dust-change to fees, because the sender would end up paying more than requested.
                    // This would be against the purpose of the all-inclusive feature.
                    // So instead we raise the change and deduct from the recipient.
                    if (nSubtractFeeFromAmount > 0 && newTxOut.IsDust(dustRelayFee))
                    {
                        CAmount nDust = newTxOut.GetDustThreshold(dustRelayFee) - newTxOut.nValue;
                        newTxOut.nValue += nDust; // raise change until no more dust
                        for (unsigned int i = 0; i < vecSend.size(); i++) // subtract from first recipient
                        {
                            if (vecSend[i].fSubtractFeeFromAmount)
                            {
                                txNew.vout[i].nValue -= nDust;
                                if (txNew.vout[i].IsDust(dustRelayFee))
                                {
                                    strFailReason = _("The transaction amount is too small to send after the fee has been deducted");
                                    return false;
                                }
                                break;
                            }
                        }
                    }

                    // Never create dust outputs; if we would, just
                    // add the dust to the fee.
                    if (newTxOut.IsDust(dustRelayFee))
                    {
                        nChangePosInOut = -1;
                        nFeeRet += nChange;
                        reservekey.ReturnKey();
                    }
                    else
                    {
                        if (nChangePosInOut == -1)
                        {
                            // Insert change txn at random position:
                            nChangePosInOut = GetRandInt(txNew.vout.size()+1);
                        }
                        else if ((unsigned int)nChangePosInOut > txNew.vout.size())
                        {
                            strFailReason = _("Change index out of range");
                            return false;
                        }

                        std::vector<CTxOut>::iterator position = txNew.vout.begin()+nChangePosInOut;
                        txNew.vout.insert(position, newTxOut);
                    }
                }
                else
                    reservekey.ReturnKey();

                // Fill vin
                //
                // Note how the sequence number is set to non-maxint so that
                // the nLockTime set above actually works.
                //
                // BIP125 defines opt-in RBF as any nSequence < maxint-1, so
                // we use the highest possible value in that range (maxint-2)
                // to avoid conflicting with other possible uses of nSequence,
                // and in the spirit of "smallest possible change from prior
                // behavior."
                bool rbf = coinControl ? coinControl->signalRbf : fWalletRbf;
                for (const auto& coin : setCoins)
                    txNew.vin.push_back(CTxIn(coin.first->GetHash(),coin.second,CScript(),
                                              std::numeric_limits<unsigned int>::max() - (rbf ? 2 : 1)));

                // Fill in dummy signatures for fee calculation.
                if (!DummySignTx(txNew, setCoins)) {
                    //fixme: (GULDEN) (MERGE)
                    //if (!ProduceSignature(DummySignatureCreator(forAccount), scriptPubKey, sigdata))
                    strFailReason = _("Signing transaction failed");
                    return false;
                }

                unsigned int nBytes = GetVirtualTransactionSize(txNew);

                CTransaction txNewConst(txNew);

                // Remove scriptSigs to eliminate the fee calculation dummy signatures
                for (auto& vin : txNew.vin) {
                    vin.scriptSig = CScript();
                    vin.scriptWitness.SetNull();
                }

                // Allow to override the default confirmation target over the CoinControl instance
                int currentConfirmationTarget = nTxConfirmTarget;
                if (coinControl && coinControl->nConfirmTarget > 0)
                    currentConfirmationTarget = coinControl->nConfirmTarget;

                CAmount nFeeNeeded = GetMinimumFee(nBytes, currentConfirmationTarget, mempool);
                if (coinControl && nFeeNeeded > 0 && coinControl->nMinimumTotalFee > nFeeNeeded) {
                    nFeeNeeded = coinControl->nMinimumTotalFee;
                }
                if (coinControl && coinControl->fOverrideFeeRate)
                    nFeeNeeded = coinControl->nFeeRate.GetFee(nBytes);

                // If we made it here and we aren't even able to meet the relay fee on the next pass, give up
                // because we must be at the maximum allowed fee.
                if (nFeeNeeded < ::minRelayTxFee.GetFee(nBytes))
                {
                    strFailReason = _("Transaction too large for fee policy");
                    return false;
                }

                if (nFeeRet >= nFeeNeeded) {
                    // Reduce fee to only the needed amount if we have change
                    // output to increase.  This prevents potential overpayment
                    // in fees if the coins selected to meet nFeeNeeded result
                    // in a transaction that requires less fee than the prior
                    // iteration.
                    // TODO: The case where nSubtractFeeFromAmount > 0 remains
                    // to be addressed because it requires returning the fee to
                    // the payees and not the change output.
                    // TODO: The case where there is no change output remains
                    // to be addressed so we avoid creating too small an output.
                    if (nFeeRet > nFeeNeeded && nChangePosInOut != -1 && nSubtractFeeFromAmount == 0) {
                        CAmount extraFeePaid = nFeeRet - nFeeNeeded;
                        std::vector<CTxOut>::iterator change_position = txNew.vout.begin()+nChangePosInOut;
                        change_position->nValue += extraFeePaid;
                        nFeeRet -= extraFeePaid;
                    }
                    break; // Done, enough fee included.
                }

                // Try to reduce change to include necessary fee
                if (nChangePosInOut != -1 && nSubtractFeeFromAmount == 0) {
                    CAmount additionalFeeNeeded = nFeeNeeded - nFeeRet;
                    std::vector<CTxOut>::iterator change_position = txNew.vout.begin()+nChangePosInOut;
                    // Only reduce change if remaining amount is still a large enough output.
                    if (change_position->nValue >= MIN_FINAL_CHANGE + additionalFeeNeeded) {
                        change_position->nValue -= additionalFeeNeeded;
                        nFeeRet += additionalFeeNeeded;
                        break; // Done, able to increase fee from change
                    }
                }

                // Include more fee and try again.
                nFeeRet = nFeeNeeded;
                continue;
            }
        }

        if (sign)
        {
            CTransaction txNewConst(txNew);
            int nIn = 0;
            for (const auto& coin : setCoins)
            {
                const CScript& scriptPubKey = coin.first->tx->vout[coin.second].scriptPubKey;
                SignatureData sigdata;

                if (!ProduceSignature(TransactionSignatureCreator(forAccount, &txNewConst, nIn, coin.first->tx->vout[coin.second].nValue, SIGHASH_ALL), scriptPubKey, sigdata))
                {
                    strFailReason = _("Signing transaction failed");
                    return false;
                } else {
                    UpdateTransaction(txNew, nIn, sigdata);
                }

                nIn++;
            }
        }

        // Embed the constructed transaction data in wtxNew.
        wtxNew.SetTx(MakeTransactionRef(std::move(txNew)));

        // Limit size
        if (GetTransactionWeight(wtxNew) >= MAX_STANDARD_TX_WEIGHT)
        {
            strFailReason = _("Transaction too large");
            return false;
        }
    }

    if (GetBoolArg("-walletrejectlongchains", DEFAULT_WALLET_REJECT_LONG_CHAINS)) {
        // Lastly, ensure this tx will pass the mempool's chain limits
        LockPoints lp;
        CTxMemPoolEntry entry(wtxNew.tx, 0, 0, 0, false, 0, lp);
        CTxMemPool::setEntries setAncestors;
        size_t nLimitAncestors = GetArg("-limitancestorcount", DEFAULT_ANCESTOR_LIMIT);
        size_t nLimitAncestorSize = GetArg("-limitancestorsize", DEFAULT_ANCESTOR_SIZE_LIMIT)*1000;
        size_t nLimitDescendants = GetArg("-limitdescendantcount", DEFAULT_DESCENDANT_LIMIT);
        size_t nLimitDescendantSize = GetArg("-limitdescendantsize", DEFAULT_DESCENDANT_SIZE_LIMIT)*1000;
        std::string errString;
        if (!mempool.CalculateMemPoolAncestors(entry, setAncestors, nLimitAncestors, nLimitAncestorSize, nLimitDescendants, nLimitDescendantSize, errString)) {
            strFailReason = _("Transaction has too long of a mempool chain");
            return false;
        }
    }
    return true;
}

/**
 * Call after CreateTransaction unless you want to abort
 */
bool CWallet::CommitTransaction(CWalletTx& wtxNew, CReserveKey& reservekey, CConnman* connman, CValidationState& state)
{
    {
        LOCK2(cs_main, cs_wallet);
        LogPrintf("CommitTransaction:\n%s", wtxNew.tx->ToString());
        {
            // Take key pair from key pool so it won't be used again
            reservekey.KeepKey();

            // Add tx to wallet, because if it has change it's also ours,
            // otherwise just for transaction history.
            AddToWallet(wtxNew);

            // Notify that old coins are spent
            BOOST_FOREACH(const CTxIn& txin, wtxNew.tx->vin)
            {
                CWalletTx &coin = mapWallet[txin.prevout.hash];
                coin.BindWallet(this);
                NotifyTransactionChanged(this, coin.GetHash(), CT_UPDATED);
            }
        }

        // Track how many getdata requests our transaction gets
        mapRequestCount[wtxNew.GetHash()] = 0;

        if (fBroadcastTransactions)
        {
            // Broadcast
            if (!wtxNew.AcceptToMemoryPool(maxTxFee, state)) {
                LogPrintf("CommitTransaction(): Transaction cannot be broadcast immediately, %s\n", state.GetRejectReason());
                // TODO: if we expect the failure to be long term or permanent, instead delete wtx from the wallet and return failure.
            } else {
                wtxNew.RelayWalletTransaction(connman);
            }
        }
    }
    return true;
}

void CWallet::ListAccountCreditDebit(const std::string& strAccount, std::list<CAccountingEntry>& entries) {
    CWalletDB walletdb(strWalletFile);
    return walletdb.ListAccountCreditDebit(strAccount, entries);
}

bool CWallet::AddAccountingEntry(const CAccountingEntry& acentry)
{
    CWalletDB walletdb(strWalletFile);

    return AddAccountingEntry(acentry, &walletdb);
}

bool CWallet::AddAccountingEntry(const CAccountingEntry& acentry, CWalletDB *pwalletdb)
{
    if (!pwalletdb->WriteAccountingEntry_Backend(acentry))
        return false;

    laccentries.push_back(acentry);
    CAccountingEntry & entry = laccentries.back();
    wtxOrdered.insert(std::make_pair(entry.nOrderPos, TxPair((CWalletTx*)0, &entry)));

    return true;
}

CAmount CWallet::GetRequiredFee(unsigned int nTxBytes)
{
    return std::max(minTxFee.GetFee(nTxBytes), ::minRelayTxFee.GetFee(nTxBytes));
}

CAmount CWallet::GetMinimumFee(unsigned int nTxBytes, unsigned int nConfirmTarget, const CTxMemPool& pool)
{
    // payTxFee is the user-set global for desired feerate
    return GetMinimumFee(nTxBytes, nConfirmTarget, pool, payTxFee.GetFee(nTxBytes));
}

CAmount CWallet::GetMinimumFee(unsigned int nTxBytes, unsigned int nConfirmTarget, const CTxMemPool& pool, CAmount targetFee)
{
    CAmount nFeeNeeded = targetFee;
    // User didn't set: use -txconfirmtarget to estimate...
    if (nFeeNeeded == 0) {
        int estimateFoundTarget = nConfirmTarget;
        nFeeNeeded = pool.estimateSmartFee(nConfirmTarget, &estimateFoundTarget).GetFee(nTxBytes);
        // ... unless we don't have enough mempool data for estimatefee, then use fallbackFee
        if (nFeeNeeded == 0)
            nFeeNeeded = fallbackFee.GetFee(nTxBytes);
    }
    // prevent user from paying a fee below minRelayTxFee or minTxFee
    nFeeNeeded = std::max(nFeeNeeded, GetRequiredFee(nTxBytes));
    // But always obey the maximum
    if (nFeeNeeded > maxTxFee)
        nFeeNeeded = maxTxFee;
    return nFeeNeeded;
}




DBErrors CWallet::LoadWallet(bool& fFirstRunRet)
{
    if (!fFileBacked)
        return DB_LOAD_OK;
    fFirstRunRet = false;
    DBErrors nLoadWalletRet = CWalletDB(strWalletFile,"cr+").LoadWallet(this, fFirstRunRet);
    if (nLoadWalletRet == DB_NEED_REWRITE)
    {
        if (CDB::Rewrite(strWalletFile, "\x04pool"))
        {
            LOCK(cs_wallet);
            //fixme: (GULDEN) (FUT) (1.6.1)
            for (auto accountPair : mapAccounts)
            {
                accountPair.second->setKeyPoolInternal.clear();
                accountPair.second->setKeyPoolExternal.clear();
            }
            // Note: can't top-up keypool here, because wallet is locked.
            // User will be prompted to unlock wallet the next operation
            // that requires a new key.
        }
    }

    if (nLoadWalletRet != DB_LOAD_OK)
        return nLoadWalletRet;

    uiInterface.LoadWallet(this);

    return DB_LOAD_OK;
}

DBErrors CWallet::ZapSelectTx(std::vector<uint256>& vHashIn, std::vector<uint256>& vHashOut)
{
    if (!fFileBacked)
        return DB_LOAD_OK;
    //vchDefaultKey = CPubKey();//GULDEN - no default key.
    AssertLockHeld(cs_wallet); // mapWallet
    DBErrors nZapSelectTxRet = CWalletDB(strWalletFile,"cr+").ZapSelectTx(vHashIn, vHashOut);
    for (uint256 hash : vHashOut)
        mapWallet.erase(hash);

    if (nZapSelectTxRet == DB_NEED_REWRITE)
    {
        if (CDB::Rewrite(strWalletFile, "\x04pool"))
        {
            //fixme: (GULDEN) (FUT) (1.6.1)
            for (auto accountPair : mapAccounts)
            {
                accountPair.second->setKeyPoolInternal.clear();
                accountPair.second->setKeyPoolExternal.clear();
            }
            // Note: can't top-up keypool here, because wallet is locked.
            // User will be prompted to unlock wallet the next operation
            // that requires a new key.
        }
    }

    if (nZapSelectTxRet != DB_LOAD_OK)
        return nZapSelectTxRet;

    MarkDirty();

    return DB_LOAD_OK;

}

DBErrors CWallet::ZapWalletTx(std::vector<CWalletTx>& vWtx)
{
    if (!fFileBacked)
        return DB_LOAD_OK;
    //vchDefaultKey = CPubKey();//GULDEN - no default key.
    DBErrors nZapWalletTxRet = CWalletDB(strWalletFile,"cr+").ZapWalletTx(vWtx);
    if (nZapWalletTxRet == DB_NEED_REWRITE)
    {
        if (CDB::Rewrite(strWalletFile, "\x04pool"))
        {
            LOCK(cs_wallet);
            //fixme: (GULDEN) (FUT) (1.6.1)
            for (auto accountPair : mapAccounts)
            {
                accountPair.second->setKeyPoolInternal.clear();
                accountPair.second->setKeyPoolExternal.clear();
            }
            // Note: can't top-up keypool here, because wallet is locked.
            // User will be prompted to unlock wallet the next operation
            // that requires a new key.
        }
    }

    if (nZapWalletTxRet != DB_LOAD_OK)
        return nZapWalletTxRet;

    return DB_LOAD_OK;
}


bool CWallet::SetAddressBook(const std::string& address, const std::string& strName, const std::string& strPurpose)
{
    bool fUpdated = false;
    {
        LOCK(cs_wallet); // mapAddressBook
        std::map<std::string, CAddressBookData>::iterator mi = mapAddressBook.find(address);
        fUpdated = mi != mapAddressBook.end();
        mapAddressBook[address].name = strName;
        if (!strPurpose.empty()) /* update purpose only if requested */
            mapAddressBook[address].purpose = strPurpose;
    }
    NotifyAddressBookChanged(this, address, strName, ::IsMine(*this, CBitcoinAddress(address).Get()) != ISMINE_NO,
                             strPurpose, (fUpdated ? CT_UPDATED : CT_NEW) );
    if (!fFileBacked)
        return false;
    if (!strPurpose.empty() && !CWalletDB(strWalletFile).WritePurpose(address, strPurpose))
        return false;
    return CWalletDB(strWalletFile).WriteName(address, strName);
}

bool CWallet::DelAddressBook(const std::string& address)
{
    {
        LOCK(cs_wallet); // mapAddressBook

        if(fFileBacked)
        {
            // Delete destdata tuples associated with address
            BOOST_FOREACH(const PAIRTYPE(std::string, std::string) &item, mapAddressBook[address].destdata)
            {
                CWalletDB(strWalletFile).EraseDestData(address, item.first);
            }
        }
        mapAddressBook.erase(address);
    }

    NotifyAddressBookChanged(this, address, "", ::IsMine(*this, CBitcoinAddress(address).Get()) != ISMINE_NO, "", CT_DELETED);

    if (!fFileBacked)
        return false;
    CWalletDB(strWalletFile).ErasePurpose(address);
    return CWalletDB(strWalletFile).EraseName(address);
}

/**
 * Mark old keypool keys as used,
 * and generate all new keys
 */
bool CWallet::NewKeyPool()
{
    LogPrintf("keypool - newkeypool");
    {
        LOCK(cs_wallet);
        CWalletDB walletdb(strWalletFile);
        
        for (auto accountPair : mapAccounts)
        {
            if(!accountPair.second->IsHD())
            {
                BOOST_FOREACH(int64_t nIndex, accountPair.second->setKeyPoolInternal)
                    walletdb.ErasePool(this, nIndex);
                BOOST_FOREACH(int64_t nIndex, accountPair.second->setKeyPoolExternal)
                    walletdb.ErasePool(this, nIndex);
        
                accountPair.second->setKeyPoolInternal.clear();
                accountPair.second->setKeyPoolExternal.clear();
            }
        }

        if (IsLocked())
            return false;

        //Nothing else to do - the shadow thread will take care of the rest.
    }
    return true;
}

//fixme: (FUT)) GULDEN Note for HD this should actually care more about maintaining a gap above the last used address than it should about the size of the pool.
int CWallet::TopUpKeyPool(unsigned int kpSize, unsigned int maxNew)
{
    unsigned int nNew = 0;
    {
        LOCK(cs_wallet);

        if (IsLocked())
            return -1;

        CWalletDB walletdb(strWalletFile);

        // Top up key pool
        unsigned int nTargetSize;
        if (kpSize > 0)
            nTargetSize = kpSize;
        else
            nTargetSize = GetArg("-keypool", 5);

        //Find current unique highest key index across *all* keypools.
        int64_t nIndex = 1;
        for (auto accountPair : mapAccounts)
        {
            for (auto keyChain : { KEYCHAIN_EXTERNAL, KEYCHAIN_CHANGE })
            {
                auto& keyPool = ( keyChain == KEYCHAIN_EXTERNAL ? accountPair.second->setKeyPoolExternal : accountPair.second->setKeyPoolInternal );
                if (!keyPool.empty())
                    nIndex = std::max( nIndex, *(--keyPool.end()) + 1 );
            }
        }
        
        for (auto accountPair : mapAccounts)
        {
            unsigned int accountTargetSize = nTargetSize;           
            for (auto& keyChain : { KEYCHAIN_EXTERNAL, KEYCHAIN_CHANGE })
            {
                auto& keyPool = ( keyChain == KEYCHAIN_EXTERNAL ? accountPair.second->setKeyPoolExternal : accountPair.second->setKeyPoolInternal );
                while (keyPool.size() < (accountTargetSize + 1))
                {
                    if (!walletdb.WritePool( ++nIndex, CKeyPool(GenerateNewKey(*accountPair.second, keyChain), accountPair.first, keyChain ) ) )
                        throw std::runtime_error(std::string(__func__) + ": writing generated key failed");
                    keyPool.insert(nIndex);
                    LogPrintf("keypool [%s:%s] added key %d, size=%u\n", accountPair.second->getLabel(), (keyChain == KEYCHAIN_CHANGE ? "change" : "external"), nIndex, keyPool.size());
                    
                    // Limit generation for this loop - rest will be generated later
                    ++nNew;
                    if (maxNew != 0 && nNew >= maxNew)
                        return nNew;
                }
            }
        }
    }
    return nNew;
}

void CWallet::ReserveKeyFromKeyPool(int64_t& nIndex, CKeyPool& keypoolentry, CAccount* forAccount, int64_t keyChain)
{
    nIndex = -1;
    keypoolentry.vchPubKey = CPubKey();
    {
        LOCK(cs_wallet);

        if (!IsLocked())
            TopUpKeyPool(2);//Only assign the bare minimum here, let the background thread do the rest.
        
        auto& keyPool = ( keyChain == KEYCHAIN_EXTERNAL ? forAccount->setKeyPoolExternal : forAccount->setKeyPoolInternal );

        // Get the oldest key
        if(keyPool.empty())
            return;

        CWalletDB walletdb(strWalletFile);

        nIndex = *(keyPool.begin());
        keyPool.erase(keyPool.begin());
        if (!walletdb.ReadPool(nIndex, keypoolentry))
            throw std::runtime_error(std::string(__func__) + ": read failed");
        if (!forAccount->HaveKey(keypoolentry.vchPubKey.GetID()))
            throw std::runtime_error(std::string(__func__) + ": unknown key in key pool");
        assert(keypoolentry.vchPubKey.IsValid());
        LogPrintf("keypool reserve %d\n", nIndex);
    }
}

void CWallet::MarkKeyUsed(CKeyID keyID, uint64_t usageTime)
{
    // Remove from key pool
    if (fFileBacked)
    {
        CWalletDB walletdb(strWalletFile);
        //NB! Must call ErasePool here even if HasPool is false - as ErasePool has other side effects.
        walletdb.ErasePool(this, keyID);
    }
    
    //Update accounts if needed (creation time - shadow accounts etc.)
    {
        LOCK(cs_wallet);
        for (const auto& accountItem : mapAccounts)
        {
            if (accountItem.second->HaveKey(keyID))
            {
                if (usageTime > 0)
                {
                    if (fFileBacked)
                    {
                        CWalletDB walletdb(strWalletFile);
                        accountItem.second->possiblyUpdateEarliestTime(usageTime, &walletdb);
                    }
                    else
                    {
                        accountItem.second->possiblyUpdateEarliestTime(usageTime, NULL);
                    }
                }
                
                // We only do this the first time MarkKeyUsed is called - otherwise we have the following problem
                // 1) User empties account. 2) User deletes account 3) At a later point MarkKeyUsed is called subsequent times (new blocks) 4) The account user just deleted is now recovered.
                
                //fixme: (GULDEN) (FUT) (1.6.1) This is still not 100% right, if the user does the following there can still be issues:
                //1) Send funds from account
                //2) Immediately close wallet
                //3) Reopen wallet, as the new blocks are processed this code will be called and the just deleted account will be restored.
                //We will need a better way to detect this...
                
                //fixme: (GULDEN) (FUT) (1.6.1) 
                //Another edge bug here
                //1) User sends/receives from address
                //2) User deleted account
                //3) User receives on same address again
                //Account will not reappear - NB! This happens IFF there is no wallet restart anywhere in this process, and the user can always rescan still so it's not a disaster.
                static std::set<CKeyID> keyUsedSet;
                if (keyUsedSet.find(keyID) == keyUsedSet.end())
                {
                    keyUsedSet.insert(keyID);
                    if (accountItem.second->m_Type != AccountType::Normal && accountItem.second->m_Type != AccountType::ShadowChild)
                    {
                        accountItem.second->m_Type = AccountType::Normal;
                        std::string name = accountItem.second->getLabel();
                        if (name.find(_("[Deleted]")) != std::string::npos)
                        {
                            name = name.replace(name.find(_("[Deleted]")), _("[Deleted]").length(), _("[Restored]"));
                        }
                        else
                        {
                            name = _("Restored");
                        }
                        addAccount(accountItem.second, name);
                        
                        //fixme: Shadow accounts during rescan...
                    }
                }
            }
        }
    }
    
    //Only assign the bare minimum keys - let the background thread do the rest.
    TopUpKeyPool(10);
}

void CWallet::KeepKey(int64_t nIndex)
{
    // Remove from key pool
    if (fFileBacked)
    {
        CWalletDB walletdb(strWalletFile);
        walletdb.ErasePool(this, nIndex);
    }
    LogPrintf("keypool keep %d\n", nIndex);
}

//fixme: GULDEN - We should handle this MarkKeyUsed case better, have it broadcast an event to all reserve keys or something.
//And then remove the disk check below
void CWallet::ReturnKey(int64_t nIndex, CAccount* forAccount, int64_t keyChain)
{
    // Return to key pool - but only if it hasn't been used in the interim (If MarkKeyUsed has removed it from disk in the meantime then we don't return it)
    CKeyPool keypoolentry;
    if (fFileBacked)
    {
        CWalletDB walletdb(strWalletFile);
        if (!walletdb.ReadPool(nIndex, keypoolentry))
        {
            LogPrintf("keypool return - aborted as key already used %d\n", nIndex);
            return;
        }
    }
    
    {
        LOCK(cs_wallet);
        auto& keyPool = ( keyChain == KEYCHAIN_EXTERNAL ? forAccount->setKeyPoolExternal : forAccount->setKeyPoolInternal );
        keyPool.insert(nIndex);
    }
    LogPrintf("keypool return %d\n", nIndex);
}

bool CWallet::GetKeyFromPool(CPubKey& result, CAccount* forAccount, int64_t keyChain)
{
    int64_t nIndex = 0;
    CKeyPool keypool;
    {
        LOCK(cs_wallet);
        ReserveKeyFromKeyPool(nIndex, keypool, forAccount, keyChain);
        if (nIndex == -1)
        {
            if (IsLocked()) return false;
            result = GenerateNewKey(*forAccount, keyChain);
            return true;
        }
        KeepKey(nIndex);
        result = keypool.vchPubKey;
    }
    return true;
}

int64_t CWallet::GetOldestKeyPoolTime()
{
    LOCK(cs_wallet);

    
    // load oldest key from keypool, get time and return
    CKeyPool keypoolentry;
    CWalletDB walletdb(strWalletFile);
    
    // if the keypool is empty, return <NOW>
    int64_t nTime = GetTime();
    for (const auto& accountItem : mapAccounts)
    {
        for (auto keyChain : { KEYCHAIN_EXTERNAL, KEYCHAIN_CHANGE })
        {
            const auto& keyPool = ( keyChain == KEYCHAIN_EXTERNAL ? accountItem.second->setKeyPoolExternal : accountItem.second->setKeyPoolInternal );
            if(!keyPool.empty())
            {
                int64_t nIndex = *(keyPool.begin());
                if (!walletdb.ReadPool(nIndex, keypoolentry))
                throw std::runtime_error(std::string(__func__) + ": read oldest key in keypool failed");
                assert(keypoolentry.vchPubKey.IsValid());
                nTime = std::min(nTime, keypoolentry.nTime);
            }
        }
    }
    return nTime;
}

std::map<CTxDestination, CAmount> CWallet::GetAddressBalances()
{
    std::map<CTxDestination, CAmount> balances;

    {
        LOCK(cs_wallet);
        BOOST_FOREACH(PAIRTYPE(uint256, CWalletTx) walletEntry, mapWallet)
        {
            CWalletTx *pcoin = &walletEntry.second;

            if (!pcoin->IsTrusted())
                continue;

            if (pcoin->IsCoinBase() && pcoin->GetBlocksToMaturity() > 0)
                continue;

            int nDepth = pcoin->GetDepthInMainChain();
            if (nDepth < (pcoin->IsFromMe(ISMINE_ALL) ? 0 : 1))
                continue;

            for (unsigned int i = 0; i < pcoin->tx->vout.size(); i++)
            {
                CTxDestination addr;
                if (!IsMine(pcoin->tx->vout[i]))
                    continue;
                if(!ExtractDestination(pcoin->tx->vout[i].scriptPubKey, addr))
                    continue;

                CAmount n = IsSpent(walletEntry.first, i) ? 0 : pcoin->tx->vout[i].nValue;

                if (!balances.count(addr))
                    balances[addr] = 0;
                balances[addr] += n;
            }
        }
    }

    return balances;
}

std::set< std::set<CTxDestination> > CWallet::GetAddressGroupings()
{
    AssertLockHeld(cs_wallet); // mapWallet
    std::set< std::set<CTxDestination> > groupings;
    std::set<CTxDestination> grouping;

    BOOST_FOREACH(PAIRTYPE(uint256, CWalletTx) walletEntry, mapWallet)
    {
        CWalletTx *pcoin = &walletEntry.second;

        if (pcoin->tx->vin.size() > 0)
        {
            bool any_mine = false;
            // group all input addresses with each other
            BOOST_FOREACH(CTxIn txin, pcoin->tx->vin)
            {
                CTxDestination address;
                if(!IsMine(txin)) /* If this input isn't mine, ignore it */
                    continue;
                if(!ExtractDestination(mapWallet[txin.prevout.hash].tx->vout[txin.prevout.n].scriptPubKey, address))
                    continue;
                grouping.insert(address);
                any_mine = true;
            }

            // group change with input addresses
            if (any_mine)
            {
               BOOST_FOREACH(CTxOut txout, pcoin->tx->vout)
                   if (IsChange(txout))
                   {
                       CTxDestination txoutAddr;
                       if(!ExtractDestination(txout.scriptPubKey, txoutAddr))
                           continue;
                       grouping.insert(txoutAddr);
                   }
            }
            if (grouping.size() > 0)
            {
                groupings.insert(grouping);
                grouping.clear();
            }
        }

        // group lone addrs by themselves
        for (unsigned int i = 0; i < pcoin->tx->vout.size(); i++)
            if (IsMine(pcoin->tx->vout[i]))
            {
                CTxDestination address;
                if(!ExtractDestination(pcoin->tx->vout[i].scriptPubKey, address))
                    continue;
                grouping.insert(address);
                groupings.insert(grouping);
                grouping.clear();
            }
    }

    std::set< std::set<CTxDestination>* > uniqueGroupings; // a set of pointers to groups of addresses
    std::map< CTxDestination, std::set<CTxDestination>* > setmap;  // map addresses to the unique group containing it
    BOOST_FOREACH(std::set<CTxDestination> _grouping, groupings)
    {
        // make a set of all the groups hit by this new group
        std::set< std::set<CTxDestination>* > hits;
        std::map< CTxDestination, std::set<CTxDestination>* >::iterator it;
        BOOST_FOREACH(CTxDestination address, _grouping)
            if ((it = setmap.find(address)) != setmap.end())
                hits.insert((*it).second);

        // merge all hit groups into a new single group and delete old groups
        std::set<CTxDestination>* merged = new std::set<CTxDestination>(_grouping);
        BOOST_FOREACH(std::set<CTxDestination>* hit, hits)
        {
            merged->insert(hit->begin(), hit->end());
            uniqueGroupings.erase(hit);
            delete hit;
        }
        uniqueGroupings.insert(merged);

        // update setmap
        BOOST_FOREACH(CTxDestination element, *merged)
            setmap[element] = merged;
    }

    std::set< std::set<CTxDestination> > ret;
    BOOST_FOREACH(std::set<CTxDestination>* uniqueGrouping, uniqueGroupings)
    {
        ret.insert(*uniqueGrouping);
        delete uniqueGrouping;
    }

    return ret;
}

CAmount CWallet::GetAccountBalance(const std::string& strAccount, int nMinDepth, const isminefilter& filter, bool includeChildren)
{
    CWalletDB walletdb(strWalletFile);
    return GetAccountBalance(walletdb, strAccount, nMinDepth, filter, includeChildren);
}

CAmount CWallet::GetAccountBalance(CWalletDB& walletdb, const std::string& strAccount, int nMinDepth, const isminefilter& filter, bool includeChildren)
{
    CAmount nBalance = 0;

    {
        //cs_main lock required for CheckFinalTx
        LOCK2(cs_main, cs_wallet);
    
        // Tally wallet transactions
        for (std::map<uint256, CWalletTx>::iterator it = mapWallet.begin(); it != mapWallet.end(); ++it)
        {
            const CWalletTx& wtx = (*it).second;
            if (!CheckFinalTx(wtx) || wtx.GetBlocksToMaturity() > 0 || wtx.GetDepthInMainChain() < 0)
                continue;

            //fixme: GULDEN (FUT) - fee already included here. (find better way to handle fee?)
            CAmount nReceived, nSent, nFee;
            wtx.GetAccountAmounts(strAccount, nReceived, nSent, nFee, filter);

            if (wtx.GetDepthInMainChain() >= nMinDepth)
            {
                nBalance += nReceived;
                nBalance -= nSent /*+ nFee*/;
            }
        }
    }

    // Tally internal accounting entries
    //fixme: (GULDEN) Does this actually serve any purpose here?
    nBalance += walletdb.GetAccountCreditDebit(strAccount);
    
    
    //fixme: (GULDEN) (HIGH) - fee getting added twice?
    if (includeChildren)
    {
        for (const auto& accountItem : mapAccounts)
        {
            const auto& childAccount = accountItem.second;
            if (childAccount->getParentUUID() == strAccount)
            {
                nBalance += GetAccountBalance(walletdb, childAccount->getUUID(), nMinDepth, filter, includeChildren);
            }
        }
    }

    return nBalance;
}

std::set<CTxDestination> CWallet::GetAccountAddresses(const std::string& strAccount) const
{
    LOCK(cs_wallet);
    std::set<CTxDestination> result;
    BOOST_FOREACH(const PAIRTYPE(std::string, CAddressBookData)& item, mapAddressBook)
    {
        const std::string& address = item.first;
        const std::string& strName = item.second.name;
        if (strName == strAccount)
            result.insert(CBitcoinAddress(address).Get());
    }
    return result;
}

bool CReserveKey::GetReservedKey(CPubKey& pubkey)
{
    if (nIndex == -1)
    {
        CKeyPool keypool;
        pwallet->ReserveKeyFromKeyPool(nIndex, keypool, account, nKeyChain);
        if (nIndex != -1)
            vchPubKey = keypool.vchPubKey;
        else {
            return false;
        }
    }
    assert(vchPubKey.IsValid());
    pubkey = vchPubKey;
    return true;
}

void CReserveKey::KeepKey()
{
    if (nIndex != -1)
        pwallet->KeepKey(nIndex);
    nIndex = -1;
    vchPubKey = CPubKey();
}

void CReserveKey::ReturnKey()
{
    if (nIndex != -1)
        pwallet->ReturnKey(nIndex, account, nKeyChain);
    nIndex = -1;
    vchPubKey = CPubKey();
}

void CWallet::GetAllReserveKeys(std::set<CKeyID>& setAddress) const
{
    setAddress.clear();

    CWalletDB walletdb(strWalletFile);

    LOCK2(cs_main, cs_wallet);
    for (const auto& accountItem : mapAccounts)
    {
        for (auto keyChain : { KEYCHAIN_EXTERNAL, KEYCHAIN_CHANGE })
        {
            const auto& keyPool = ( keyChain == KEYCHAIN_EXTERNAL ? accountItem.second->setKeyPoolExternal : accountItem.second->setKeyPoolInternal );
            for (const int64_t& id : keyPool)
            {
                CKeyPool keypoolentry;
                if (!walletdb.ReadPool(id, keypoolentry))
                throw std::runtime_error(std::string(__func__) + ": read failed");
                assert(keypoolentry.vchPubKey.IsValid());
                CKeyID keyID = keypoolentry.vchPubKey.GetID();
                if (!HaveKey(keyID))
                    throw std::runtime_error(std::string(__func__) + ": unknown key in key pool");
                setAddress.insert(keyID);
            }
        }
    }
}

void CWallet::UpdatedTransaction(const uint256 &hashTx)
{
    {
        LOCK(cs_wallet);
        // Only notify UI if this transaction is in this wallet
        std::map<uint256, CWalletTx>::const_iterator mi = mapWallet.find(hashTx);
        if (mi != mapWallet.end())
            NotifyTransactionChanged(this, hashTx, CT_UPDATED);
    }
}

void CWallet::GetScriptForMining(boost::shared_ptr<CReserveScript> &script)
{
    //fixme: GULDEN (FUT) - Allow mining account to be seperately selected?
    boost::shared_ptr<CReserveKey> rKey(new CReserveKey(this, activeAccount, KEYCHAIN_EXTERNAL));
    CPubKey pubkey;
    if (!rKey->GetReservedKey(pubkey))
        return;

    script = rKey;
    script->reserveScript = CScript() << ToByteVector(pubkey) << OP_CHECKSIG;
}

void CWallet::LockCoin(const COutPoint& output)
{
    AssertLockHeld(cs_wallet); // setLockedCoins
    setLockedCoins.insert(output);
}

void CWallet::UnlockCoin(const COutPoint& output)
{
    AssertLockHeld(cs_wallet); // setLockedCoins
    setLockedCoins.erase(output);
}

void CWallet::UnlockAllCoins()
{
    AssertLockHeld(cs_wallet); // setLockedCoins
    setLockedCoins.clear();
}

bool CWallet::IsLockedCoin(uint256 hash, unsigned int n) const
{
    AssertLockHeld(cs_wallet); // setLockedCoins
    COutPoint outpt(hash, n);

    return (setLockedCoins.count(outpt) > 0);
}

void CWallet::ListLockedCoins(std::vector<COutPoint>& vOutpts)
{
    AssertLockHeld(cs_wallet); // setLockedCoins
    for (std::set<COutPoint>::iterator it = setLockedCoins.begin();
         it != setLockedCoins.end(); it++) {
        COutPoint outpt = (*it);
        vOutpts.push_back(outpt);
    }
}

/** @} */ // end of Actions

class CAffectedKeysVisitor : public boost::static_visitor<void> {
private:
    const CKeyStore &keystore;
    std::vector<CKeyID> &vKeys;

public:
    CAffectedKeysVisitor(const CKeyStore &keystoreIn, std::vector<CKeyID> &vKeysIn) : keystore(keystoreIn), vKeys(vKeysIn) {}

    void Process(const CScript &script) {
        txnouttype type;
        std::vector<CTxDestination> vDest;
        int nRequired;
        if (ExtractDestinations(script, type, vDest, nRequired)) {
            BOOST_FOREACH(const CTxDestination &dest, vDest)
                boost::apply_visitor(*this, dest);
        }
    }

    void operator()(const CKeyID &keyId) {
        if (keystore.HaveKey(keyId))
            vKeys.push_back(keyId);
    }

    void operator()(const CScriptID &scriptId) {
        CScript script;
        if (keystore.GetCScript(scriptId, script))
            Process(script);
    }

    void operator()(const CNoDestination &none) {}
};

void CWallet::GetKeyBirthTimes(std::map<CKeyID, int64_t> &mapKeyBirth) const {
    LOCK(cs_wallet);
    
    AssertLockHeld(cs_wallet); // mapKeyMetadata
    mapKeyBirth.clear();

    // get birth times for keys with metadata
    for (std::map<CKeyID, CKeyMetadata>::const_iterator it = mapKeyMetadata.begin(); it != mapKeyMetadata.end(); it++)
        if (it->second.nCreateTime)
            mapKeyBirth[it->first] = it->second.nCreateTime;

    // map in which we'll infer heights of other keys
    CBlockIndex *pindexMax = chainActive[std::max(0, chainActive.Height() - 144)]; // the tip can be reorganized; use a 144-block safety margin
    std::map<CKeyID, CBlockIndex*> mapKeyFirstBlock;
    std::set<CKeyID> setKeys;
    for (const auto accountPair : mapAccounts)
    {
        accountPair.second->GetKeys(setKeys);
        for(const auto keyid : setKeys)
        {
            if (mapKeyBirth.count(keyid) == 0)
                mapKeyFirstBlock[keyid] = pindexMax;
        }
        setKeys.clear();
    }

    // if there are no such keys, we're done
    if (mapKeyFirstBlock.empty())
        return;

    // find first block that affects those keys, if there are any left
    std::vector<CKeyID> vAffected;
    for (std::map<uint256, CWalletTx>::const_iterator it = mapWallet.begin(); it != mapWallet.end(); it++) {
        // iterate over all wallet transactions...
        const CWalletTx &wtx = (*it).second;
        BlockMap::const_iterator blit = mapBlockIndex.find(wtx.hashBlock);
        if (blit != mapBlockIndex.end() && chainActive.Contains(blit->second)) {
            // ... which are already in a block
            int nHeight = blit->second->nHeight;
            BOOST_FOREACH(const CTxOut &txout, wtx.tx->vout) {
                // iterate over all their outputs
                //fixme: (GULDEN) (FUT) (1.6.1)
                CAffectedKeysVisitor(activeAccount->externalKeyStore, vAffected).Process(txout.scriptPubKey);
                BOOST_FOREACH(const CKeyID &keyid, vAffected) {
                    // ... and all their affected keys
                    std::map<CKeyID, CBlockIndex*>::iterator rit = mapKeyFirstBlock.find(keyid);
                    if (rit != mapKeyFirstBlock.end() && nHeight < rit->second->nHeight)
                        rit->second = blit->second;
                }
                vAffected.clear();
            }
        }
    }

    // Extract block timestamps for those keys
    for (std::map<CKeyID, CBlockIndex*>::const_iterator it = mapKeyFirstBlock.begin(); it != mapKeyFirstBlock.end(); it++)
        mapKeyBirth[it->first] = it->second->GetBlockTime() - TIMESTAMP_WINDOW; // block times can be 2h off
}

/**
 * Compute smart timestamp for a transaction being added to the wallet.
 *
 * Logic:
 * - If sending a transaction, assign its timestamp to the current time.
 * - If receiving a transaction outside a block, assign its timestamp to the
 *   current time.
 * - If receiving a block with a future timestamp, assign all its (not already
 *   known) transactions' timestamps to the current time.
 * - If receiving a block with a past timestamp, before the most recent known
 *   transaction (that we care about), assign all its (not already known)
 *   transactions' timestamps to the same timestamp as that most-recent-known
 *   transaction.
 * - If receiving a block with a past timestamp, but after the most recent known
 *   transaction, assign all its (not already known) transactions' timestamps to
 *   the block time.
 *
 * For more information see CWalletTx::nTimeSmart,
 * https://bitcointalk.org/?topic=54527, or
 * https://github.com/bitcoin/bitcoin/pull/1393.
 */
unsigned int CWallet::ComputeTimeSmart(const CWalletTx& wtx) const
{
    unsigned int nTimeSmart = wtx.nTimeReceived;
    if (!wtx.hashUnset()) {
        if (mapBlockIndex.count(wtx.hashBlock)) {
            int64_t latestNow = wtx.nTimeReceived;
            int64_t latestEntry = 0;

            // Tolerate times up to the last timestamp in the wallet not more than 5 minutes into the future
            int64_t latestTolerated = latestNow + 300;
            const TxItems& txOrdered = wtxOrdered;
            for (auto it = txOrdered.rbegin(); it != txOrdered.rend(); ++it) {
                CWalletTx* const pwtx = it->second.first;
                if (pwtx == &wtx) {
                    continue;
                }
                CAccountingEntry* const pacentry = it->second.second;
                int64_t nSmartTime;
                if (pwtx) {
                    nSmartTime = pwtx->nTimeSmart;
                    if (!nSmartTime) {
                        nSmartTime = pwtx->nTimeReceived;
                    }
                } else {
                    nSmartTime = pacentry->nTime;
                }
                if (nSmartTime <= latestTolerated) {
                    latestEntry = nSmartTime;
                    if (nSmartTime > latestNow) {
                        latestNow = nSmartTime;
                    }
                    break;
                }
            }

            int64_t blocktime = mapBlockIndex[wtx.hashBlock]->GetBlockTime();
            nTimeSmart = std::max(latestEntry, std::min(blocktime, latestNow));
        } else {
            LogPrintf("%s: found %s in block %s not in index\n", __func__, wtx.GetHash().ToString(), wtx.hashBlock.ToString());
        }
    }
    return nTimeSmart;
}

bool CWallet::AddDestData(const CTxDestination &dest, const std::string &key, const std::string &value)
{
    if (boost::get<CNoDestination>(&dest))
        return false;

    mapAddressBook[CBitcoinAddress(dest).ToString()].destdata.insert(std::make_pair(key, value));
    if (!fFileBacked)
        return true;
    return CWalletDB(strWalletFile).WriteDestData(CBitcoinAddress(dest).ToString(), key, value);
}

bool CWallet::EraseDestData(const CTxDestination &dest, const std::string &key)
{
    if (!mapAddressBook[CBitcoinAddress(dest).ToString()].destdata.erase(key))
        return false;
    if (!fFileBacked)
        return true;
    return CWalletDB(strWalletFile).EraseDestData(CBitcoinAddress(dest).ToString(), key);
}

bool CWallet::LoadDestData(const CTxDestination &dest, const std::string &key, const std::string &value)
{
    mapAddressBook[CBitcoinAddress(dest).ToString()].destdata.insert(std::make_pair(key, value));
    return true;
}

bool CWallet::GetDestData(const CTxDestination &dest, const std::string &key, std::string *value) const
{
    std::map<std::string, CAddressBookData>::const_iterator i = mapAddressBook.find(CBitcoinAddress(dest).ToString());
    if(i != mapAddressBook.end())
    {
        CAddressBookData::StringMap::const_iterator j = i->second.destdata.find(key);
        if(j != i->second.destdata.end())
        {
            if(value)
                *value = j->second;
            return true;
        }
    }
    return false;
}

std::string CWallet::GetWalletHelpString(bool showDebug)
{
    std::string strUsage = HelpMessageGroup(_("Wallet options:"));
    strUsage += HelpMessageOpt("-disablewallet", _("Do not load the wallet and disable wallet RPC calls"));
    strUsage += HelpMessageOpt("-keypool=<n>", strprintf(_("Set key pool size to <n> (default: %u)"), DEFAULT_KEYPOOL_SIZE));
    strUsage += HelpMessageOpt("-accountpool=<n>", strprintf(_("Set account pool size to <n> (default: %u)"), 10));
    strUsage += HelpMessageOpt("-fallbackfee=<amt>", strprintf(_("A fee rate (in %s/kB) that will be used when fee estimation has insufficient data (default: %s)"),
                                                               CURRENCY_UNIT, FormatMoney(DEFAULT_FALLBACK_FEE)));
    strUsage += HelpMessageOpt("-mintxfee=<amt>", strprintf(_("Fees (in %s/kB) smaller than this are considered zero fee for transaction creation (default: %s)"),
                                                            CURRENCY_UNIT, FormatMoney(DEFAULT_TRANSACTION_MINFEE)));
    strUsage += HelpMessageOpt("-paytxfee=<amt>", strprintf(_("Fee (in %s/kB) to add to transactions you send (default: %s)"),
                                                            CURRENCY_UNIT, FormatMoney(payTxFee.GetFeePerK())));
    strUsage += HelpMessageOpt("-rescan", _("Rescan the block chain for missing wallet transactions on startup"));
    strUsage += HelpMessageOpt("-salvagewallet", _("Attempt to recover private keys from a corrupt wallet on startup"));
    strUsage += HelpMessageOpt("-spendzeroconfchange", strprintf(_("Spend unconfirmed change when sending transactions (default: %u)"), DEFAULT_SPEND_ZEROCONF_CHANGE));
    strUsage += HelpMessageOpt("-txconfirmtarget=<n>", strprintf(_("If paytxfee is not set, include enough fee so transactions begin confirmation on average within n blocks (default: %u)"), DEFAULT_TX_CONFIRM_TARGET));
    strUsage += HelpMessageOpt("-usehd", _("Use hierarchical deterministic key generation (HD) after BIP32. Only has effect during wallet creation/first start") + " " + strprintf(_("(default: %u)"), DEFAULT_USE_HD_WALLET));
    strUsage += HelpMessageOpt("-walletrbf", strprintf(_("Send transactions with full-RBF opt-in enabled (default: %u)"), DEFAULT_WALLET_RBF));
    strUsage += HelpMessageOpt("-upgradewallet", _("Upgrade wallet to latest format on startup"));
    strUsage += HelpMessageOpt("-wallet=<file>", _("Specify wallet file (within data directory)") + " " + strprintf(_("(default: %s)"), DEFAULT_WALLET_DAT));
    strUsage += HelpMessageOpt("-walletbroadcast", _("Make the wallet broadcast transactions") + " " + strprintf(_("(default: %u)"), DEFAULT_WALLETBROADCAST));
    strUsage += HelpMessageOpt("-walletnotify=<cmd>", _("Execute command when a wallet transaction changes (%s in cmd is replaced by TxID)"));
    strUsage += HelpMessageOpt("-zapwallettxes=<mode>", _("Delete all wallet transactions and only recover those parts of the blockchain through -rescan on startup") +
                               " " + _("(1 = keep tx meta data e.g. account owner and payment request information, 2 = drop tx meta data)"));

    if (showDebug)
    {
        strUsage += HelpMessageGroup(_("Wallet debugging/testing options:"));

        strUsage += HelpMessageOpt("-dblogsize=<n>", strprintf("Flush wallet database activity from memory to disk log every <n> megabytes (default: %u)", DEFAULT_WALLET_DBLOGSIZE));
        strUsage += HelpMessageOpt("-flushwallet", strprintf("Run a thread to flush wallet periodically (default: %u)", DEFAULT_FLUSHWALLET));
        strUsage += HelpMessageOpt("-privdb", strprintf("Sets the DB_PRIVATE flag in the wallet db environment (default: %u)", DEFAULT_WALLET_PRIVDB));
        strUsage += HelpMessageOpt("-walletrejectlongchains", strprintf(_("Wallet will not create transactions that violate mempool chain limits (default: %u)"), DEFAULT_WALLET_REJECT_LONG_CHAINS));
    }

    return strUsage;
}


   
void CWallet::changeAccountName(CAccount* account, const std::string& newName, bool notify)
{
    // Force names to be unique
    std::string finalNewName = newName;
    std::string oldName = account->getLabel();
    {
        LOCK(cs_wallet);
        
        CWalletDB db(strWalletFile);
           
        int nPrefix = 1;
        bool possibleDuplicate = true;
        while(possibleDuplicate)
        {
            possibleDuplicate = false;
            for (const auto& labelIter : mapAccountLabels)
            {
                if (labelIter.second == finalNewName)
                {
                    finalNewName = newName + strprintf("_%d", nPrefix++);
                    possibleDuplicate = true;
                    continue;
                }
            }
        }
        
        account->setLabel(finalNewName, &db);
        mapAccountLabels[account->getUUID()] = finalNewName;
    }
    
    if (notify && oldName != finalNewName)
        NotifyAccountNameChanged(this, account);
}

void CWallet::deleteAccount(CAccount* account)
{    
    std::string newLabel = account->getLabel();
    if (newLabel.find(_("[Restored]")) != std::string::npos)
    {
        newLabel = newLabel.replace(newLabel.find(_("[Restored]")), _("[Restored]").length(), _("[Deleted]"));
    }
    else
    {
        newLabel = newLabel + " " + _("[Deleted]");
    }
    
    {
        LOCK(cs_wallet);
        
        CWalletDB db(strWalletFile);
        account->setLabel(newLabel, &db);
        account->m_Type = AccountType::Deleted;
        mapAccountLabels[account->getUUID()] = newLabel;
        if (!db.WriteAccount(account->getUUID(), account))
        {
            throw std::runtime_error("Writing account failed");
        }
    }
    NotifyAccountDeleted(this, account);
}

void CWallet::addAccount(CAccount* account, const std::string& newName)
{
    {
        LOCK(cs_wallet);
        
        CWalletDB walletdb(strWalletFile);
        if (!walletdb.WriteAccount(account->getUUID(), account))
        {
            throw std::runtime_error("Writing account failed");
        }
        mapAccounts[account->getUUID()] = account;
        changeAccountName(account, newName, false);
    }
    
    if (account->m_Type == AccountType::Normal)
    {
        NotifyAccountAdded(this, account);
        NotifyAccountNameChanged(this, account);
        NotifyUpdateAccountList(this, account);
    }
}
    
CWallet* CWallet::CreateWalletFromFile(const std::string walletFile)
{
    // needed to restore wallet transaction meta data after -zapwallettxes
    std::vector<CWalletTx> vWtx;

    if (GetBoolArg("-zapwallettxes", false)) {
        uiInterface.InitMessage(_("Zapping all transactions from wallet..."));

        CWallet *tempWallet = new CWallet(walletFile);
        DBErrors nZapWalletRet = tempWallet->ZapWalletTx(vWtx);
        if (nZapWalletRet != DB_LOAD_OK) {
            InitError(strprintf(_("Error loading %s: Wallet corrupted"), walletFile));
            return NULL;
        }

        delete tempWallet;
        tempWallet = NULL;
    }

    uiInterface.InitMessage(_("Loading wallet..."));

    int64_t nStart = GetTimeMillis();
    bool fFirstRun = true;
    CWallet *walletInstance = new CWallet(walletFile);
    DBErrors nLoadWalletRet = walletInstance->LoadWallet(fFirstRun);
    if (nLoadWalletRet != DB_LOAD_OK)
    {
        if (nLoadWalletRet == DB_CORRUPT) {
            InitError(strprintf(_("Error loading %s: Wallet corrupted"), walletFile));
            return NULL;
        }
        else if (nLoadWalletRet == DB_NONCRITICAL_ERROR)
        {
            InitWarning(strprintf(_("Error reading %s! All keys read correctly, but transaction data"
                                         " or address book entries might be missing or incorrect."),
                walletFile));
        }
        else if (nLoadWalletRet == DB_TOO_NEW) {
            InitError(strprintf(_("Error loading %s: Wallet requires newer version of %s"), walletFile, _(PACKAGE_NAME)));
            return NULL;
        }
        else if (nLoadWalletRet == DB_NEED_REWRITE)
        {
            InitError(strprintf(_("Wallet needed to be rewritten: restart %s to complete"), _(PACKAGE_NAME)));
            return NULL;
        }
        else {
            InitError(strprintf(_("Error loading %s"), walletFile));
            return NULL;
        }
    }

    if (GetBoolArg("-upgradewallet", fFirstRun))
    {
        int nMaxVersion = GetArg("-upgradewallet", 0);
        if (nMaxVersion == 0) // the -upgradewallet without argument case
        {
            LogPrintf("Performing wallet upgrade to %i\n", FEATURE_LATEST);
            nMaxVersion = CLIENT_VERSION;
            walletInstance->SetMinVersion(FEATURE_LATEST); // permanently upgrade the wallet immediately
        }
        else
            LogPrintf("Allowing wallet upgrade up to %i\n", nMaxVersion);
        if (nMaxVersion < walletInstance->GetVersion())
        {
            InitError(_("Cannot downgrade wallet"));
            return NULL;
        }
        walletInstance->SetMaxVersion(nMaxVersion);
    }

    if (fFirstRun)
    {
        // Create new keyUser and set as default key
        if (GetBoolArg("-usehd", DEFAULT_USE_HD_WALLET))
        {
            if (fNoUI)
            {
                std::vector<unsigned char> entropy(16);
                GetStrongRandBytes(&entropy[0], 16);
                GuldenApplication::gApp->setRecoveryPhrase(mnemonicFromEntropy(entropy, entropy.size()*8));
            }
            // Generate a new primary seed and account (BIP44)
            walletInstance->activeSeed = new CHDSeed(GuldenApplication::gApp->getRecoveryPhrase().c_str(), CHDSeed::CHDSeed::BIP44);
            if (!CWalletDB(walletFile).WriteHDSeed(*walletInstance->activeSeed))
            {
                throw std::runtime_error("Writing seed failed");
            }
            walletInstance->mapSeeds[walletInstance->activeSeed->getUUID()] = walletInstance->activeSeed;
            walletInstance->activeAccount = walletInstance->GenerateNewAccount("My account", AccountType::Normal, AccountSubType::Desktop);
            
            // Now generate children shadow accounts to handle legacy transactions
            // Only for recovery wallets though, new ones don't need them
            if (GuldenApplication::gApp->isRecovery)
            {
                CHDSeed* seedBip32 = new CHDSeed(GuldenApplication::gApp->getRecoveryPhrase().c_str(), CHDSeed::CHDSeed::BIP32);
                if (!CWalletDB(walletFile).WriteHDSeed(*seedBip32))
                {
                    throw std::runtime_error("Writing bip32 seed failed");
                }
                CHDSeed* seedBip32Legacy = new CHDSeed(GuldenApplication::gApp->getRecoveryPhrase().c_str(), CHDSeed::CHDSeed::BIP32Legacy);
                if (!CWalletDB(walletFile).WriteHDSeed(*seedBip32Legacy))
                {
                    throw std::runtime_error("Writing bip32 legacy seed failed");
                }
                walletInstance->mapSeeds[seedBip32->getUUID()] = seedBip32;
                walletInstance->mapSeeds[seedBip32Legacy->getUUID()] = seedBip32Legacy;
                
                // Write new accounts
                CAccountHD* newAccountBip32 = seedBip32->GenerateAccount(AccountSubType::Desktop, NULL);
                newAccountBip32->m_Type = AccountType::ShadowChild;
                walletInstance->activeAccount->AddChild(newAccountBip32);
                walletInstance->addAccount(newAccountBip32, "BIP32 child account");
                
                // Write new accounts
                CAccountHD* newAccountBip32Legacy = seedBip32Legacy->GenerateAccount(AccountSubType::Desktop, NULL);
                newAccountBip32Legacy->m_Type = AccountType::ShadowChild;
                walletInstance->activeAccount->AddChild(newAccountBip32Legacy);
                walletInstance->addAccount(newAccountBip32Legacy, "BIP32 legacy child account");
            }
            
            // Write the seed last so that account index changes are reflected
            {
                CWalletDB walletdb(walletFile);
                walletdb.WritePrimarySeed(*walletInstance->activeSeed);
                walletdb.WritePrimaryAccount(walletInstance->activeAccount);
            }
            
            GuldenApplication::gApp->BurnRecoveryPhrase();
            
            //Assign the bare minimum keys here, let the rest take place in the bakcground thread
            walletInstance->TopUpKeyPool(2);
        }
        else
        {
            walletInstance->activeAccount = new CAccount();
            walletInstance->activeAccount->m_Type = AccountType::Normal;
            walletInstance->activeAccount->m_SubType = AccountSubType::Desktop;
            
            //Assign the bare minimum keys here, let the rest take place in the bakcground thread
            walletInstance->TopUpKeyPool(2);
        }
        
        pwalletMain = walletInstance;
        walletInstance->SetBestChain(chainActive.GetLocator());
        
        CWalletDB walletdb(walletFile);
    }
    else
    {
        // HD upgrade.
        // Only perform upgrade if usehd is present (default for UI)
        // For daemon we force users to choose (for exchanges etc.)
        if (fNoUI)
        {
            if (!walletInstance->activeAccount->IsHD() && !walletInstance->activeSeed)
            {
                if (IsArgSet("-usehd"))
                {
                    throw std::runtime_error("Must specify -usehd=1 or -usehd=0, in order to allow or refuse HD upgrade.");
                }
            }
        }
         
        if (GetBoolArg("-usehd", DEFAULT_USE_HD_WALLET))
        {           
            if (!walletInstance->activeAccount->IsHD() && !walletInstance->activeSeed)
            {
                while (true)
                {
                    {
                        LOCK(walletInstance->cs_wallet);
                        if (!walletInstance->IsLocked())
                            break;
                        walletInstance->wantDelayLock = true;
                        uiInterface.RequestUnlock(walletInstance, _("Wallet unlock required for wallet upgrade"));
                    }
                    MilliSleep(5000);
                }
                
                bool walletWasCrypted = walletInstance->activeAccount->externalKeyStore.IsCrypted();
                {
                    LOCK(walletInstance->cs_wallet);
                
                    //Force old legacy account to resave
                    {
                        CWalletDB walletdb(walletFile);
                        walletInstance->changeAccountName(walletInstance->activeAccount, _("Legacy account"), true);
                        if (!walletdb.WriteAccount(walletInstance->activeAccount->getUUID(), walletInstance->activeAccount))
                        {
                            throw std::runtime_error("Writing legacy account failed");
                        }
                        if (walletWasCrypted && !walletInstance->activeAccount->internalKeyStore.IsCrypted())
                        {
                            walletInstance->activeAccount->internalKeyStore.SetCrypted();
                            walletInstance->activeAccount->internalKeyStore.Unlock(walletInstance->activeAccount->vMasterKey);
                        }
                        walletInstance->ForceRewriteKeys(*walletInstance->activeAccount);
                    }
            
                    // Generate a new primary seed and account (BIP44)
                    std::vector<unsigned char> entropy(16);
                    GetStrongRandBytes(&entropy[0], 16);
                    walletInstance->activeSeed = new CHDSeed(mnemonicFromEntropy(entropy, entropy.size()*8).c_str(), CHDSeed::CHDSeed::BIP44);
                    if (!CWalletDB(walletFile).WriteHDSeed(*walletInstance->activeSeed))
                    {
                        throw std::runtime_error("Writing seed failed");
                    }
                    if (walletWasCrypted)
                    {
                        if (!walletInstance->activeSeed->Encrypt(walletInstance->activeAccount->vMasterKey))
                        {
                            throw std::runtime_error("Encrypting seed failed");
                        }
                    }
                    walletInstance->mapSeeds[walletInstance->activeSeed->getUUID()] = walletInstance->activeSeed;
                    {
                        CWalletDB walletdb(walletFile);
                        walletdb.WritePrimarySeed(*walletInstance->activeSeed);
                    }
                    walletInstance->activeAccount = walletInstance->GenerateNewAccount(_("My account"), AccountType::Normal, AccountSubType::Desktop);
                    {
                        CWalletDB walletdb(walletFile);
                        walletdb.WritePrimaryAccount(walletInstance->activeAccount);
                    }
                }
            }
        }
        else
        {
            while (true)
            {
                {
                    LOCK(walletInstance->cs_wallet);
                    if (!walletInstance->IsLocked())
                        break;
                    walletInstance->wantDelayLock = true;
                    uiInterface.RequestUnlock(walletInstance, _("Wallet unlock required for wallet upgrade"));
                }
                MilliSleep(5000);
            }
            
            bool walletWasCrypted = walletInstance->activeAccount->externalKeyStore.IsCrypted();
            {
                LOCK(walletInstance->cs_wallet);
            
                //Force old legacy account to resave
                {
                    CWalletDB walletdb(walletFile);
                    walletInstance->changeAccountName(walletInstance->activeAccount, _("Legacy account"), true);
                    if (!walletdb.WriteAccount(walletInstance->activeAccount->getUUID(), walletInstance->activeAccount))
                    {
                        throw std::runtime_error("Writing legacy account failed");
                    }
                    if (walletWasCrypted && !walletInstance->activeAccount->internalKeyStore.IsCrypted())
                    {
                        walletInstance->activeAccount->internalKeyStore.SetCrypted();
                        walletInstance->activeAccount->internalKeyStore.Unlock(walletInstance->activeAccount->vMasterKey);
                    }
                    walletInstance->ForceRewriteKeys(*walletInstance->activeAccount);
                }
            }
        }
    }

    if (GuldenApplication::gApp->isRecovery)
    {
        walletInstance->nTimeFirstKey = chainActive.Genesis()->nTime;
    }
    
    LogPrintf(" wallet      %15dms\n", GetTimeMillis() - nStart);

    RegisterValidationInterface(walletInstance);

    //fixme: (GULDEN) (MERGE) check
    CBlockIndex *pindexRescan = NULL;
    if (GetBoolArg("-rescan", false) || GuldenApplication::gApp->isRecovery)
    {
        pindexRescan = chainActive.Genesis();
    }
    else
    {
        CWalletDB walletdb(walletFile);
        CBlockLocator locator;
        if (walletdb.ReadBestBlock(locator))
            pindexRescan = FindForkInGlobalIndex(chainActive, locator);
    }
    if (chainActive.Tip() && chainActive.Tip() != pindexRescan)
    {
        //We can't rescan beyond non-pruned blocks, stop and throw an error
        //this might happen if a user uses a old wallet within a pruned node
        // or if he ran -disablewallet for a longer time, then decided to re-enable
        if (fPruneMode)
        {
            CBlockIndex *block = chainActive.Tip();
            while (block && block->pprev && (block->pprev->nStatus & BLOCK_HAVE_DATA) && block->pprev->nTx > 0 && pindexRescan != block)
                block = block->pprev;

            if (pindexRescan != block) {
                InitError(_("Prune: last wallet synchronisation goes beyond pruned data. You need to -reindex (download the whole blockchain again in case of pruned node)"));
                return NULL;
            }
        }

        uiInterface.InitMessage(_("Rescanning..."));
        LogPrintf("Rescanning last %i blocks (from block %i)...\n", chainActive.Height() - pindexRescan->nHeight, pindexRescan->nHeight);
        nStart = GetTimeMillis();
        walletInstance->ScanForWalletTransactions(pindexRescan, true);
        LogPrintf(" rescan      %15dms\n", GetTimeMillis() - nStart);
        walletInstance->SetBestChain(chainActive.GetLocator());
        CWalletDB::IncrementUpdateCounter();

        // Restore wallet transaction metadata after -zapwallettxes=1
        if (GetBoolArg("-zapwallettxes", false) && GetArg("-zapwallettxes", "1") != "2")
        {
            CWalletDB walletdb(walletFile);

            BOOST_FOREACH(const CWalletTx& wtxOld, vWtx)
            {
                uint256 hash = wtxOld.GetHash();
                std::map<uint256, CWalletTx>::iterator mi = walletInstance->mapWallet.find(hash);
                if (mi != walletInstance->mapWallet.end())
                {
                    const CWalletTx* copyFrom = &wtxOld;
                    CWalletTx* copyTo = &mi->second;
                    copyTo->mapValue = copyFrom->mapValue;
                    copyTo->vOrderForm = copyFrom->vOrderForm;
                    copyTo->nTimeReceived = copyFrom->nTimeReceived;
                    copyTo->nTimeSmart = copyFrom->nTimeSmart;
                    copyTo->fFromMe = copyFrom->fFromMe;
                    copyTo->strFromAccount = copyFrom->strFromAccount;
                    copyTo->nOrderPos = copyFrom->nOrderPos;
                    walletdb.WriteTx(*copyTo);
                }
            }
        }
    }
    walletInstance->SetBroadcastTransactions(GetBoolArg("-walletbroadcast", DEFAULT_WALLETBROADCAST));

    {
        LOCK(walletInstance->cs_wallet);
        //fixme: (GULDEN) (MERGE)
        //LogPrintf("setKeyPool.size() = %u\n",      walletInstance->GetKeyPoolSize());
        LogPrintf("mapWallet.size() = %u\n",       walletInstance->mapWallet.size());
        LogPrintf("mapAddressBook.size() = %u\n",  walletInstance->mapAddressBook.size());
    }

    return walletInstance;
}

bool CWallet::InitLoadWallet()
{
    if (GetBoolArg("-disablewallet", DEFAULT_DISABLE_WALLET)) {
        pwalletMain = NULL;
        LogPrintf("Wallet disabled!\n");
        return true;
    }

    std::string walletFile = GetArg("-wallet", DEFAULT_WALLET_DAT);

    if (walletFile.find_first_of("/\\") != std::string::npos) {
        return InitError(_("-wallet parameter must only specify a filename (not a path)"));
    } else if (SanitizeString(walletFile, SAFE_CHARS_FILENAME) != walletFile) {
        return InitError(_("Invalid characters in -wallet filename"));
    }

    CWallet * const pwallet = CreateWalletFromFile(walletFile);
    if (!pwallet) {
        return false;
    }
    pwalletMain = pwallet;

    return true;
}

std::atomic<bool> CWallet::fFlushScheduled(false);

void CWallet::postInitProcess(CScheduler& scheduler)
{
    // Add wallet transactions that aren't already in a block to mempool
    // Do this here as mempool requires genesis block to be loaded
    ReacceptWalletTransactions();

    // Run a thread to flush wallet periodically
    if (!CWallet::fFlushScheduled.exchange(true)) {
        scheduler.scheduleEvery(MaybeCompactWalletDB, 500);
    }
}

bool CWallet::ParameterInteraction()
{
    if (GetBoolArg("-disablewallet", DEFAULT_DISABLE_WALLET))
        return true;

    if (GetBoolArg("-blocksonly", DEFAULT_BLOCKSONLY) && SoftSetBoolArg("-walletbroadcast", false)) {
        LogPrintf("%s: parameter interaction: -blocksonly=1 -> setting -walletbroadcast=0\n", __func__);
    }

    if (GetBoolArg("-salvagewallet", false) && SoftSetBoolArg("-rescan", true)) {
        // Rewrite just private keys: rescan to find transactions
        LogPrintf("%s: parameter interaction: -salvagewallet=1 -> setting -rescan=1\n", __func__);
    }

    // -zapwallettx implies a rescan
    if (GetBoolArg("-zapwallettxes", false) && SoftSetBoolArg("-rescan", true)) {
        LogPrintf("%s: parameter interaction: -zapwallettxes=<mode> -> setting -rescan=1\n", __func__);
    }

    if (GetBoolArg("-sysperms", false))
        return InitError("-sysperms is not allowed in combination with enabled wallet functionality");
    if (GetArg("-prune", 0) && GetBoolArg("-rescan", false))
        return InitError(_("Rescans are not possible in pruned mode. You will need to use -reindex which will download the whole blockchain again."));

    if (::minRelayTxFee.GetFeePerK() > HIGH_TX_FEE_PER_KB)
        InitWarning(AmountHighWarn("-minrelaytxfee") + " " +
                    _("The wallet will avoid paying less than the minimum relay fee."));

    if (IsArgSet("-mintxfee"))
    {
        CAmount n = 0;
        if (!ParseMoney(GetArg("-mintxfee", ""), n) || 0 == n)
            return InitError(AmountErrMsg("mintxfee", GetArg("-mintxfee", "")));
        if (n > HIGH_TX_FEE_PER_KB)
            InitWarning(AmountHighWarn("-mintxfee") + " " +
                        _("This is the minimum transaction fee you pay on every transaction."));
        CWallet::minTxFee = CFeeRate(n);
    }
    if (IsArgSet("-fallbackfee"))
    {
        CAmount nFeePerK = 0;
        if (!ParseMoney(GetArg("-fallbackfee", ""), nFeePerK))
            return InitError(strprintf(_("Invalid amount for -fallbackfee=<amount>: '%s'"), GetArg("-fallbackfee", "")));
        if (nFeePerK > HIGH_TX_FEE_PER_KB)
            InitWarning(AmountHighWarn("-fallbackfee") + " " +
                        _("This is the transaction fee you may pay when fee estimates are not available."));
        CWallet::fallbackFee = CFeeRate(nFeePerK);
    }
    if (IsArgSet("-paytxfee"))
    {
        CAmount nFeePerK = 0;
        if (!ParseMoney(GetArg("-paytxfee", ""), nFeePerK))
            return InitError(AmountErrMsg("paytxfee", GetArg("-paytxfee", "")));
        if (nFeePerK > HIGH_TX_FEE_PER_KB)
            InitWarning(AmountHighWarn("-paytxfee") + " " +
                        _("This is the transaction fee you will pay if you send a transaction."));

        payTxFee = CFeeRate(nFeePerK, 1000);
        if (payTxFee < ::minRelayTxFee)
        {
            return InitError(strprintf(_("Invalid amount for -paytxfee=<amount>: '%s' (must be at least %s)"),
                                       GetArg("-paytxfee", ""), ::minRelayTxFee.ToString()));
        }
    }
    if (IsArgSet("-maxtxfee"))
    {
        CAmount nMaxFee = 0;
        if (!ParseMoney(GetArg("-maxtxfee", ""), nMaxFee))
            return InitError(AmountErrMsg("maxtxfee", GetArg("-maxtxfee", "")));
        if (nMaxFee > HIGH_MAX_TX_FEE)
            InitWarning(_("-maxtxfee is set very high! Fees this large could be paid on a single transaction."));
        maxTxFee = nMaxFee;
        if (CFeeRate(maxTxFee, 1000) < ::minRelayTxFee)
        {
            return InitError(strprintf(_("Invalid amount for -maxtxfee=<amount>: '%s' (must be at least the minrelay fee of %s to prevent stuck transactions)"),
                                       GetArg("-maxtxfee", ""), ::minRelayTxFee.ToString()));
        }
    }
    nTxConfirmTarget = GetArg("-txconfirmtarget", DEFAULT_TX_CONFIRM_TARGET);
    bSpendZeroConfChange = GetBoolArg("-spendzeroconfchange", DEFAULT_SPEND_ZEROCONF_CHANGE);
    fWalletRbf = GetBoolArg("-walletrbf", DEFAULT_WALLET_RBF);

    return true;
}

bool CWallet::BackupWallet(const std::string& strDest)
{
    if (!fFileBacked)
        return false;
    while (true)
    {
        {
            LOCK(bitdb.cs_db);
            if (!bitdb.mapFileUseCount.count(strWalletFile) || bitdb.mapFileUseCount[strWalletFile] == 0)
            {
                // Flush log data to the dat file
                bitdb.CloseDb(strWalletFile);
                bitdb.CheckpointLSN(strWalletFile);
                bitdb.mapFileUseCount.erase(strWalletFile);

                // Copy wallet file
                fs::path pathSrc = GetDataDir() / strWalletFile;
                fs::path pathDest(strDest);
                if (fs::is_directory(pathDest))
                    pathDest /= strWalletFile;

                try {
                    fs::copy_file(pathSrc, pathDest, fs::copy_option::overwrite_if_exists);
                    LogPrintf("copied %s to %s\n", strWalletFile, pathDest.string());
                    return true;
                } catch (const fs::filesystem_error& e) {
                    LogPrintf("error copying %s to %s - %s\n", strWalletFile, pathDest.string(), e.what());
                    return false;
                }
            }
        }
        MilliSleep(100);
    }
    return false;
}

void CWallet::setActiveAccount(CAccount* newActiveAccount)
{
    if (activeAccount != newActiveAccount)
    {
        activeAccount = newActiveAccount;
        CWalletDB walletdb(strWalletFile);
        walletdb.WritePrimaryAccount(activeAccount);
        
        NotifyActiveAccountChanged(this, newActiveAccount);
    }
}

CAccount* CWallet::getActiveAccount()
{
    return activeAccount;
}

void CWallet::setActiveSeed(CHDSeed* newActiveSeed)
{
    if (activeSeed != newActiveSeed)
    {
        activeSeed = newActiveSeed;
        CWalletDB walletdb(strWalletFile);
        walletdb.WritePrimarySeed(*activeSeed);
        
        //fixme: (FUT) (1.6.1)
        //NotifyActiveSeedChanged(this, newActiveAccount);
    }
}

CHDSeed* CWallet::GenerateHDSeed(CHDSeed::SeedType seedType)
{
    if (IsCrypted() && (!activeAccount || IsLocked()))
    {
        throw std::runtime_error("Generating seed requires unlocked wallet");
    }
    
    std::vector<unsigned char> entropy(16);
    GetStrongRandBytes(&entropy[0], 16);
    CHDSeed* newSeed = new CHDSeed(mnemonicFromEntropy(entropy, entropy.size()*8).c_str(), seedType);
    if (!CWalletDB(strWalletFile).WriteHDSeed(*newSeed))
    {
        throw std::runtime_error("Writing seed failed");
    }
    if (IsCrypted())
    {
        if (!newSeed->Encrypt(activeAccount->vMasterKey))
        {
            throw std::runtime_error("Encrypting seed failed");
        }
    }
    mapSeeds[newSeed->getUUID()] = newSeed;
    
    return newSeed;
}

void CWallet::DeleteSeed(CHDSeed* deleteSeed, bool purge)
{
    mapSeeds.erase(mapSeeds.find(deleteSeed->getUUID()));
    if (!CWalletDB(strWalletFile).DeleteHDSeed(*deleteSeed))
    {
        throw std::runtime_error("Deleting seed failed");
    }
    
    //fixme: purge accounts completely if empty?
    for (const auto& accountPair : pwalletMain->mapAccounts)
    {
        if (accountPair.second->IsHD() && ((CAccountHD*)accountPair.second)->getSeedUUID() == deleteSeed->getUUID())
        {
            //fixme: check balance
            deleteAccount(accountPair.second);
        }
    }
    
    if (activeSeed == deleteSeed)
    {
        if (mapSeeds.empty())
            setActiveSeed(NULL);
        else
            setActiveSeed(mapSeeds.begin()->second);
    }
    
    delete deleteSeed;
}

CHDSeed* CWallet::ImportHDSeedFromPubkey(SecureString pubKeyString)
{
    if (IsCrypted() && (!activeAccount || IsLocked()))
    {
        throw std::runtime_error("Generating seed requires unlocked wallet");
    }
    
    CExtPubKey pubkey;
    try
    {
        CBitcoinSecretExt<CExtPubKey> secretExt;
        secretExt.SetString(pubKeyString.c_str());
        pubkey = secretExt.GetKey();
    }
    catch(...)
    {
        throw std::runtime_error("Not a valid Gulden extended public key");
    }
    
    if (!pubkey.pubkey.IsValid())
    {
        throw std::runtime_error("Not a valid Gulden extended public key");
    }

    CHDSeed* newSeed = new CHDSeed(pubkey, CHDSeed::CHDSeed::BIP44NoHardening);
    if (!CWalletDB(strWalletFile).WriteHDSeed(*newSeed))
    {
        throw std::runtime_error("Writing seed failed");
    }
    if (IsCrypted())
    {
        if (!newSeed->Encrypt(activeAccount->vMasterKey))
        {
            throw std::runtime_error("Encrypting seed failed");
        }
    }
    mapSeeds[newSeed->getUUID()] = newSeed;
    
    return newSeed;
}

CHDSeed* CWallet::ImportHDSeed(SecureString mnemonic)
{
    if (IsCrypted() && (!activeAccount || IsLocked()))
    {
        throw std::runtime_error("Generating seed requires unlocked wallet");
    }
    
    if (!checkMnemonic(mnemonic))
    {
        throw std::runtime_error("Not a valid Gulden mnemonic");
    }
        
    std::vector<unsigned char> entropy(16);
    GetStrongRandBytes(&entropy[0], 16);
    CHDSeed* newSeed = new CHDSeed(mnemonic, CHDSeed::CHDSeed::BIP44);
    if (!CWalletDB(strWalletFile).WriteHDSeed(*newSeed))
    {
        throw std::runtime_error("Writing seed failed");
    }
    if (IsCrypted())
    {
        if (!newSeed->Encrypt(activeAccount->vMasterKey))
        {
            throw std::runtime_error("Encrypting seed failed");
        }
    }
    mapSeeds[newSeed->getUUID()] = newSeed;
    
    return newSeed;
}


CHDSeed* CWallet::getActiveSeed()
{
    return activeSeed;
}

CKeyPool::CKeyPool()
{
    nTime = GetTime();
}

CKeyPool::CKeyPool(const CPubKey& vchPubKeyIn, const std::string& accountNameIn, int64_t nChainIn)
: nTime( GetTime() )
, vchPubKey( vchPubKeyIn )
, accountName( accountNameIn )
, nChain ( nChainIn )
{
    
}

CWalletKey::CWalletKey(int64_t nExpires)
{
    nTimeCreated = (nExpires ? GetTime() : 0);
    nTimeExpires = nExpires;
}

void CMerkleTx::SetMerkleBranch(const CBlockIndex* pindex, int posInBlock)
{
    // Update the tx's hashBlock
    hashBlock = pindex->GetBlockHash();

    // set the position of the transaction in the block
    nIndex = posInBlock;
}

int CMerkleTx::GetDepthInMainChain(const CBlockIndex* &pindexRet) const
{
    if (hashUnset())
        return 0;

    AssertLockHeld(cs_main);

    // Find the block it claims to be in
    BlockMap::iterator mi = mapBlockIndex.find(hashBlock);
    if (mi == mapBlockIndex.end())
        return 0;
    CBlockIndex* pindex = (*mi).second;
    if (!pindex || !chainActive.Contains(pindex))
        return 0;

    pindexRet = pindex;
    return ((nIndex == -1) ? (-1) : 1) * (chainActive.Height() - pindex->nHeight + 1);
}

int CMerkleTx::GetBlocksToMaturity() const
{
    if (!IsCoinBase())
        return 0;
    return std::max(0, (COINBASE_MATURITY+1) - GetDepthInMainChain());
}


bool CMerkleTx::AcceptToMemoryPool(const CAmount& nAbsurdFee, CValidationState& state)
{
    return ::AcceptToMemoryPool(mempool, state, tx, true, NULL, NULL, false, nAbsurdFee);
}<|MERGE_RESOLUTION|>--- conflicted
+++ resolved
@@ -2885,9 +2885,6 @@
     return res;
 }
 
-<<<<<<< HEAD
-bool CWallet::FundTransaction(CAccount* fromAccount, CMutableTransaction& tx, CAmount& nFeeRet, bool overrideEstimatedFeeRate, const CFeeRate& specificFeeRate, int& nChangePosInOut, std::string& strFailReason, bool includeWatching, bool lockUnspents, const std::set<int>& setSubtractFeeFromOutputs, bool keepReserveKey, const CTxDestination& destChange)
-=======
 bool CWallet::SignTransaction(CMutableTransaction &tx)
 {
     // sign the new tx
@@ -2901,17 +2898,19 @@
         const CScript& scriptPubKey = mi->second.tx->vout[input.prevout.n].scriptPubKey;
         const CAmount& amount = mi->second.tx->vout[input.prevout.n].nValue;
         SignatureData sigdata;
+        //fixme: (GULDEN) (MERGE)
+        /*
         if (!ProduceSignature(TransactionSignatureCreator(this, &txNewConst, nIn, amount, SIGHASH_ALL), scriptPubKey, sigdata)) {
             return false;
         }
+        */
         UpdateTransaction(tx, nIn, sigdata);
         nIn++;
     }
     return true;
 }
 
-bool CWallet::FundTransaction(CMutableTransaction& tx, CAmount& nFeeRet, bool overrideEstimatedFeeRate, const CFeeRate& specificFeeRate, int& nChangePosInOut, std::string& strFailReason, bool includeWatching, bool lockUnspents, const std::set<int>& setSubtractFeeFromOutputs, bool keepReserveKey, const CTxDestination& destChange)
->>>>>>> 7fd50c3b
+bool CWallet::FundTransaction(CAccount* fromAccount, CMutableTransaction& tx, CAmount& nFeeRet, bool overrideEstimatedFeeRate, const CFeeRate& specificFeeRate, int& nChangePosInOut, std::string& strFailReason, bool includeWatching, bool lockUnspents, const std::set<int>& setSubtractFeeFromOutputs, bool keepReserveKey, const CTxDestination& destChange)
 {
     std::vector<CRecipient> vecSend;
 
