--- conflicted
+++ resolved
@@ -241,11 +241,7 @@
 }
 
 
-<<<<<<< HEAD
 isminetype IsMine(const CWallet &wallet, const CTxDestination& dest)
-=======
-CPubKey CWallet::GenerateNewKey(bool internal)
->>>>>>> e025246f
 {
     LOCK(wallet.cs_wallet);
     
@@ -264,15 +260,6 @@
 
 
 
-<<<<<<< HEAD
-=======
-    // use HD key derivation if HD was enabled during wallet creation
-    if (IsHDEnabled()) {
-        DeriveNewChildKey(metadata, secret, (CanSupportFeature(FEATURE_HD_SPLIT) ? internal : false));
-    } else {
-        secret.MakeNewKey(fCompressed);
-    }
->>>>>>> e025246f
 
 
 
@@ -294,22 +281,10 @@
     return ret;
 }
 
-<<<<<<< HEAD
-=======
-void CWallet::DeriveNewChildKey(CKeyMetadata& metadata, CKey& secret, bool internal)
-{
-    // for now we use a fixed keypath scheme of m/0'/0'/k
-    CKey key;                      //master key seed (256bit)
-    CExtKey masterKey;             //hd master key
-    CExtKey accountKey;            //key at m/0'
-    CExtKey chainChildKey;         //key at m/0'/0' (external) or m/0'/1' (internal)
-    CExtKey childKey;              //key at m/0'/0'/<n>'
->>>>>>> e025246f
-
-
-
-
-<<<<<<< HEAD
+
+
+
+
 CWallet::~CWallet()
 {
     delete pwalletdbEncryption;
@@ -337,33 +312,6 @@
     
     //fixme: (GULDEN) (MERGE) (CHECKME)
     return forAccount.GenerateNewKey(*this, keyChain);
-=======
-    // derive m/0'/0' (external chain) OR m/0'/1' (internal chain)
-    assert(internal ? CanSupportFeature(FEATURE_HD_SPLIT) : true);
-    accountKey.Derive(chainChildKey, BIP32_HARDENED_KEY_LIMIT+(internal ? 1 : 0));
-
-    // derive child key at next index, skip keys already known to the wallet
-    do {
-        // always derive hardened keys
-        // childIndex | BIP32_HARDENED_KEY_LIMIT = derive childIndex in hardened child-index-range
-        // example: 1 | BIP32_HARDENED_KEY_LIMIT == 0x80000001 == 2147483649
-        if (internal) {
-            chainChildKey.Derive(childKey, hdChain.nInternalChainCounter | BIP32_HARDENED_KEY_LIMIT);
-            metadata.hdKeypath = "m/0'/1'/" + std::to_string(hdChain.nInternalChainCounter) + "'";
-            hdChain.nInternalChainCounter++;
-        }
-        else {
-            chainChildKey.Derive(childKey, hdChain.nExternalChainCounter | BIP32_HARDENED_KEY_LIMIT);
-            metadata.hdKeypath = "m/0'/0'/" + std::to_string(hdChain.nExternalChainCounter) + "'";
-            hdChain.nExternalChainCounter++;
-        }
-    } while (HaveKey(childKey.key.GetPubKey().GetID()));
-    secret = childKey.key;
-    metadata.hdMasterKeyID = hdChain.masterKeyID;
-    // update the chain model in the database
-    if (!CWalletDB(strWalletFile).WriteHDChain(hdChain))
-        throw std::runtime_error(std::string(__func__) + ": Writing HD chain model failed");
->>>>>>> e025246f
 }
 
 bool CWallet::AddKeyPubKey(const CKey& secret, const CPubKey &pubkey, CAccount& forAccount, int nKeyChain)
@@ -1250,11 +1198,7 @@
     //fixme: GULDEN - the below is completely broken - redo this if we ever actually need it.
     // Generate a new key
     if (bForceNew) {
-<<<<<<< HEAD
         if (!GetKeyFromPool(account->vchPubKey, account, KEYCHAIN_EXTERNAL))
-=======
-        if (!GetKeyFromPool(account.vchPubKey, false))
->>>>>>> e025246f
             return false;
 
         account = activeSeed->GenerateAccount(Desktop, NULL);
@@ -1588,7 +1532,6 @@
             // Add all incoming transactions to the wallet as well - so that we can always get 'incoming' address details.
             for(const auto& txin : tx.vin)
             {
-                CTransaction tx;
                 uint256 hashBlock = uint256();
                 if (GetTransaction(txin.prevout.hash, wtx.tx, Params().GetConsensus(), hashBlock, true))
                 {
@@ -1946,71 +1889,6 @@
     return nChange;
 }
 
-<<<<<<< HEAD
-=======
-CPubKey CWallet::GenerateNewHDMasterKey()
-{
-    CKey key;
-    key.MakeNewKey(true);
-
-    int64_t nCreationTime = GetTime();
-    CKeyMetadata metadata(nCreationTime);
-
-    // calculate the pubkey
-    CPubKey pubkey = key.GetPubKey();
-    assert(key.VerifyPubKey(pubkey));
-
-    // set the hd keypath to "m" -> Master, refers the masterkeyid to itself
-    metadata.hdKeypath     = "m";
-    metadata.hdMasterKeyID = pubkey.GetID();
-
-    {
-        LOCK(cs_wallet);
-
-        // mem store the metadata
-        mapKeyMetadata[pubkey.GetID()] = metadata;
-
-        // write the key&metadata to the database
-        if (!AddKeyPubKey(key, pubkey))
-            throw std::runtime_error(std::string(__func__) + ": AddKeyPubKey failed");
-    }
-
-    return pubkey;
-}
-
-bool CWallet::SetHDMasterKey(const CPubKey& pubkey, CHDChain *possibleOldChain)
-{
-    LOCK(cs_wallet);
-    // store the keyid (hash160) together with
-    // the child index counter in the database
-    // as a hdchain object
-    CHDChain newHdChain;
-    if (possibleOldChain) {
-        // preserve the old chains version
-        newHdChain.nVersion = possibleOldChain->nVersion;
-    }
-    newHdChain.masterKeyID = pubkey.GetID();
-    SetHDChain(newHdChain, false);
-
-    return true;
-}
-
-bool CWallet::SetHDChain(const CHDChain& chain, bool memonly)
-{
-    LOCK(cs_wallet);
-    if (!memonly && !CWalletDB(strWalletFile).WriteHDChain(chain))
-        throw std::runtime_error(std::string(__func__) + ": writing chain failed");
-
-    hdChain = chain;
-    return true;
-}
-
-bool CWallet::IsHDEnabled() const
-{
-    return !hdChain.masterKeyID.IsNull();
-}
-
->>>>>>> e025246f
 int64_t CWalletTx::GetTxTime() const
 {
     int64_t n = nTimeSmart;
@@ -3180,7 +3058,7 @@
                         // Reserve a new key pair from key pool
                         CPubKey vchPubKey;
                         bool ret;
-                        ret = reservekey.GetReservedKey(vchPubKey, true);
+                        ret = reservekey.GetReservedKey(vchPubKey);
                         if (!ret)
                         {
                             strFailReason = _("Keypool ran out, please call keypoolrefill first");
@@ -3647,48 +3525,16 @@
             }
         }
 
-        if (!TopUpKeyPool()) {
+        if (IsLocked())
             return false;
-<<<<<<< HEAD
 
         //Nothing else to do - the shadow thread will take care of the rest.
-=======
-        }
-        LogPrintf("CWallet::NewKeyPool rewrote keypool\n");
->>>>>>> e025246f
     }
     return true;
 }
 
-<<<<<<< HEAD
 //fixme: (FUT)) GULDEN Note for HD this should actually care more about maintaining a gap above the last used address than it should about the size of the pool.
 int CWallet::TopUpKeyPool(unsigned int kpSize, unsigned int maxNew)
-=======
-size_t CWallet::KeypoolCountExternalKeys()
-{
-    AssertLockHeld(cs_wallet); // setKeyPool
-
-    // immediately return setKeyPool's size if HD or HD_SPLIT is disabled or not supported
-    if (!IsHDEnabled() || !CanSupportFeature(FEATURE_HD_SPLIT))
-        return setKeyPool.size();
-
-    CWalletDB walletdb(strWalletFile);
-
-    // count amount of external keys
-    size_t amountE = 0;
-    for(const int64_t& id : setKeyPool)
-    {
-        CKeyPool tmpKeypool;
-        if (!walletdb.ReadPool(id, tmpKeypool))
-            throw std::runtime_error(std::string(__func__) + ": read failed");
-        amountE += !tmpKeypool.fInternal;
-    }
-
-    return amountE;
-}
-
-bool CWallet::TopUpKeyPool(unsigned int kpSize)
->>>>>>> e025246f
 {
     unsigned int nNew = 0;
     {
@@ -3696,6 +3542,8 @@
 
         if (IsLocked())
             return -1;
+
+        CWalletDB walletdb(strWalletFile);
 
         // Top up key pool
         unsigned int nTargetSize;
@@ -3704,7 +3552,6 @@
         else
             nTargetSize = GetArg("-keypool", 5);
 
-<<<<<<< HEAD
         //Find current unique highest key index across *all* keypools.
         int64_t nIndex = 1;
         for (auto accountPair : mapAccounts)
@@ -3736,43 +3583,12 @@
                         return nNew;
                 }
             }
-=======
-        // count amount of available keys (internal, external)
-        // make sure the keypool of external and internal keys fits the user selected target (-keypool)
-        int64_t amountExternal = KeypoolCountExternalKeys();
-        int64_t amountInternal = setKeyPool.size() - amountExternal;
-        int64_t missingExternal = std::max(std::max((int64_t) nTargetSize, (int64_t) 1) - amountExternal, (int64_t) 0);
-        int64_t missingInternal = std::max(std::max((int64_t) nTargetSize, (int64_t) 1) - amountInternal, (int64_t) 0);
-
-        if (!IsHDEnabled() || !CanSupportFeature(FEATURE_HD_SPLIT))
-        {
-            // don't create extra internal keys
-            missingInternal = 0;
-        }
-        bool internal = false;
-        CWalletDB walletdb(strWalletFile);
-        for (int64_t i = missingInternal + missingExternal; i--;)
-        {
-            int64_t nEnd = 1;
-            if (i < missingInternal)
-                internal = true;
-            if (!setKeyPool.empty())
-                nEnd = *(--setKeyPool.end()) + 1;
-            if (!walletdb.WritePool(nEnd, CKeyPool(GenerateNewKey(internal), internal)))
-                throw std::runtime_error(std::string(__func__) + ": writing generated key failed");
-            setKeyPool.insert(nEnd);
-            LogPrintf("keypool added key %d, size=%u, internal=%d\n", nEnd, setKeyPool.size(), internal);
->>>>>>> e025246f
         }
     }
     return nNew;
 }
 
-<<<<<<< HEAD
 void CWallet::ReserveKeyFromKeyPool(int64_t& nIndex, CKeyPool& keypoolentry, CAccount* forAccount, int64_t keyChain)
-=======
-void CWallet::ReserveKeyFromKeyPool(int64_t& nIndex, CKeyPool& keypool, bool internal)
->>>>>>> e025246f
 {
     nIndex = -1;
     keypoolentry.vchPubKey = CPubKey();
@@ -3790,7 +3606,6 @@
 
         CWalletDB walletdb(strWalletFile);
 
-<<<<<<< HEAD
         nIndex = *(keyPool.begin());
         keyPool.erase(keyPool.begin());
         if (!walletdb.ReadPool(nIndex, keypoolentry))
@@ -3868,24 +3683,6 @@
                         //fixme: Shadow accounts during rescan...
                     }
                 }
-=======
-        // try to find a key that matches the internal/external filter
-        for(const int64_t& id : setKeyPool)
-        {
-            CKeyPool tmpKeypool;
-            if (!walletdb.ReadPool(id, tmpKeypool))
-                throw std::runtime_error(std::string(__func__) + ": read failed");
-            if (!HaveKey(tmpKeypool.vchPubKey.GetID()))
-                throw std::runtime_error(std::string(__func__) + ": unknown key in key pool");
-            if (!IsHDEnabled() || !CanSupportFeature(FEATURE_HD_SPLIT) || tmpKeypool.fInternal == internal)
-            {
-                nIndex = id;
-                keypool = tmpKeypool;
-                setKeyPool.erase(id);
-                assert(keypool.vchPubKey.IsValid());
-                LogPrintf("keypool reserve %d\n", nIndex);
-                return;
->>>>>>> e025246f
             }
         }
     }
@@ -3929,29 +3726,17 @@
     LogPrintf("keypool return %d\n", nIndex);
 }
 
-<<<<<<< HEAD
 bool CWallet::GetKeyFromPool(CPubKey& result, CAccount* forAccount, int64_t keyChain)
-=======
-bool CWallet::GetKeyFromPool(CPubKey& result, bool internal)
->>>>>>> e025246f
 {
     int64_t nIndex = 0;
     CKeyPool keypool;
     {
         LOCK(cs_wallet);
-<<<<<<< HEAD
         ReserveKeyFromKeyPool(nIndex, keypool, forAccount, keyChain);
         if (nIndex == -1)
         {
             if (IsLocked()) return false;
             result = GenerateNewKey(*forAccount, keyChain);
-=======
-        ReserveKeyFromKeyPool(nIndex, keypool, internal);
-        if (nIndex == -1)
-        {
-            if (IsLocked()) return false;
-            result = GenerateNewKey(internal);
->>>>>>> e025246f
             return true;
         }
         KeepKey(nIndex);
@@ -3964,7 +3749,6 @@
 {
     LOCK(cs_wallet);
 
-<<<<<<< HEAD
     
     // load oldest key from keypool, get time and return
     CKeyPool keypoolentry;
@@ -3988,44 +3772,6 @@
         }
     }
     return nTime;
-=======
-    // if the keypool is empty, return <NOW>
-    if (setKeyPool.empty())
-        return GetTime();
-
-    CKeyPool keypool;
-    CWalletDB walletdb(strWalletFile);
-
-    if (IsHDEnabled() && CanSupportFeature(FEATURE_HD_SPLIT))
-    {
-        // if HD & HD Chain Split is enabled, response max(oldest-internal-key, oldest-external-key)
-        int64_t now = GetTime();
-        int64_t oldest_external = now, oldest_internal = now;
-
-        for(const int64_t& id : setKeyPool)
-        {
-            if (!walletdb.ReadPool(id, keypool)) {
-                throw std::runtime_error(std::string(__func__) + ": read failed");
-            }
-            if (keypool.fInternal && keypool.nTime < oldest_internal) {
-                oldest_internal = keypool.nTime;
-            }
-            else if (!keypool.fInternal && keypool.nTime < oldest_external) {
-                oldest_external = keypool.nTime;
-            }
-            if (oldest_internal != now && oldest_external != now) {
-                break;
-            }
-        }
-        return std::max(oldest_internal, oldest_external);
-    }
-    // load oldest key from keypool, get time and return
-    int64_t nIndex = *(setKeyPool.begin());
-    if (!walletdb.ReadPool(nIndex, keypool))
-        throw std::runtime_error(std::string(__func__) + ": read oldest key in keypool failed");
-    assert(keypool.vchPubKey.IsValid());
-    return keypool.nTime;
->>>>>>> e025246f
 }
 
 std::map<CTxDestination, CAmount> CWallet::GetAddressBalances()
@@ -4229,16 +3975,12 @@
     return result;
 }
 
-bool CReserveKey::GetReservedKey(CPubKey& pubkey, bool internal)
+bool CReserveKey::GetReservedKey(CPubKey& pubkey)
 {
     if (nIndex == -1)
     {
         CKeyPool keypool;
-<<<<<<< HEAD
         pwallet->ReserveKeyFromKeyPool(nIndex, keypool, account, nKeyChain);
-=======
-        pwallet->ReserveKeyFromKeyPool(nIndex, keypool, internal);
->>>>>>> e025246f
         if (nIndex != -1)
             vchPubKey = keypool.vchPubKey;
         else {
@@ -4749,7 +4491,6 @@
     if (fFirstRun)
     {
         // Create new keyUser and set as default key
-<<<<<<< HEAD
         if (GetBoolArg("-usehd", DEFAULT_USE_HD_WALLET))
         {
             if (fNoUI)
@@ -4802,24 +4543,6 @@
                 CWalletDB walletdb(walletFile);
                 walletdb.WritePrimarySeed(*walletInstance->activeSeed);
                 walletdb.WritePrimaryAccount(walletInstance->activeAccount);
-=======
-        if (GetBoolArg("-usehd", DEFAULT_USE_HD_WALLET) && !walletInstance->IsHDEnabled()) {
-
-            // ensure this wallet.dat can only be opened by clients supporting HD with chain split
-            walletInstance->SetMinVersion(FEATURE_HD_SPLIT);
-
-            // generate a new master key
-            CPubKey masterPubKey = walletInstance->GenerateNewHDMasterKey();
-            if (!walletInstance->SetHDMasterKey(masterPubKey))
-                throw std::runtime_error(std::string(__func__) + ": Storing master key failed");
-        }
-        CPubKey newDefaultKey;
-        if (walletInstance->GetKeyFromPool(newDefaultKey, false)) {
-            walletInstance->SetDefaultKey(newDefaultKey);
-            if (!walletInstance->SetAddressBook(walletInstance->vchDefaultKey.GetID(), "", "receive")) {
-                InitError(_("Cannot write default address") += "\n");
-                return NULL;
->>>>>>> e025246f
             }
             
             GuldenApplication::gApp->BurnRecoveryPhrase();
@@ -5370,10 +5093,8 @@
 CKeyPool::CKeyPool()
 {
     nTime = GetTime();
-    fInternal = false;
-}
-
-<<<<<<< HEAD
+}
+
 CKeyPool::CKeyPool(const CPubKey& vchPubKeyIn, const std::string& accountNameIn, int64_t nChainIn)
 : nTime( GetTime() )
 , vchPubKey( vchPubKeyIn )
@@ -5381,13 +5102,6 @@
 , nChain ( nChainIn )
 {
     
-=======
-CKeyPool::CKeyPool(const CPubKey& vchPubKeyIn, bool internalIn)
-{
-    nTime = GetTime();
-    vchPubKey = vchPubKeyIn;
-    fInternal = internalIn;
->>>>>>> e025246f
 }
 
 CWalletKey::CWalletKey(int64_t nExpires)
