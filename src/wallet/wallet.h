// Copyright (c) 2009-2010 Satoshi Nakamoto
// Copyright (c) 2009-2016 The Bitcoin Core developers
// Distributed under the MIT software license, see the accompanying
// file COPYING or http://www.opensource.org/licenses/mit-license.php.
//
// File contains modifications by: The Gulden developers
// All modifications:
// Copyright (c) 2016-2017 The Gulden developers
// Authored by: Malcolm MacLeod (mmacleod@webmail.co.za)
// Distributed under the GULDEN software license, see the accompanying
// file COPYING

#ifndef BITCOIN_WALLET_WALLET_H
#define BITCOIN_WALLET_WALLET_H

#include "amount.h"
#include "streams.h"
#include "tinyformat.h"
#include "ui_interface.h"
#include "utilstrencodings.h"
#include "validationinterface.h"
#include "script/ismine.h"
#include "wallet/crypter.h"
#include "wallet/walletdb.h"
#include "wallet/rpcwallet.h"
#include "wallet/walletdberrors.h"
#include "account.h"

#include <algorithm>
#include <atomic>
#include <map>
#include <set>
#include <stdexcept>
#include <stdint.h>
#include <string>
#include <utility>
#include <vector>

#include <boost/shared_ptr.hpp>
#include <boost/foreach.hpp>
#include <boost/thread.hpp>

extern CWallet* pwalletMain;

void StartShadowPoolManagerThread(boost::thread_group& threadGroup);

//fixme: GULDEN Make configurable option
extern bool fShowChildAccountsSeperately;

/**
 * Settings
 */
extern CFeeRate payTxFee;
extern unsigned int nTxConfirmTarget;
extern bool bSpendZeroConfChange;
extern bool fSendFreeTransactions;
extern bool fWalletRbf;

static const unsigned int DEFAULT_KEYPOOL_SIZE = 100;
//! -paytxfee default
static const CAmount DEFAULT_TRANSACTION_FEE = 0;
//! -fallbackfee default
static const CAmount DEFAULT_FALLBACK_FEE = 20000;
//! -mintxfee default
static const CAmount DEFAULT_TRANSACTION_MINFEE = 1000000;
//! target minimum change amount
static const CAmount MIN_CHANGE = CENT;
//! final minimum change amount after paying for fees
static const CAmount MIN_FINAL_CHANGE = MIN_CHANGE/2;
//! Default for -spendzeroconfchange
static const bool DEFAULT_SPEND_ZEROCONF_CHANGE = true;
//! Default for -sendfreetransactions
static const bool DEFAULT_SEND_FREE_TRANSACTIONS = false;
//! Default for -walletrejectlongchains
static const bool DEFAULT_WALLET_REJECT_LONG_CHAINS = false;
//! -txconfirmtarget default
static const unsigned int DEFAULT_TX_CONFIRM_TARGET = 6;
//! -walletrbf default
static const bool DEFAULT_WALLET_RBF = false;
//! Largest (in bytes) free transaction we're willing to create
static const unsigned int MAX_FREE_TRANSACTION_CREATE_SIZE = 1000;
static const bool DEFAULT_WALLETBROADCAST = true;
static const bool DEFAULT_DISABLE_WALLET = false;
//! if set, all keys will be derived by using BIP32
static const bool DEFAULT_USE_HD_WALLET = true;

extern const char * DEFAULT_WALLET_DAT;

class CBlockIndex;
class CCoinControl;
class COutput;
class CReserveKey;
class CScript;
class CTxMemPool;
class CWalletTx;
class CWalletDB;

/** (client) version numbers for particular wallet features */
enum WalletFeature
{
    FEATURE_BASE = 10500, // the earliest version new wallets supports (only useful for getinfo's clientversion output)

    FEATURE_WALLETCRYPT = 40000, // wallet encryption
    FEATURE_COMPRPUBKEY = 60000, // compressed public keys

    FEATURE_HD = 130000, // Hierarchical key derivation after BIP32 (HD Wallet)
    FEATURE_LATEST = FEATURE_COMPRPUBKEY // HD is optional, use FEATURE_COMPRPUBKEY as latest version
};


/** A key pool entry */
class CKeyPool
{
public:
    int64_t nTime;
    CPubKey vchPubKey;
    std::string accountName;
    int64_t nChain;//internal or external keypool (HD wallets)

    CKeyPool();
    CKeyPool(const CPubKey& vchPubKeyIn, const std::string& accountNameIn, int64_t nChainIn);

    ADD_SERIALIZE_METHODS;

    template <typename Stream, typename Operation>
    inline void SerializationOp(Stream& s, Operation ser_action) {
        int nVersion = s.GetVersion();
        if (!(s.GetType() & SER_GETHASH))
            READWRITE(nVersion);
        READWRITE(nTime);
        READWRITE(vchPubKey);
        //Allow to fail for legacy accounts.
        try
        {
            READWRITE(accountName);
            READWRITE(nChain);
        }
        catch(...)
        {
        }
    }
};

/** Address book data */
class CAddressBookData
{
public:
    std::string name;
    std::string purpose;

    CAddressBookData()
    {
        purpose = "unknown";
    }

    typedef std::map<std::string, std::string> StringMap;
    StringMap destdata;
};

struct CRecipient
{
    CScript scriptPubKey;
    CAmount nAmount;
    bool fSubtractFeeFromAmount;
};

typedef std::map<std::string, std::string> mapValue_t;


static inline void ReadOrderPos(int64_t& nOrderPos, mapValue_t& mapValue)
{
    if (!mapValue.count("n"))
    {
        nOrderPos = -1; // TODO: calculate elsewhere
        return;
    }
    nOrderPos = atoi64(mapValue["n"].c_str());
}


static inline void WriteOrderPos(const int64_t& nOrderPos, mapValue_t& mapValue)
{
    if (nOrderPos == -1)
        return;
    mapValue["n"] = i64tostr(nOrderPos);
}

struct COutputEntry
{
    CTxDestination destination;
    CAmount amount;
    int vout;
};

/** A transaction with a merkle branch linking it to the block chain. */
class CMerkleTx
{
private:
  /** Constant used in hashBlock to indicate tx has been abandoned */
    static const uint256 ABANDON_HASH;

public:
    CTransactionRef tx;
    uint256 hashBlock;

    /* An nIndex == -1 means that hashBlock (in nonzero) refers to the earliest
     * block in the chain we know this or any in-wallet dependency conflicts
     * with. Older clients interpret nIndex == -1 as unconfirmed for backward
     * compatibility.
     */
    int nIndex;

    CMerkleTx()
    {
        SetTx(MakeTransactionRef());
        Init();
    }

    CMerkleTx(CTransactionRef arg)
    {
        SetTx(std::move(arg));
        Init();
    }

    /** Helper conversion operator to allow passing CMerkleTx where CTransaction is expected.
     *  TODO: adapt callers and remove this operator. */
    operator const CTransaction&() const { return *tx; }

    void Init()
    {
        hashBlock = uint256();
        nIndex = -1;
    }

    void SetTx(CTransactionRef arg)
    {
        tx = std::move(arg);
    }

    ADD_SERIALIZE_METHODS;

    template <typename Stream, typename Operation>
    inline void SerializationOp(Stream& s, Operation ser_action) {
        std::vector<uint256> vMerkleBranch; // For compatibility with older versions.
        READWRITE(tx);
        READWRITE(hashBlock);
        READWRITE(vMerkleBranch);
        READWRITE(nIndex);
    }

    void SetMerkleBranch(const CBlockIndex* pIndex, int posInBlock);

    /**
     * Return depth of transaction in blockchain:
     * <0  : conflicts with a transaction this deep in the blockchain
     *  0  : in memory pool, waiting to be included in a block
     * >=1 : this many blocks deep in the main chain
     */
    int GetDepthInMainChain(const CBlockIndex* &pindexRet) const;
    int GetDepthInMainChain() const { const CBlockIndex *pindexRet; return GetDepthInMainChain(pindexRet); }
    bool IsInMainChain() const { const CBlockIndex *pindexRet; return GetDepthInMainChain(pindexRet) > 0; }
    int GetBlocksToMaturity() const;
    /** Pass this transaction to the mempool. Fails if absolute fee exceeds absurd fee. */
    bool AcceptToMemoryPool(const CAmount& nAbsurdFee, CValidationState& state);
    bool hashUnset() const { return (hashBlock.IsNull() || hashBlock == ABANDON_HASH); }
    bool isAbandoned() const { return (hashBlock == ABANDON_HASH); }
    void setAbandoned() { hashBlock = ABANDON_HASH; }

    const uint256& GetHash() const { return tx->GetHash(); }
    bool IsCoinBase() const { return tx->IsCoinBase(); }
};

/** 
 * A transaction with a bunch of additional info that only the owner cares about.
 * It includes any unrecorded transactions needed to link it back to the block chain.
 */
class CWalletTx : public CMerkleTx
{
private:
    const CWallet* pwallet;

public:
    mapValue_t mapValue;
    std::vector<std::pair<std::string, std::string> > vOrderForm;
    unsigned int fTimeReceivedIsTxTime;
    unsigned int nTimeReceived; //!< time received by this node
    unsigned int nTimeSmart;
    char fFromMe;
    std::string strFromAccount;
    int64_t nOrderPos; //!< position in ordered transaction list

    // memory only
    mutable bool fDebitCached;
    mutable bool fCreditCached;
    mutable bool fImmatureCreditCached;
    mutable bool fAvailableCreditCached;
    //fixme: (GULDEN) (SBSU) - Caching would be faster but seems to become invalid if we do internal transfers between accounts.
    //mutable std::map<const CAccount*, CAmount> availableCreditForAccountCached;
    mutable bool fWatchDebitCached;
    mutable bool fWatchCreditCached;
    mutable bool fImmatureWatchCreditCached;
    mutable bool fAvailableWatchCreditCached;
    mutable bool fChangeCached;
    mutable CAmount nDebitCached;
    mutable CAmount nCreditCached;
    mutable CAmount nImmatureCreditCached;
    mutable CAmount nAvailableCreditCached;
    mutable CAmount nWatchDebitCached;
    mutable CAmount nWatchCreditCached;
    mutable CAmount nImmatureWatchCreditCached;
    mutable CAmount nAvailableWatchCreditCached;
    mutable CAmount nChangeCached;

    CWalletTx()
    {
        Init(NULL);
    }

    CWalletTx(const CWallet* pwalletIn, CTransactionRef arg) : CMerkleTx(std::move(arg))
    {
        Init(pwalletIn);
    }

    void Init(const CWallet* pwalletIn)
    {
        pwallet = pwalletIn;
        mapValue.clear();
        vOrderForm.clear();
        fTimeReceivedIsTxTime = false;
        nTimeReceived = 0;
        nTimeSmart = 0;
        fFromMe = false;
        strFromAccount.clear();
        fDebitCached = false;
        fCreditCached = false;
        fImmatureCreditCached = false;
        fAvailableCreditCached = false;
        fWatchDebitCached = false;
        fWatchCreditCached = false;
        fImmatureWatchCreditCached = false;
        fAvailableWatchCreditCached = false;
        fChangeCached = false;
        nDebitCached = 0;
        nCreditCached = 0;
        nImmatureCreditCached = 0;
        nAvailableCreditCached = 0;
        nWatchDebitCached = 0;
        nWatchCreditCached = 0;
        nAvailableWatchCreditCached = 0;
        nImmatureWatchCreditCached = 0;
        nChangeCached = 0;
        nOrderPos = -1;
    }

    ADD_SERIALIZE_METHODS;

    template <typename Stream, typename Operation>
    inline void SerializationOp(Stream& s, Operation ser_action) {
        if (ser_action.ForRead())
            Init(NULL);
        char fSpent = false;

        if (!ser_action.ForRead())
        {
            mapValue["fromaccount"] = strFromAccount;

            WriteOrderPos(nOrderPos, mapValue);

            if (nTimeSmart)
                mapValue["timesmart"] = strprintf("%u", nTimeSmart);
        }

        READWRITE(*(CMerkleTx*)this);
        std::vector<CMerkleTx> vUnused; //!< Used to be vtxPrev
        READWRITE(vUnused);
        READWRITE(mapValue);
        READWRITE(vOrderForm);
        READWRITE(fTimeReceivedIsTxTime);
        READWRITE(nTimeReceived);
        READWRITE(fFromMe);
        READWRITE(fSpent);

        if (ser_action.ForRead())
        {
            strFromAccount = mapValue["fromaccount"];

            ReadOrderPos(nOrderPos, mapValue);

            nTimeSmart = mapValue.count("timesmart") ? (unsigned int)atoi64(mapValue["timesmart"]) : 0;
        }

        mapValue.erase("fromaccount");
        mapValue.erase("version");
        mapValue.erase("spent");
        mapValue.erase("n");
        mapValue.erase("timesmart");
    }

    //! make sure balances are recalculated
    void MarkDirty()
    {
        fCreditCached = false;
        fAvailableCreditCached = false;
        fImmatureCreditCached = false;
        fWatchDebitCached = false;
        fWatchCreditCached = false;
        fAvailableWatchCreditCached = false;
        fImmatureWatchCreditCached = false;
        fDebitCached = false;
        fChangeCached = false;
    }

    void BindWallet(CWallet *pwalletIn)
    {
        pwallet = pwalletIn;
        MarkDirty();
    }

    //! filter decides which addresses will count towards the debit
    CAmount GetDebit(const isminefilter& filter) const;
    CAmount GetCredit(const isminefilter& filter) const;
    CAmount GetImmatureCredit(bool fUseCache=true, const CAccount* forAccount=NULL) const;
    CAmount GetAvailableCredit(bool fUseCache=true, const CAccount* forAccount=NULL) const;
    CAmount GetImmatureWatchOnlyCredit(const bool& fUseCache=true) const;
    CAmount GetAvailableWatchOnlyCredit(const bool& fUseCache=true) const;
    CAmount GetChange() const;

    void GetAmounts(std::list<COutputEntry>& listReceived,
                    std::list<COutputEntry>& listSent, CAmount& nFee, const isminefilter& filter, CKeyStore* from=NULL) const;

    void GetAccountAmounts(const std::string& strAccount, CAmount& nReceived,
                           CAmount& nSent, CAmount& nFee, const isminefilter& filter) const;

    bool IsFromMe(const isminefilter& filter) const
    {
        return (GetDebit(filter) > 0);
    }

    // True if only scriptSigs are different
    bool IsEquivalentTo(const CWalletTx& tx) const;

    bool InMempool() const;
    bool IsTrusted() const;

    int64_t GetTxTime() const;
    int GetRequestCount() const;

    bool RelayWalletTransaction(CConnman* connman);

    std::set<uint256> GetConflicts() const;
};




class COutput
{
public:
    const CWalletTx *tx;
    int i;
    int nDepth;
    bool fSpendable;
    bool fSolvable;

    COutput(const CWalletTx *txIn, int iIn, int nDepthIn, bool fSpendableIn, bool fSolvableIn)
    {
        tx = txIn; i = iIn; nDepth = nDepthIn; fSpendable = fSpendableIn; fSolvable = fSolvableIn;
    }

    std::string ToString() const;
};




/** Private key that includes an expiration date in case it never gets used. */
class CWalletKey
{
public:
    CPrivKey vchPrivKey;
    int64_t nTimeCreated;
    int64_t nTimeExpires;
    std::string strComment;
    //! todo: add something to note what created it (user, getnewaddress, change)
    //!   maybe should have a map<string, string> property map

    CWalletKey(int64_t nExpires=0);

    ADD_SERIALIZE_METHODS;

    template <typename Stream, typename Operation>
    inline void SerializationOp(Stream& s, Operation ser_action) {
        int nVersion = s.GetVersion();
        if (!(s.GetType() & SER_GETHASH))
            READWRITE(nVersion);
        READWRITE(vchPrivKey);
        READWRITE(nTimeCreated);
        READWRITE(nTimeExpires);
        READWRITE(LIMITED_STRING(strComment, 65536));
    }
};

/**
 * Internal transfers.
 * Database key is acentry<account><counter>.
 */
class CAccountingEntry
{
public:
    std::string strAccount;
    CAmount nCreditDebit;
    int64_t nTime;
    std::string strOtherAccount;
    std::string strComment;
    mapValue_t mapValue;
    int64_t nOrderPos; //!< position in ordered transaction list
    uint64_t nEntryNo;

    CAccountingEntry()
    {
        SetNull();
    }

    void SetNull()
    {
        nCreditDebit = 0;
        nTime = 0;
        strAccount.clear();
        strOtherAccount.clear();
        strComment.clear();
        nOrderPos = -1;
        nEntryNo = 0;
    }

    ADD_SERIALIZE_METHODS;

    template <typename Stream, typename Operation>
    inline void SerializationOp(Stream& s, Operation ser_action) {
        int nVersion = s.GetVersion();
        if (!(s.GetType() & SER_GETHASH))
            READWRITE(nVersion);
        //! Note: strAccount is serialized as part of the key, not here.
        READWRITE(nCreditDebit);
        READWRITE(nTime);
        READWRITE(LIMITED_STRING(strOtherAccount, 65536));

        if (!ser_action.ForRead())
        {
            WriteOrderPos(nOrderPos, mapValue);

            if (!(mapValue.empty() && _ssExtra.empty()))
            {
                CDataStream ss(s.GetType(), s.GetVersion());
                ss.insert(ss.begin(), '\0');
                ss << mapValue;
                ss.insert(ss.end(), _ssExtra.begin(), _ssExtra.end());
                strComment.append(ss.str());
            }
        }

        READWRITE(LIMITED_STRING(strComment, 65536));

        size_t nSepPos = strComment.find("\0", 0, 1);
        if (ser_action.ForRead())
        {
            mapValue.clear();
            if (std::string::npos != nSepPos)
            {
                CDataStream ss(std::vector<char>(strComment.begin() + nSepPos + 1, strComment.end()), s.GetType(), s.GetVersion());
                ss >> mapValue;
                _ssExtra = std::vector<char>(ss.begin(), ss.end());
            }
            ReadOrderPos(nOrderPos, mapValue);
        }
        if (std::string::npos != nSepPos)
            strComment.erase(nSepPos);

        mapValue.erase("n");
    }

private:
    std::vector<char> _ssExtra;
};


isminetype IsMine(const CWallet &wallet, const CTxDestination& dest);
isminetype IsMine(const CWallet &wallet, const CScript& scriptPubKey);
isminetype RemoveAddressFromKeypoolIfIsMine(CWallet &wallet, const CScript& scriptPubKey, uint64_t time);

/** 
 * A CWallet maintains a set of transactions and balances
 * and provides the ability to create new transactions.
 * it containes one or more accounts, which are responsible for creating/allocating/managing keys via their keystore interfaces.
 */
class CWallet : public CValidationInterface
{
private:
    static std::atomic<bool> fFlushThreadRunning;

    /**
     * Select a set of coins such that nValueRet >= nTargetValue and at least
     * all coins from coinControl are selected; Never select unconfirmed coins
     * if they are not ours
     */
    bool SelectCoins(const std::vector<COutput>& vAvailableCoins, const CAmount& nTargetValue, std::set<std::pair<const CWalletTx*,unsigned int> >& setCoinsRet, CAmount& nValueRet, const CCoinControl *coinControl = NULL) const;

    CWalletDB *pwalletdbEncryption;

    //! the current wallet version: clients below this version are not able to load the wallet
    int nWalletVersion;

    //! the maximum wallet format version: memory-only variable that specifies to what version this wallet may be upgraded
    int nWalletMaxVersion;

    int64_t nNextResend;
    int64_t nLastResend;
    bool fBroadcastTransactions;

    /**
     * Used to keep track of spent outpoints, and
     * detect and report conflicts (double-spends or
     * mutated transactions where the mutant gets mined).
     */
    typedef std::multimap<COutPoint, uint256> TxSpends;
    TxSpends mapTxSpends;
    void AddToSpends(const COutPoint& outpoint, const uint256& wtxid);
    void AddToSpends(const uint256& wtxid);

    /* Mark a transaction (and its in-wallet descendants) as conflicting with a particular block. */
    void MarkConflicted(const uint256& hashBlock, const uint256& hashTx);

    void SyncMetaData(std::pair<TxSpends::iterator, TxSpends::iterator>);

    bool fFileBacked;

    std::set<int64_t> setKeyPool;
public:
    /*
     * Main wallet lock.
     * This lock protects all the fields added by CWallet
     *   except for:
     *      fFileBacked (immutable after instantiation)
     *      strWalletFile (immutable after instantiation)
     */
    mutable CCriticalSection cs_wallet;

    const std::string strWalletFile;

    void LoadKeyPool(int nIndex, const CKeyPool &keypool)
    {
        setKeyPool.insert(nIndex);

        // If no metadata exists yet, create a default with the pool key's
        // creation time. Note that this may be overwritten by actually
        // stored metadata for that key later, which is fine.
        CKeyID keyid = keypool.vchPubKey.GetID();
        if (mapKeyMetadata.count(keyid) == 0)
            mapKeyMetadata[keyid] = CKeyMetadata(keypool.nTime);
    }

    std::map<CKeyID, CKeyMetadata> mapKeyMetadata;

    typedef std::map<unsigned int, CMasterKey> MasterKeyMap;
    MasterKeyMap mapMasterKeys;
    unsigned int nMasterKeyMaxID;

    CWallet()
    {
        SetNull();
    }

    CWallet(const std::string& strWalletFileIn) : strWalletFile(strWalletFileIn)
    {
        SetNull();
        fFileBacked = true;
    }

    virtual ~CWallet();

    void SetNull()
    {
        delayLock=false;
        wantDelayLock=false;
        didDelayLock=false;
        nWalletVersion = FEATURE_BASE;
        nWalletMaxVersion = FEATURE_BASE;
        fFileBacked = false;
        nMasterKeyMaxID = 0;
        pwalletdbEncryption = NULL;
        nOrderPosNext = 0;
        nNextResend = 0;
        nLastResend = 0;
        nTimeFirstKey = 0;
        fBroadcastTransactions = false;
        activeAccount = NULL;
        activeSeed = NULL;
    }
    
    
    // The 'shadow pool thread' sets delay lock true if it had a backlog of work it wants to do on the unlocked wallet
    bool delayLock;
    bool wantDelayLock;
    mutable bool didDelayLock;
    bool Lock() const
    {
        LOCK(cs_wallet);
        if (delayLock || wantDelayLock)
        {
            didDelayLock = true;
            return true;
        }
        
        bool ret = true;
        for (auto accountPair : mapAccounts)
        {
            if (!accountPair.second->Lock())
                ret = false;
        }
        for (auto seedPair : mapSeeds)
        {
            if (!seedPair.second->Lock())
                ret = false;
        }
        return ret;
    }
    
    bool Unlock(const CKeyingMaterial& vMasterKeyIn) const
    {
        LOCK(cs_wallet);
        bool ret = true;
        for (auto accountPair : mapAccounts)
        {
            if (!accountPair.second->Unlock(vMasterKeyIn))
                ret = false;
        }
        for (auto seedPair : mapSeeds)
        {
            if (!seedPair.second->Unlock(vMasterKeyIn))
                ret = false;
        }
        return ret;
    }
    
    bool IsCrypted() const
    {
        for (auto accountPair : mapAccounts)
        {
            if(accountPair.second->IsCrypted())
                return true;
        }
        for (auto seedPair : mapSeeds)
        {
            if (seedPair.second->IsCrypted())
                return true;
        }
        return false;
    }
    
    
    bool IsLocked() const
    {
        for (auto accountPair : mapAccounts)
        {
            if(accountPair.second->IsLocked())
                return true;
        }
        for (auto seedPair : mapSeeds)
        {
            if (seedPair.second->IsLocked())
                return true;
        }
        return false;
    }
        
    bool GetKey(const CKeyID &address, CKey& keyOut) const
    {
        LOCK(cs_wallet);
        for (auto accountPair : mapAccounts)
        {
            if (accountPair.second->GetKey(address, keyOut))
                return true;
        }
        return false;
    }
    
    
    bool GetPubKey(const CKeyID &address, CPubKey& vchPubKeyOut)
    {
        LOCK(cs_wallet);
        for (auto accountPair : mapAccounts)
        {
            if (accountPair.second->GetPubKey(address, vchPubKeyOut))
                return true;
        }
        return false;
    }
    
    
    bool HaveWatchOnly(const CScript &dest) const
    {
        LOCK(cs_wallet);
        for (auto accountPair : mapAccounts)
        {
            if (accountPair.second->HaveWatchOnly(dest))
                return true;
        }
        return false;
    }
    
    bool HaveWatchOnly() const
    {
        LOCK(cs_wallet);
        for (auto accountPair : mapAccounts)
        {
            if (accountPair.second->HaveWatchOnly())
                return true;
        }
        return false;
    }
    
    bool HaveCScript(const CScriptID &hash)
    {
        LOCK(cs_wallet);
        for (auto accountPair : mapAccounts)
        {
            if (accountPair.second->HaveCScript(hash))
                return true;
        }
        return false;
    }
    
    bool GetCScript(const CScriptID &hash, CScript& redeemScriptOut)
    {
        LOCK(cs_wallet);
        for (auto accountPair : mapAccounts)
        {
            if (accountPair.second->GetCScript(hash, redeemScriptOut))
                return true;
        }
        return false;
    }
    
    
    bool HaveKey(const CKeyID &address) const
    {
        LOCK(cs_wallet);
        for (auto accountPair : mapAccounts)
        {
            if (accountPair.second->HaveKey(address))
            return true;
        }
        return false;
    }
    
    bool HaveWatchOnly(const CScript &dest)
    {
        LOCK(cs_wallet);
        for (auto accountPair : mapAccounts)
        {
            if (accountPair.second->HaveWatchOnly(dest))
            return true;
        }
        return false;
    }

    std::map<uint256, CWalletTx> mapWallet;
    std::list<CAccountingEntry> laccentries;
    
    
    std::map<std::string, CHDSeed*> mapSeeds;
    std::map<std::string, CAccount*> mapAccounts;
    std::map<std::string, std::string> mapAccountLabels;
    
    void changeAccountName(CAccount* account, const std::string& newName, bool notify=true);
    void addAccount(CAccount* account, const std::string& newName);
    void deleteAccount(CAccount* account);
    
    

    typedef std::pair<CWalletTx*, CAccountingEntry*> TxPair;
    typedef std::multimap<int64_t, TxPair > TxItems;
    TxItems wtxOrdered;

    int64_t nOrderPosNext;
    std::map<uint256, int> mapRequestCount;

    std::map<std::string, CAddressBookData> mapAddressBook;


    std::set<COutPoint> setLockedCoins;

    int64_t nTimeFirstKey;

    const CWalletTx* GetWalletTx(const uint256& hash) const;

    //! check whether we are allowed to upgrade (or already support) to the named feature
    bool CanSupportFeature(enum WalletFeature wf) { AssertLockHeld(cs_wallet); return nWalletMaxVersion >= wf; }

    /**
     * populate vCoins with vector of available COutputs.
     */
    void AvailableCoins(CAccount* forAccount, std::vector<COutput>& vCoins, bool fOnlyConfirmed=true, const CCoinControl *coinControl = NULL, bool fIncludeZeroValue=false) const;

    /**
     * Shuffle and select coins until nTargetValue is reached while avoiding
     * small change; This method is stochastic for some inputs and upon
     * completion the coin set and corresponding actual target value is
     * assembled
     */
    bool SelectCoinsMinConf(const CAmount& nTargetValue, int nConfMine, int nConfTheirs, uint64_t nMaxAncestors, std::vector<COutput> vCoins, std::set<std::pair<const CWalletTx*,unsigned int> >& setCoinsRet, CAmount& nValueRet) const;

    bool IsSpent(const uint256& hash, unsigned int n) const;

    bool IsLockedCoin(uint256 hash, unsigned int n) const;
    void LockCoin(const COutPoint& output);
    void UnlockCoin(const COutPoint& output);
    void UnlockAllCoins();
    void ListLockedCoins(std::vector<COutPoint>& vOutpts);

    /**
     * keystore implementation
     * Generate a new key
     */
    CPubKey GenerateNewKey(CAccount& forAccount, int keyChain);
    void DeriveNewChildKey(CKeyMetadata& metadata, CKey& secret);
    //! Adds a key to the store, and saves it to disk.
    bool AddKeyPubKey(const CKey& key, const CPubKey &pubkey, CAccount& forAccount, int keyChain);
    //! for wallet upgrade
    void ForceRewriteKeys(CAccount& forAccount);
    bool AddKeyPubKey(int64_t HDKeyIndex, const CPubKey &pubkey, CAccount& forAccount, int keyChain);
    //! Adds a key to the store, without saving it to disk (used by LoadWallet)
    bool LoadKey(const CKey& key, const CPubKey &pubkey, const std::string& forAccount, int64_t nKeyChain)
    {
        LOCK(cs_wallet);
        return mapAccounts[forAccount]->AddKeyPubKey(key, pubkey, nKeyChain);
    }
    bool LoadKey(int64_t HDKeyIndex, int64_t keyChain, const CPubKey &pubkey, const std::string& forAccount)
    {
        LOCK(cs_wallet);
        return mapAccounts[forAccount]->AddKeyPubKey(HDKeyIndex, pubkey, keyChain);
    }
    //! Load metadata (used by LoadWallet)
    bool LoadKeyMetadata(const CPubKey &pubkey, const CKeyMetadata &metadata);

    bool LoadMinVersion(int nVersion) { AssertLockHeld(cs_wallet); nWalletVersion = nVersion; nWalletMaxVersion = std::max(nWalletMaxVersion, nVersion); return true; }

    //! Adds an encrypted key to the store, without saving it to disk (used by LoadWallet)
    bool LoadCryptedKey(const CPubKey &vchPubKey, const std::vector<unsigned char> &vchCryptedSecret, const std::string& forAccount, int64_t nKeyChain);
    bool AddCScript(const CScript& redeemScript);
    bool LoadCScript(const CScript& redeemScript);

    //! Adds a destination data tuple to the store, and saves it to disk
    bool AddDestData(const CTxDestination &dest, const std::string &key, const std::string &value);
    //! Erases a destination data tuple in the store and on disk
    bool EraseDestData(const CTxDestination &dest, const std::string &key);
    //! Adds a destination data tuple to the store, without saving it to disk
    bool LoadDestData(const CTxDestination &dest, const std::string &key, const std::string &value);
    //! Look up a destination data tuple in the store, return true if found false otherwise
    bool GetDestData(const CTxDestination &dest, const std::string &key, std::string *value) const;

    //! Adds a watch-only address to the store, and saves it to disk.
    bool AddWatchOnly(const CScript &dest);
    bool RemoveWatchOnly(const CScript &dest);
    //! Adds a watch-only address to the store, without saving it to disk (used by LoadWallet)
    bool LoadWatchOnly(const CScript &dest);

    bool Unlock(const SecureString& strWalletPassphrase);
    bool ChangeWalletPassphrase(const SecureString& strOldWalletPassphrase, const SecureString& strNewWalletPassphrase);
    bool EncryptWallet(const SecureString& strWalletPassphrase);

    void GetKeyBirthTimes(std::map<CKeyID, int64_t> &mapKeyBirth) const;

    /** 
     * Increment the next transaction order id
     * @return next transaction order id
     */
    int64_t IncOrderPosNext(CWalletDB *pwalletdb = NULL);
    DBErrors ReorderTransactions();
    bool AccountMove(std::string strFrom, std::string strTo, CAmount nAmount, std::string strComment = "");
    bool GetAccountPubkey(CPubKey &pubKey, std::string strAccount, bool bForceNew = false);
    
    CAccountHD* GenerateNewAccount(std::string strAccount, AccountType type, AccountSubType subType);
    CAccount* GenerateNewLegacyAccount(std::string strAccount);
    CAccountHD* CreateReadOnlyAccount(std::string strAccount, SecureString encExtPubKey);

    void MarkDirty();
    bool AddToWallet(const CWalletTx& wtxIn, bool fFlushOnClose=true);
    bool LoadToWallet(const CWalletTx& wtxIn);
    void SyncTransaction(const CTransaction& tx, const CBlockIndex *pindex, int posInBlock);
    bool AddToWalletIfInvolvingMe(const CTransaction& tx, const CBlockIndex* pIndex, int posInBlock, bool fUpdate);
    int ScanForWalletTransactions(CBlockIndex* pindexStart, bool fUpdate = false);
    void ReacceptWalletTransactions();
    void ResendWalletTransactions(int64_t nBestBlockTime, CConnman* connman);
    std::vector<uint256> ResendWalletTransactionsBefore(int64_t nTime, CConnman* connman);
    CAmount GetBalance(const CAccount* forAccount = NULL) const;
    CAmount GetUnconfirmedBalance(const CAccount* forAccount = NULL) const;
    CAmount GetImmatureBalance(const CAccount* forAccount = NULL) const;
    CAmount GetWatchOnlyBalance() const;
    CAmount GetUnconfirmedWatchOnlyBalance() const;
    CAmount GetImmatureWatchOnlyBalance() const;

    /**
     * Insert additional inputs into the transaction by
     * calling CreateTransaction();
     */
<<<<<<< HEAD
    bool FundTransaction(CAccount* fundingAccount, CMutableTransaction& tx, CAmount& nFeeRet, bool overrideEstimatedFeeRate, const CFeeRate& specificFeeRate, int& nChangePosInOut, std::string& strFailReason, bool includeWatching, bool lockUnspents, const CTxDestination& destChange = CNoDestination());
=======
    bool FundTransaction(CMutableTransaction& tx, CAmount& nFeeRet, bool overrideEstimatedFeeRate, const CFeeRate& specificFeeRate, int& nChangePosInOut, std::string& strFailReason, bool includeWatching, bool lockUnspents, const std::set<int>& setSubtractFeeFromOutputs, const CTxDestination& destChange = CNoDestination());
>>>>>>> bd92f248

    /**
     * Create a new transaction paying the recipients with a set of coins
     * selected by SelectCoins(); Also create the change output, when needed
     * @note passing nChangePosInOut as -1 will result in setting a random position
     */
    bool CreateTransaction(CAccount* forAccount, const std::vector<CRecipient>& vecSend, CWalletTx& wtxNew, CReserveKey& reservekey, CAmount& nFeeRet, int& nChangePosInOut,
                           std::string& strFailReason, const CCoinControl *coinControl = NULL, bool sign = true);
    bool CommitTransaction(CWalletTx& wtxNew, CReserveKey& reservekey, CConnman* connman, CValidationState& state);

    void ListAccountCreditDebit(const std::string& strAccount, std::list<CAccountingEntry>& entries);
    bool AddAccountingEntry(const CAccountingEntry&);
    bool AddAccountingEntry(const CAccountingEntry&, CWalletDB *pwalletdb);

    static CFeeRate minTxFee;
    static CFeeRate fallbackFee;
    /**
     * Estimate the minimum fee considering user set parameters
     * and the required fee
     */
    static CAmount GetMinimumFee(unsigned int nTxBytes, unsigned int nConfirmTarget, const CTxMemPool& pool);
    /**
     * Return the minimum required fee taking into account the
     * floating relay fee and user set minimum transaction fee
     */
    static CAmount GetRequiredFee(unsigned int nTxBytes);

    bool NewKeyPool();
    int TopUpKeyPool(unsigned int kpSize = 0, unsigned int maxNew = 0);
    void ReserveKeyFromKeyPool(int64_t& nIndex, CKeyPool& keypool, CAccount* forAccount, int64_t keyChain);
    void KeepKey(int64_t nIndex);
    void MarkKeyUsed(CKeyID keyID, uint64_t usageTime);
    void ReturnKey(int64_t nIndex, CAccount* forAccount, int64_t keyChain);
    bool GetKeyFromPool(CPubKey &key, CAccount* forAccount, int64_t keyChain);
    int64_t GetOldestKeyPoolTime();
    void GetAllReserveKeys(std::set<CKeyID>& setAddress) const;

    std::set< std::set<CTxDestination> > GetAddressGroupings();
    std::map<CTxDestination, CAmount> GetAddressBalances();

    CAmount GetAccountBalance(const std::string& strAccount, int nMinDepth, const isminefilter& filter, bool includeChildren=false);
    CAmount GetAccountBalance(CWalletDB& walletdb, const std::string& strAccount, int nMinDepth, const isminefilter& filter, bool includeChildren=false);
    std::set<CTxDestination> GetAccountAddresses(const std::string& strAccount) const;

    isminetype IsMine(const CTxIn& txin) const;
<<<<<<< HEAD
    isminetype IsMine(const CKeyStore &keystore, const CTxIn& txin) const;
    
    void RemoveAddressFromKeypoolIfIsMine(const CTxIn& txin, uint64_t time);
=======
    /**
     * Returns amount of debit if the input matches the
     * filter, otherwise returns 0
     */
>>>>>>> bd92f248
    CAmount GetDebit(const CTxIn& txin, const isminefilter& filter) const;
    isminetype IsMine(const CTxOut& txout) const;
    void RemoveAddressFromKeypoolIfIsMine(const CTxOut& txout, uint64_t time);
    CAmount GetCredit(const CTxOut& txout, const isminefilter& filter) const;
    bool IsChange(const CTxOut& txout) const;
    CAmount GetChange(const CTxOut& txout) const;
    bool IsMine(const CTransaction& tx) const;
    void RemoveAddressFromKeypoolIfIsMine(const CTransaction& tx, uint64_t time);
    /** should probably be renamed to IsRelevantToMe */
    bool IsFromMe(const CTransaction& tx) const;
    CAmount GetDebit(const CTransaction& tx, const isminefilter& filter) const;
    /** Returns whether all of the inputs match the filter */
    bool IsAllFromMe(const CTransaction& tx, const isminefilter& filter) const;
    CAmount GetCredit(const CTransaction& tx, const isminefilter& filter) const;
    CAmount GetChange(const CTransaction& tx) const;
    void SetBestChain(const CBlockLocator& loc);

    DBErrors LoadWallet(bool& fFirstRunRet);
    DBErrors ZapWalletTx(std::vector<CWalletTx>& vWtx);
    DBErrors ZapSelectTx(std::vector<uint256>& vHashIn, std::vector<uint256>& vHashOut);

    bool SetAddressBook(const std::string& address, const std::string& strName, const std::string& purpose);

    bool DelAddressBook(const std::string& address);

    void UpdatedTransaction(const uint256 &hashTx);

    void Inventory(const uint256 &hash)
    {
        {
            LOCK(cs_wallet);
            std::map<uint256, int>::iterator mi = mapRequestCount.find(hash);
            if (mi != mapRequestCount.end())
                (*mi).second++;
        }
    }

    void GetScriptForMining(boost::shared_ptr<CReserveScript> &script);
    void ResetRequestCount(const uint256 &hash)
    {
        LOCK(cs_wallet);
        mapRequestCount[hash] = 0;
    };
    
    


    //! signify that a particular wallet feature is now used. this may change nWalletVersion and nWalletMaxVersion if those are lower
    bool SetMinVersion(enum WalletFeature, CWalletDB* pwalletdbIn = NULL, bool fExplicit = false);

    //! change which version we're allowed to upgrade to (note that this does not immediately imply upgrading to that format)
    bool SetMaxVersion(int nVersion);

    //! get the current wallet format (the oldest client version guaranteed to understand this wallet)
    int GetVersion() { LOCK(cs_wallet); return nWalletVersion; }

    //! Get wallet transactions that conflict with given transaction (spend same outputs)
    std::set<uint256> GetConflicts(const uint256& txid) const;

    //! Check if a given transaction has any of its outputs spent by another transaction in the wallet
    bool HasWalletSpend(const uint256& txid) const;

    //! Flush wallet (bitdb flush)
    void Flush(bool shutdown=false);

    //! Verify the wallet database and perform salvage if required
    static bool Verify();
    
    /** 
     * Address book entry changed.
     * @note called with lock cs_wallet held.
     */
    boost::signals2::signal<void (CWallet *wallet, const std::string
            &address, const std::string &label, bool isMine,
            const std::string &purpose,
            ChangeType status)> NotifyAddressBookChanged;

    /** 
     * Wallet transaction added, removed or updated.
     * @note called with lock cs_wallet held.
     */
    boost::signals2::signal<void (CWallet *wallet, const uint256 &hashTx,
            ChangeType status)> NotifyTransactionChanged;

    /** Show progress e.g. for rescan */
    boost::signals2::signal<void (const std::string &title, int nProgress)> ShowProgress;

    /** Watch-only address added */
    boost::signals2::signal<void (bool fHaveWatchOnly)> NotifyWatchonlyChanged;
    
    // Account changed (name change)
    boost::signals2::signal<void (CWallet* wallet, CAccount* account)> NotifyAccountNameChanged;
    
    // New account added to the wallet
    boost::signals2::signal<void (CWallet* wallet, CAccount* account)> NotifyAccountAdded;
    
    // Account marked as deleted.
    boost::signals2::signal<void (CWallet* wallet, CAccount* account)> NotifyAccountDeleted;
    
    boost::signals2::signal<void (CWallet* wallet, CAccount* account)> NotifyUpdateAccountList;
    
    // Currently active account changed
    boost::signals2::signal<void (CWallet* wallet, CAccount* account)> NotifyActiveAccountChanged;
    
    /** Inquire whether this wallet broadcasts transactions. */
    bool GetBroadcastTransactions() const { return fBroadcastTransactions; }
    /** Set whether this wallet broadcasts transactions. */
    void SetBroadcastTransactions(bool broadcast) { fBroadcastTransactions = broadcast; }

    /* Mark a transaction (and it in-wallet descendants) as abandoned so its inputs may be respent. */
    bool AbandonTransaction(const uint256& hashTx);

    /** Mark a transaction as replaced by another transaction (e.g., BIP 125). */
    bool MarkReplaced(const uint256& originalHash, const uint256& newHash);

    /* Returns the wallets help message */
    static std::string GetWalletHelpString(bool showDebug);

    /* Initializes the wallet, returns a new CWallet instance or a null pointer in case of an error */
    static CWallet* CreateWalletFromFile(const std::string walletFile);
    static bool InitLoadWallet();

    /**
     * Wallet post-init setup
     * Gives the wallet a chance to register repetitive tasks and complete post-init tasks
     */
    void postInitProcess(boost::thread_group& threadGroup);

    /* Wallets parameter interaction */
    static bool ParameterInteraction();

    bool BackupWallet(const std::string& strDest);

    void setActiveAccount(CAccount* newActiveAccount);
    CAccount* getActiveAccount();
    void setActiveSeed(CHDSeed* newActiveSeed);
    CHDSeed* GenerateHDSeed(CHDSeed::SeedType);
    void DeleteSeed(CHDSeed* deleteSeed, bool purge);
    CHDSeed* ImportHDSeed(SecureString mnemonic);
    CHDSeed* ImportHDSeedFromPubkey(SecureString pubKeyString);
    CHDSeed* getActiveSeed();
    
    //const CHDChain& GetHDChain() { return hdChain; }

    /* Returns true if HD is enabled */
    //bool IsHDEnabled();

    /* Generates a new HD master key (will not be activated) */
    //CPubKey GenerateNewHDMasterKey();
    CAccount* activeAccount;
    CHDSeed* activeSeed;
    
    /* Set the current HD master key (will reset the chain child index counters) */
    bool SetHDMasterKey(const CPubKey& key);
    
    friend class CAccount;
};

/** A key allocated from the key pool. */
class CReserveKey : public CReserveScript
{
protected:
    CWallet* pwallet;
    CAccount* account;
    int64_t nIndex;
    int64_t nKeyChain;
    CPubKey vchPubKey;
public:
    CReserveKey(CWallet* pwalletIn, CAccount* forAccount, int64_t forKeyChain)
    {
        pwallet = pwalletIn;
        account = forAccount;
        nIndex = -1;
        nKeyChain = forKeyChain;
    }

    ~CReserveKey()
    {
        ReturnKey();
    }

    void ReturnKey();
    bool GetReservedKey(CPubKey &pubkey);
    void KeepKey();
    void KeepScript() { KeepKey(); }
};

/** 
 * Account information.
 * Stored in wallet with key "acc"+string account name.
 */
/*class CAccount
{
public:
    CPubKey vchPubKey;

    CAccount()
    {
        SetNull();
    }

    void SetNull()
    {
        vchPubKey = CPubKey();
    }

    ADD_SERIALIZE_METHODS;

    template <typename Stream, typename Operation>
    inline void SerializationOp(Stream& s, Operation ser_action) {
        int nVersion = s.GetVersion();
        if (!(s.GetType() & SER_GETHASH))
            READWRITE(nVersion);
        READWRITE(vchPubKey);
    }
};*/
#endif // BITCOIN_WALLET_WALLET_H
<|MERGE_RESOLUTION|>--- conflicted
+++ resolved
@@ -1003,11 +1003,7 @@
      * Insert additional inputs into the transaction by
      * calling CreateTransaction();
      */
-<<<<<<< HEAD
-    bool FundTransaction(CAccount* fundingAccount, CMutableTransaction& tx, CAmount& nFeeRet, bool overrideEstimatedFeeRate, const CFeeRate& specificFeeRate, int& nChangePosInOut, std::string& strFailReason, bool includeWatching, bool lockUnspents, const CTxDestination& destChange = CNoDestination());
-=======
-    bool FundTransaction(CMutableTransaction& tx, CAmount& nFeeRet, bool overrideEstimatedFeeRate, const CFeeRate& specificFeeRate, int& nChangePosInOut, std::string& strFailReason, bool includeWatching, bool lockUnspents, const std::set<int>& setSubtractFeeFromOutputs, const CTxDestination& destChange = CNoDestination());
->>>>>>> bd92f248
+    bool FundTransaction(CAccount* fundingAccount, CMutableTransaction& tx, CAmount& nFeeRet, bool overrideEstimatedFeeRate, const CFeeRate& specificFeeRate, int& nChangePosInOut, std::string& strFailReason, bool includeWatching, bool lockUnspents, const std::set<int>& setSubtractFeeFromOutputs, const CTxDestination& destChange = CNoDestination());
 
     /**
      * Create a new transaction paying the recipients with a set of coins
@@ -1053,16 +1049,13 @@
     std::set<CTxDestination> GetAccountAddresses(const std::string& strAccount) const;
 
     isminetype IsMine(const CTxIn& txin) const;
-<<<<<<< HEAD
     isminetype IsMine(const CKeyStore &keystore, const CTxIn& txin) const;
-    
     void RemoveAddressFromKeypoolIfIsMine(const CTxIn& txin, uint64_t time);
-=======
+    
     /**
      * Returns amount of debit if the input matches the
      * filter, otherwise returns 0
      */
->>>>>>> bd92f248
     CAmount GetDebit(const CTxIn& txin, const isminefilter& filter) const;
     isminetype IsMine(const CTxOut& txout) const;
     void RemoveAddressFromKeypoolIfIsMine(const CTxOut& txout, uint64_t time);
