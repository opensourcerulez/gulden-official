--- conflicted
+++ resolved
@@ -713,26 +713,6 @@
     bool fFileBacked;
 
     std::set<int64_t> setKeyPool;
-<<<<<<< HEAD
-    // Used to NotifyTransactionChanged of the previous block's coinbase when
-    // the next block comes in
-    uint256 hashPrevBestCoinbase;
-=======
-
-    int64_t nTimeFirstKey;
-
-    /**
-     * Private version of AddWatchOnly method which does not accept a
-     * timestamp, and which will reset the wallet's nTimeFirstKey value to 1 if
-     * the watch key did not previously have a timestamp associated with it.
-     * Because this is an inherited virtual method, it is accessible despite
-     * being marked private, but it is marked private anyway to encourage use
-     * of the other AddWatchOnly which accepts a timestamp and sets
-     * nTimeFirstKey more intelligently for more efficient rescans.
-     */
-    bool AddWatchOnly(const CScript& dest) override;
->>>>>>> 394ccf76
-
 public:
     /*
      * Main wallet lock.
