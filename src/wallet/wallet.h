// Copyright (c) 2009-2010 Satoshi Nakamoto
// Copyright (c) 2009-2016 The Bitcoin Core developers
// Distributed under the MIT software license, see the accompanying
// file COPYING or http://www.opensource.org/licenses/mit-license.php.
//
// File contains modifications by: The Gulden developers
// All modifications:
// Copyright (c) 2016-2017 The Gulden developers
// Authored by: Malcolm MacLeod (mmacleod@webmail.co.za)
// Distributed under the GULDEN software license, see the accompanying
// file COPYING

#ifndef BITCOIN_WALLET_WALLET_H
#define BITCOIN_WALLET_WALLET_H

#include "amount.h"
#include "streams.h"
#include "tinyformat.h"
#include "ui_interface.h"
#include "utilstrencodings.h"
#include "validationinterface.h"
#include "script/ismine.h"
#include "script/sign.h"
#include "wallet/crypter.h"
#include "wallet/walletdb.h"
#include "wallet/rpcwallet.h"
#include "wallet/walletdberrors.h"
#include "account.h"

#include <algorithm>
#include <atomic>
#include <map>
#include <set>
#include <stdexcept>
#include <stdint.h>
#include <string>
#include <utility>
#include <vector>

#include <boost/shared_ptr.hpp>
<<<<<<< HEAD
#include <boost/foreach.hpp>
#include <boost/thread.hpp>
=======
>>>>>>> c1190963

extern CWallet* pwalletMain;

void StartShadowPoolManagerThread(boost::thread_group& threadGroup);

//fixme: GULDEN Make configurable option
extern bool fShowChildAccountsSeperately;

/**
 * Settings
 */
extern CFeeRate payTxFee;
extern unsigned int nTxConfirmTarget;
extern bool bSpendZeroConfChange;
extern bool fWalletRbf;

static const unsigned int DEFAULT_KEYPOOL_SIZE = 100;
//! -paytxfee default
static const CAmount DEFAULT_TRANSACTION_FEE = 0;
//! -fallbackfee default
static const CAmount DEFAULT_FALLBACK_FEE = 20000;
//! -mintxfee default
static const CAmount DEFAULT_TRANSACTION_MINFEE = 1000000;
//! minimum recommended increment for BIP 125 replacement txs
static const CAmount WALLET_INCREMENTAL_RELAY_FEE = 5000;
//! target minimum change amount
static const CAmount MIN_CHANGE = CENT;
//! final minimum change amount after paying for fees
static const CAmount MIN_FINAL_CHANGE = MIN_CHANGE/2;
//! Default for -spendzeroconfchange
static const bool DEFAULT_SPEND_ZEROCONF_CHANGE = true;
//! Default for -walletrejectlongchains
static const bool DEFAULT_WALLET_REJECT_LONG_CHAINS = false;
//! -txconfirmtarget default
static const unsigned int DEFAULT_TX_CONFIRM_TARGET = 6;
//! -walletrbf default
static const bool DEFAULT_WALLET_RBF = false;
static const bool DEFAULT_WALLETBROADCAST = true;
static const bool DEFAULT_DISABLE_WALLET = false;
//! if set, all keys will be derived by using BIP32
static const bool DEFAULT_USE_HD_WALLET = true;

extern const char * DEFAULT_WALLET_DAT;

class CBlockIndex;
class CCoinControl;
class COutput;
class CReserveKey;
class CScript;
class CScheduler;
class CTxMemPool;
class CWalletTx;
class CWalletDB;

/** (client) version numbers for particular wallet features */
enum WalletFeature
{
    FEATURE_BASE = 10500, // the earliest version new wallets supports (only useful for getinfo's clientversion output)

    FEATURE_WALLETCRYPT = 40000, // wallet encryption
    FEATURE_COMPRPUBKEY = 60000, // compressed public keys

    FEATURE_HD = 130000, // Hierarchical key derivation after BIP32 (HD Wallet)
    FEATURE_LATEST = FEATURE_COMPRPUBKEY // HD is optional, use FEATURE_COMPRPUBKEY as latest version
};


/** A key pool entry */
class CKeyPool
{
public:
    int64_t nTime;
    CPubKey vchPubKey;
    std::string accountName;
    int64_t nChain;//internal or external keypool (HD wallets)

    CKeyPool();
    CKeyPool(const CPubKey& vchPubKeyIn, const std::string& accountNameIn, int64_t nChainIn);

    ADD_SERIALIZE_METHODS;

    template <typename Stream, typename Operation>
    inline void SerializationOp(Stream& s, Operation ser_action) {
        int nVersion = s.GetVersion();
        if (!(s.GetType() & SER_GETHASH))
            READWRITE(nVersion);
        READWRITE(nTime);
        READWRITE(vchPubKey);
        //Allow to fail for legacy accounts.
        try
        {
            READWRITE(accountName);
            READWRITE(nChain);
        }
        catch(...)
        {
        }
    }
};

/** Address book data */
class CAddressBookData
{
public:
    std::string name;
    std::string purpose;

    CAddressBookData()
    {
        purpose = "unknown";
    }

    typedef std::map<std::string, std::string> StringMap;
    StringMap destdata;
};

struct CRecipient
{
    CScript scriptPubKey;
    CAmount nAmount;
    bool fSubtractFeeFromAmount;
};

typedef std::map<std::string, std::string> mapValue_t;


static inline void ReadOrderPos(int64_t& nOrderPos, mapValue_t& mapValue)
{
    if (!mapValue.count("n"))
    {
        nOrderPos = -1; // TODO: calculate elsewhere
        return;
    }
    nOrderPos = atoi64(mapValue["n"].c_str());
}


static inline void WriteOrderPos(const int64_t& nOrderPos, mapValue_t& mapValue)
{
    if (nOrderPos == -1)
        return;
    mapValue["n"] = i64tostr(nOrderPos);
}

struct COutputEntry
{
    CTxDestination destination;
    CAmount amount;
    int vout;
};

/** A transaction with a merkle branch linking it to the block chain. */
class CMerkleTx
{
private:
  /** Constant used in hashBlock to indicate tx has been abandoned */
    static const uint256 ABANDON_HASH;

public:
    CTransactionRef tx;
    uint256 hashBlock;

    /* An nIndex == -1 means that hashBlock (in nonzero) refers to the earliest
     * block in the chain we know this or any in-wallet dependency conflicts
     * with. Older clients interpret nIndex == -1 as unconfirmed for backward
     * compatibility.
     */
    int nIndex;

    CMerkleTx()
    {
        SetTx(MakeTransactionRef());
        Init();
    }

    CMerkleTx(CTransactionRef arg)
    {
        SetTx(std::move(arg));
        Init();
    }

    /** Helper conversion operator to allow passing CMerkleTx where CTransaction is expected.
     *  TODO: adapt callers and remove this operator. */
    operator const CTransaction&() const { return *tx; }

    void Init()
    {
        hashBlock = uint256();
        nIndex = -1;
    }

    void SetTx(CTransactionRef arg)
    {
        tx = std::move(arg);
    }

    ADD_SERIALIZE_METHODS;

    template <typename Stream, typename Operation>
    inline void SerializationOp(Stream& s, Operation ser_action) {
        std::vector<uint256> vMerkleBranch; // For compatibility with older versions.
        READWRITE(tx);
        READWRITE(hashBlock);
        READWRITE(vMerkleBranch);
        READWRITE(nIndex);
    }

    void SetMerkleBranch(const CBlockIndex* pIndex, int posInBlock);

    /**
     * Return depth of transaction in blockchain:
     * <0  : conflicts with a transaction this deep in the blockchain
     *  0  : in memory pool, waiting to be included in a block
     * >=1 : this many blocks deep in the main chain
     */
    int GetDepthInMainChain(const CBlockIndex* &pindexRet) const;
    int GetDepthInMainChain() const { const CBlockIndex *pindexRet; return GetDepthInMainChain(pindexRet); }
    bool IsInMainChain() const { const CBlockIndex *pindexRet; return GetDepthInMainChain(pindexRet) > 0; }
    int GetBlocksToMaturity() const;
    /** Pass this transaction to the mempool. Fails if absolute fee exceeds absurd fee. */
    bool AcceptToMemoryPool(const CAmount& nAbsurdFee, CValidationState& state);
    bool hashUnset() const { return (hashBlock.IsNull() || hashBlock == ABANDON_HASH); }
    bool isAbandoned() const { return (hashBlock == ABANDON_HASH); }
    void setAbandoned() { hashBlock = ABANDON_HASH; }

    const uint256& GetHash() const { return tx->GetHash(); }
    bool IsCoinBase() const { return tx->IsCoinBase(); }
};

/** 
 * A transaction with a bunch of additional info that only the owner cares about.
 * It includes any unrecorded transactions needed to link it back to the block chain.
 */
class CWalletTx : public CMerkleTx
{
private:
    const CWallet* pwallet;

public:
    /**
     * Key/value map with information about the transaction.
     *
     * The following keys can be read and written through the map and are
     * serialized in the wallet database:
     *
     *     "comment", "to"   - comment strings provided to sendtoaddress,
     *                         sendfrom, sendmany wallet RPCs
     *     "replaces_txid"   - txid (as HexStr) of transaction replaced by
     *                         bumpfee on transaction created by bumpfee
     *     "replaced_by_txid" - txid (as HexStr) of transaction created by
     *                         bumpfee on transaction replaced by bumpfee
     *     "from", "message" - obsolete fields that could be set in UI prior to
     *                         2011 (removed in commit 4d9b223)
     *
     * The following keys are serialized in the wallet database, but shouldn't
     * be read or written through the map (they will be temporarily added and
     * removed from the map during serialization):
     *
     *     "fromaccount"     - serialized strFromAccount value
     *     "n"               - serialized nOrderPos value
     *     "timesmart"       - serialized nTimeSmart value
     *     "spent"           - serialized vfSpent value that existed prior to
     *                         2014 (removed in commit 93a18a3)
     */
    mapValue_t mapValue;
    std::vector<std::pair<std::string, std::string> > vOrderForm;
    unsigned int fTimeReceivedIsTxTime;
    unsigned int nTimeReceived; //!< time received by this node
    /**
     * Stable timestamp that never changes, and reflects the order a transaction
     * was added to the wallet. Timestamp is based on the block time for a
     * transaction added as part of a block, or else the time when the
     * transaction was received if it wasn't part of a block, with the timestamp
     * adjusted in both cases so timestamp order matches the order transactions
     * were added to the wallet. More details can be found in
     * CWallet::ComputeTimeSmart().
     */
    unsigned int nTimeSmart;
    /**
     * From me flag is set to 1 for transactions that were created by the wallet
     * on this bitcoin node, and set to 0 for transactions that were created
     * externally and came in through the network or sendrawtransaction RPC.
     */
    char fFromMe;
    std::string strFromAccount;
    int64_t nOrderPos; //!< position in ordered transaction list

    // memory only
    mutable bool fDebitCached;
    mutable bool fCreditCached;
    mutable bool fImmatureCreditCached;
    mutable bool fAvailableCreditCached;
    //fixme: (GULDEN) (SBSU) - Caching would be faster but seems to become invalid if we do internal transfers between accounts.
    //mutable std::map<const CAccount*, CAmount> availableCreditForAccountCached;
    mutable bool fWatchDebitCached;
    mutable bool fWatchCreditCached;
    mutable bool fImmatureWatchCreditCached;
    mutable bool fAvailableWatchCreditCached;
    mutable bool fChangeCached;
    mutable CAmount nDebitCached;
    mutable CAmount nCreditCached;
    mutable CAmount nImmatureCreditCached;
    mutable CAmount nAvailableCreditCached;
    mutable CAmount nWatchDebitCached;
    mutable CAmount nWatchCreditCached;
    mutable CAmount nImmatureWatchCreditCached;
    mutable CAmount nAvailableWatchCreditCached;
    mutable CAmount nChangeCached;

    CWalletTx()
    {
        Init(NULL);
    }

    CWalletTx(const CWallet* pwalletIn, CTransactionRef arg) : CMerkleTx(std::move(arg))
    {
        Init(pwalletIn);
    }

    void Init(const CWallet* pwalletIn)
    {
        pwallet = pwalletIn;
        mapValue.clear();
        vOrderForm.clear();
        fTimeReceivedIsTxTime = false;
        nTimeReceived = 0;
        nTimeSmart = 0;
        fFromMe = false;
        strFromAccount.clear();
        fDebitCached = false;
        fCreditCached = false;
        fImmatureCreditCached = false;
        fAvailableCreditCached = false;
        fWatchDebitCached = false;
        fWatchCreditCached = false;
        fImmatureWatchCreditCached = false;
        fAvailableWatchCreditCached = false;
        fChangeCached = false;
        nDebitCached = 0;
        nCreditCached = 0;
        nImmatureCreditCached = 0;
        nAvailableCreditCached = 0;
        nWatchDebitCached = 0;
        nWatchCreditCached = 0;
        nAvailableWatchCreditCached = 0;
        nImmatureWatchCreditCached = 0;
        nChangeCached = 0;
        nOrderPos = -1;
    }

    ADD_SERIALIZE_METHODS;

    template <typename Stream, typename Operation>
    inline void SerializationOp(Stream& s, Operation ser_action) {
        if (ser_action.ForRead())
            Init(NULL);
        char fSpent = false;

        if (!ser_action.ForRead())
        {
            mapValue["fromaccount"] = strFromAccount;

            WriteOrderPos(nOrderPos, mapValue);

            if (nTimeSmart)
                mapValue["timesmart"] = strprintf("%u", nTimeSmart);
        }

        READWRITE(*(CMerkleTx*)this);
        std::vector<CMerkleTx> vUnused; //!< Used to be vtxPrev
        READWRITE(vUnused);
        READWRITE(mapValue);
        READWRITE(vOrderForm);
        READWRITE(fTimeReceivedIsTxTime);
        READWRITE(nTimeReceived);
        READWRITE(fFromMe);
        READWRITE(fSpent);

        if (ser_action.ForRead())
        {
            strFromAccount = mapValue["fromaccount"];

            ReadOrderPos(nOrderPos, mapValue);

            nTimeSmart = mapValue.count("timesmart") ? (unsigned int)atoi64(mapValue["timesmart"]) : 0;
        }

        mapValue.erase("fromaccount");
        mapValue.erase("spent");
        mapValue.erase("n");
        mapValue.erase("timesmart");
    }

    //! make sure balances are recalculated
    void MarkDirty()
    {
        fCreditCached = false;
        fAvailableCreditCached = false;
        fImmatureCreditCached = false;
        fWatchDebitCached = false;
        fWatchCreditCached = false;
        fAvailableWatchCreditCached = false;
        fImmatureWatchCreditCached = false;
        fDebitCached = false;
        fChangeCached = false;
    }

    void BindWallet(CWallet *pwalletIn)
    {
        pwallet = pwalletIn;
        MarkDirty();
    }

    //! filter decides which addresses will count towards the debit
    CAmount GetDebit(const isminefilter& filter) const;
    CAmount GetCredit(const isminefilter& filter) const;
    CAmount GetImmatureCredit(bool fUseCache=true, const CAccount* forAccount=NULL) const;
    CAmount GetAvailableCredit(bool fUseCache=true, const CAccount* forAccount=NULL) const;
    CAmount GetImmatureWatchOnlyCredit(const bool& fUseCache=true) const;
    CAmount GetAvailableWatchOnlyCredit(const bool& fUseCache=true) const;
    CAmount GetChange() const;

    void GetAmounts(std::list<COutputEntry>& listReceived,
                    std::list<COutputEntry>& listSent, CAmount& nFee, const isminefilter& filter, CKeyStore* from=NULL) const;

    void GetAccountAmounts(const std::string& strAccount, CAmount& nReceived,
                           CAmount& nSent, CAmount& nFee, const isminefilter& filter) const;

    bool IsFromMe(const isminefilter& filter) const
    {
        return (GetDebit(filter) > 0);
    }

    // True if only scriptSigs are different
    bool IsEquivalentTo(const CWalletTx& tx) const;

    bool InMempool() const;
    bool IsTrusted() const;

    int64_t GetTxTime() const;
    int GetRequestCount() const;

    bool RelayWalletTransaction(CConnman* connman);

    std::set<uint256> GetConflicts() const;
};




class COutput
{
public:
    const CWalletTx *tx;
    int i;
    int nDepth;
    bool fSpendable;
    bool fSolvable;

    COutput(const CWalletTx *txIn, int iIn, int nDepthIn, bool fSpendableIn, bool fSolvableIn)
    {
        tx = txIn; i = iIn; nDepth = nDepthIn; fSpendable = fSpendableIn; fSolvable = fSolvableIn;
    }

    std::string ToString() const;
};




/** Private key that includes an expiration date in case it never gets used. */
class CWalletKey
{
public:
    CPrivKey vchPrivKey;
    int64_t nTimeCreated;
    int64_t nTimeExpires;
    std::string strComment;
    //! todo: add something to note what created it (user, getnewaddress, change)
    //!   maybe should have a map<string, string> property map

    CWalletKey(int64_t nExpires=0);

    ADD_SERIALIZE_METHODS;

    template <typename Stream, typename Operation>
    inline void SerializationOp(Stream& s, Operation ser_action) {
        int nVersion = s.GetVersion();
        if (!(s.GetType() & SER_GETHASH))
            READWRITE(nVersion);
        READWRITE(vchPrivKey);
        READWRITE(nTimeCreated);
        READWRITE(nTimeExpires);
        READWRITE(LIMITED_STRING(strComment, 65536));
    }
};

/**
 * Internal transfers.
 * Database key is acentry<account><counter>.
 */
class CAccountingEntry
{
public:
    std::string strAccount;
    CAmount nCreditDebit;
    int64_t nTime;
    std::string strOtherAccount;
    std::string strComment;
    mapValue_t mapValue;
    int64_t nOrderPos; //!< position in ordered transaction list
    uint64_t nEntryNo;

    CAccountingEntry()
    {
        SetNull();
    }

    void SetNull()
    {
        nCreditDebit = 0;
        nTime = 0;
        strAccount.clear();
        strOtherAccount.clear();
        strComment.clear();
        nOrderPos = -1;
        nEntryNo = 0;
    }

    ADD_SERIALIZE_METHODS;

    template <typename Stream, typename Operation>
    inline void SerializationOp(Stream& s, Operation ser_action) {
        int nVersion = s.GetVersion();
        if (!(s.GetType() & SER_GETHASH))
            READWRITE(nVersion);
        //! Note: strAccount is serialized as part of the key, not here.
        READWRITE(nCreditDebit);
        READWRITE(nTime);
        READWRITE(LIMITED_STRING(strOtherAccount, 65536));

        if (!ser_action.ForRead())
        {
            WriteOrderPos(nOrderPos, mapValue);

            if (!(mapValue.empty() && _ssExtra.empty()))
            {
                CDataStream ss(s.GetType(), s.GetVersion());
                ss.insert(ss.begin(), '\0');
                ss << mapValue;
                ss.insert(ss.end(), _ssExtra.begin(), _ssExtra.end());
                strComment.append(ss.str());
            }
        }

        READWRITE(LIMITED_STRING(strComment, 65536));

        size_t nSepPos = strComment.find("\0", 0, 1);
        if (ser_action.ForRead())
        {
            mapValue.clear();
            if (std::string::npos != nSepPos)
            {
                CDataStream ss(std::vector<char>(strComment.begin() + nSepPos + 1, strComment.end()), s.GetType(), s.GetVersion());
                ss >> mapValue;
                _ssExtra = std::vector<char>(ss.begin(), ss.end());
            }
            ReadOrderPos(nOrderPos, mapValue);
        }
        if (std::string::npos != nSepPos)
            strComment.erase(nSepPos);

        mapValue.erase("n");
    }

private:
    std::vector<char> _ssExtra;
};


isminetype IsMine(const CWallet &wallet, const CTxDestination& dest);
isminetype IsMine(const CWallet &wallet, const CScript& scriptPubKey);
isminetype RemoveAddressFromKeypoolIfIsMine(CWallet &wallet, const CScript& scriptPubKey, uint64_t time);

/** 
 * A CWallet maintains a set of transactions and balances
 * and provides the ability to create new transactions.
 * it containes one or more accounts, which are responsible for creating/allocating/managing keys via their keystore interfaces.
 */
class CWallet : public CValidationInterface
{
private:
    static std::atomic<bool> fFlushScheduled;

    /**
     * Select a set of coins such that nValueRet >= nTargetValue and at least
     * all coins from coinControl are selected; Never select unconfirmed coins
     * if they are not ours
     */
    bool SelectCoins(const std::vector<COutput>& vAvailableCoins, const CAmount& nTargetValue, std::set<std::pair<const CWalletTx*,unsigned int> >& setCoinsRet, CAmount& nValueRet, const CCoinControl *coinControl = NULL) const;

    CWalletDB *pwalletdbEncryption;

    //! the current wallet version: clients below this version are not able to load the wallet
    int nWalletVersion;

    //! the maximum wallet format version: memory-only variable that specifies to what version this wallet may be upgraded
    int nWalletMaxVersion;

    int64_t nNextResend;
    int64_t nLastResend;
    bool fBroadcastTransactions;

    /**
     * Used to keep track of spent outpoints, and
     * detect and report conflicts (double-spends or
     * mutated transactions where the mutant gets mined).
     */
    typedef std::multimap<COutPoint, uint256> TxSpends;
    TxSpends mapTxSpends;
    void AddToSpends(const COutPoint& outpoint, const uint256& wtxid);
    void AddToSpends(const uint256& wtxid);

    /* Mark a transaction (and its in-wallet descendants) as conflicting with a particular block. */
    void MarkConflicted(const uint256& hashBlock, const uint256& hashTx);

    void SyncMetaData(std::pair<TxSpends::iterator, TxSpends::iterator>);

    bool fFileBacked;

    std::set<int64_t> setKeyPool;
public:
    /*
     * Main wallet lock.
     * This lock protects all the fields added by CWallet
     *   except for:
     *      fFileBacked (immutable after instantiation)
     *      strWalletFile (immutable after instantiation)
     */
    mutable CCriticalSection cs_wallet;

    const std::string strWalletFile;

    void LoadKeyPool(int nIndex, const CKeyPool &keypool)
    {
        setKeyPool.insert(nIndex);

        // If no metadata exists yet, create a default with the pool key's
        // creation time. Note that this may be overwritten by actually
        // stored metadata for that key later, which is fine.
        CKeyID keyid = keypool.vchPubKey.GetID();
        if (mapKeyMetadata.count(keyid) == 0)
            mapKeyMetadata[keyid] = CKeyMetadata(keypool.nTime);
    }

    std::map<CKeyID, CKeyMetadata> mapKeyMetadata;

    typedef std::map<unsigned int, CMasterKey> MasterKeyMap;
    MasterKeyMap mapMasterKeys;
    unsigned int nMasterKeyMaxID;

    CWallet()
    {
        SetNull();
    }

    CWallet(const std::string& strWalletFileIn) : strWalletFile(strWalletFileIn)
    {
        SetNull();
        fFileBacked = true;
    }

    virtual ~CWallet();

    void SetNull()
    {
        delayLock=false;
        wantDelayLock=false;
        didDelayLock=false;
        nWalletVersion = FEATURE_BASE;
        nWalletMaxVersion = FEATURE_BASE;
        fFileBacked = false;
        nMasterKeyMaxID = 0;
        pwalletdbEncryption = NULL;
        nOrderPosNext = 0;
        nNextResend = 0;
        nLastResend = 0;
        nTimeFirstKey = 0;
        fBroadcastTransactions = false;
        activeAccount = NULL;
        activeSeed = NULL;
    }
    
    
    // The 'shadow pool thread' sets delay lock true if it had a backlog of work it wants to do on the unlocked wallet
    bool delayLock;
    bool wantDelayLock;
    mutable bool didDelayLock;
    bool Lock() const
    {
        LOCK(cs_wallet);
        if (delayLock || wantDelayLock)
        {
            didDelayLock = true;
            return true;
        }
        
        bool ret = true;
        for (auto accountPair : mapAccounts)
        {
            if (!accountPair.second->Lock())
                ret = false;
        }
        for (auto seedPair : mapSeeds)
        {
            if (!seedPair.second->Lock())
                ret = false;
        }
        return ret;
    }
    
    bool Unlock(const CKeyingMaterial& vMasterKeyIn) const
    {
        LOCK(cs_wallet);
        bool ret = true;
        for (auto accountPair : mapAccounts)
        {
            if (!accountPair.second->Unlock(vMasterKeyIn))
                ret = false;
        }
        for (auto seedPair : mapSeeds)
        {
            if (!seedPair.second->Unlock(vMasterKeyIn))
                ret = false;
        }
        return ret;
    }
    
    bool IsCrypted() const
    {
        for (auto accountPair : mapAccounts)
        {
            if(accountPair.second->IsCrypted())
                return true;
        }
        for (auto seedPair : mapSeeds)
        {
            if (seedPair.second->IsCrypted())
                return true;
        }
        return false;
    }
    
    
    bool IsLocked() const
    {
        for (auto accountPair : mapAccounts)
        {
            if(accountPair.second->IsLocked())
                return true;
        }
        for (auto seedPair : mapSeeds)
        {
            if (seedPair.second->IsLocked())
                return true;
        }
        return false;
    }
        
    bool GetKey(const CKeyID &address, CKey& keyOut) const
    {
        LOCK(cs_wallet);
        for (auto accountPair : mapAccounts)
        {
            if (accountPair.second->GetKey(address, keyOut))
                return true;
        }
        return false;
    }
    
    
    bool GetPubKey(const CKeyID &address, CPubKey& vchPubKeyOut)
    {
        LOCK(cs_wallet);
        for (auto accountPair : mapAccounts)
        {
            if (accountPair.second->GetPubKey(address, vchPubKeyOut))
                return true;
        }
        return false;
    }
    
    
    bool HaveWatchOnly(const CScript &dest) const
    {
        LOCK(cs_wallet);
        for (auto accountPair : mapAccounts)
        {
            if (accountPair.second->HaveWatchOnly(dest))
                return true;
        }
        return false;
    }
    
    bool HaveWatchOnly() const
    {
        LOCK(cs_wallet);
        for (auto accountPair : mapAccounts)
        {
            if (accountPair.second->HaveWatchOnly())
                return true;
        }
        return false;
    }
    
    bool HaveCScript(const CScriptID &hash)
    {
        LOCK(cs_wallet);
        for (auto accountPair : mapAccounts)
        {
            if (accountPair.second->HaveCScript(hash))
                return true;
        }
        return false;
    }
    
    bool GetCScript(const CScriptID &hash, CScript& redeemScriptOut)
    {
        LOCK(cs_wallet);
        for (auto accountPair : mapAccounts)
        {
            if (accountPair.second->GetCScript(hash, redeemScriptOut))
                return true;
        }
        return false;
    }
    
    
    bool HaveKey(const CKeyID &address) const
    {
        LOCK(cs_wallet);
        for (auto accountPair : mapAccounts)
        {
            if (accountPair.second->HaveKey(address))
            return true;
        }
        return false;
    }
    
    bool HaveWatchOnly(const CScript &dest)
    {
        LOCK(cs_wallet);
        for (auto accountPair : mapAccounts)
        {
            if (accountPair.second->HaveWatchOnly(dest))
            return true;
        }
        return false;
    }

    std::map<uint256, CWalletTx> mapWallet;
    std::list<CAccountingEntry> laccentries;
    
    
    std::map<std::string, CHDSeed*> mapSeeds;
    std::map<std::string, CAccount*> mapAccounts;
    std::map<std::string, std::string> mapAccountLabels;
    
    void changeAccountName(CAccount* account, const std::string& newName, bool notify=true);
    void addAccount(CAccount* account, const std::string& newName);
    void deleteAccount(CAccount* account);
    
    

    typedef std::pair<CWalletTx*, CAccountingEntry*> TxPair;
    typedef std::multimap<int64_t, TxPair > TxItems;
    TxItems wtxOrdered;

    int64_t nOrderPosNext;
    std::map<uint256, int> mapRequestCount;

    std::map<std::string, CAddressBookData> mapAddressBook;


    std::set<COutPoint> setLockedCoins;

    int64_t nTimeFirstKey;

    const CWalletTx* GetWalletTx(const uint256& hash) const;

    //! check whether we are allowed to upgrade (or already support) to the named feature
    bool CanSupportFeature(enum WalletFeature wf) { AssertLockHeld(cs_wallet); return nWalletMaxVersion >= wf; }

    /**
     * populate vCoins with vector of available COutputs.
     */
    void AvailableCoins(CAccount* forAccount, std::vector<COutput>& vCoins, bool fOnlyConfirmed=true, const CCoinControl *coinControl = NULL, bool fIncludeZeroValue=false) const;

    /**
     * Shuffle and select coins until nTargetValue is reached while avoiding
     * small change; This method is stochastic for some inputs and upon
     * completion the coin set and corresponding actual target value is
     * assembled
     */
    bool SelectCoinsMinConf(const CAmount& nTargetValue, int nConfMine, int nConfTheirs, uint64_t nMaxAncestors, std::vector<COutput> vCoins, std::set<std::pair<const CWalletTx*,unsigned int> >& setCoinsRet, CAmount& nValueRet) const;

    bool IsSpent(const uint256& hash, unsigned int n) const;

    bool IsLockedCoin(uint256 hash, unsigned int n) const;
    void LockCoin(const COutPoint& output);
    void UnlockCoin(const COutPoint& output);
    void UnlockAllCoins();
    void ListLockedCoins(std::vector<COutPoint>& vOutpts);

    /**
     * keystore implementation
     * Generate a new key
     */
    CPubKey GenerateNewKey(CAccount& forAccount, int keyChain);
    void DeriveNewChildKey(CKeyMetadata& metadata, CKey& secret);
    //! Adds a key to the store, and saves it to disk.
    bool AddKeyPubKey(const CKey& key, const CPubKey &pubkey, CAccount& forAccount, int keyChain);
    //! for wallet upgrade
    void ForceRewriteKeys(CAccount& forAccount);
    bool AddKeyPubKey(int64_t HDKeyIndex, const CPubKey &pubkey, CAccount& forAccount, int keyChain);
    //! Adds a key to the store, without saving it to disk (used by LoadWallet)
    bool LoadKey(const CKey& key, const CPubKey &pubkey, const std::string& forAccount, int64_t nKeyChain)
    {
        LOCK(cs_wallet);
        return mapAccounts[forAccount]->AddKeyPubKey(key, pubkey, nKeyChain);
    }
    bool LoadKey(int64_t HDKeyIndex, int64_t keyChain, const CPubKey &pubkey, const std::string& forAccount)
    {
        LOCK(cs_wallet);
        return mapAccounts[forAccount]->AddKeyPubKey(HDKeyIndex, pubkey, keyChain);
    }
    //! Load metadata (used by LoadWallet)
    bool LoadKeyMetadata(const CPubKey &pubkey, const CKeyMetadata &metadata);

    bool LoadMinVersion(int nVersion) { AssertLockHeld(cs_wallet); nWalletVersion = nVersion; nWalletMaxVersion = std::max(nWalletMaxVersion, nVersion); return true; }
    void UpdateTimeFirstKey(int64_t nCreateTime);

    //! Adds an encrypted key to the store, without saving it to disk (used by LoadWallet)
    bool LoadCryptedKey(const CPubKey &vchPubKey, const std::vector<unsigned char> &vchCryptedSecret, const std::string& forAccount, int64_t nKeyChain);
    bool AddCScript(const CScript& redeemScript);
    bool LoadCScript(const CScript& redeemScript);

    //! Adds a destination data tuple to the store, and saves it to disk
    bool AddDestData(const CTxDestination &dest, const std::string &key, const std::string &value);
    //! Erases a destination data tuple in the store and on disk
    bool EraseDestData(const CTxDestination &dest, const std::string &key);
    //! Adds a destination data tuple to the store, without saving it to disk
    bool LoadDestData(const CTxDestination &dest, const std::string &key, const std::string &value);
    //! Look up a destination data tuple in the store, return true if found false otherwise
    bool GetDestData(const CTxDestination &dest, const std::string &key, std::string *value) const;

    //! Adds a watch-only address to the store, and saves it to disk.
    bool AddWatchOnly(const CScript &dest);
    bool RemoveWatchOnly(const CScript &dest);
    //! Adds a watch-only address to the store, without saving it to disk (used by LoadWallet)
    bool LoadWatchOnly(const CScript &dest);

    //! Holds a timestamp at which point the wallet is scheduled (externally) to be relocked. Caller must arrange for actual relocking to occur via Lock().
    int64_t nRelockTime;

    bool Unlock(const SecureString& strWalletPassphrase);
    bool ChangeWalletPassphrase(const SecureString& strOldWalletPassphrase, const SecureString& strNewWalletPassphrase);
    bool EncryptWallet(const SecureString& strWalletPassphrase);

<<<<<<< HEAD
    void GetKeyBirthTimes(std::map<CKeyID, int64_t> &mapKeyBirth) const;
=======
    void GetKeyBirthTimes(std::map<CTxDestination, int64_t> &mapKeyBirth) const;
    unsigned int ComputeTimeSmart(const CWalletTx& wtx) const;
>>>>>>> c1190963

    /** 
     * Increment the next transaction order id
     * @return next transaction order id
     */
    int64_t IncOrderPosNext(CWalletDB *pwalletdb = NULL);
    DBErrors ReorderTransactions();
    bool AccountMove(std::string strFrom, std::string strTo, CAmount nAmount, std::string strComment = "");
    bool GetAccountPubkey(CPubKey &pubKey, std::string strAccount, bool bForceNew = false);
    
    CAccountHD* GenerateNewAccount(std::string strAccount, AccountType type, AccountSubType subType);
    CAccount* GenerateNewLegacyAccount(std::string strAccount);
    CAccountHD* CreateReadOnlyAccount(std::string strAccount, SecureString encExtPubKey);

    void MarkDirty();
    bool AddToWallet(const CWalletTx& wtxIn, bool fFlushOnClose=true);
    bool LoadToWallet(const CWalletTx& wtxIn);
    void SyncTransaction(const CTransaction& tx, const CBlockIndex *pindex, int posInBlock);
    bool AddToWalletIfInvolvingMe(const CTransaction& tx, const CBlockIndex* pIndex, int posInBlock, bool fUpdate);
    CBlockIndex* ScanForWalletTransactions(CBlockIndex* pindexStart, bool fUpdate = false);
    void ReacceptWalletTransactions();
    void ResendWalletTransactions(int64_t nBestBlockTime, CConnman* connman);
    std::vector<uint256> ResendWalletTransactionsBefore(int64_t nTime, CConnman* connman);
    CAmount GetBalance(const CAccount* forAccount = NULL) const;
    CAmount GetUnconfirmedBalance(const CAccount* forAccount = NULL) const;
    CAmount GetImmatureBalance(const CAccount* forAccount = NULL) const;
    CAmount GetWatchOnlyBalance() const;
    CAmount GetUnconfirmedWatchOnlyBalance() const;
    CAmount GetImmatureWatchOnlyBalance() const;

    /**
     * Insert additional inputs into the transaction by
     * calling CreateTransaction();
     */
    bool FundTransaction(CAccount* fundingAccount, CMutableTransaction& tx, CAmount& nFeeRet, bool overrideEstimatedFeeRate, const CFeeRate& specificFeeRate, int& nChangePosInOut, std::string& strFailReason, bool includeWatching, bool lockUnspents, const std::set<int>& setSubtractFeeFromOutputs, bool keepReserveKey = true, const CTxDestination& destChange = CNoDestination());

    /**
     * Create a new transaction paying the recipients with a set of coins
     * selected by SelectCoins(); Also create the change output, when needed
     * @note passing nChangePosInOut as -1 will result in setting a random position
     */
    bool CreateTransaction(CAccount* forAccount, const std::vector<CRecipient>& vecSend, CWalletTx& wtxNew, CReserveKey& reservekey, CAmount& nFeeRet, int& nChangePosInOut,
                           std::string& strFailReason, const CCoinControl *coinControl = NULL, bool sign = true);
    bool CommitTransaction(CWalletTx& wtxNew, CReserveKey& reservekey, CConnman* connman, CValidationState& state);

    void ListAccountCreditDebit(const std::string& strAccount, std::list<CAccountingEntry>& entries);
    bool AddAccountingEntry(const CAccountingEntry&);
    bool AddAccountingEntry(const CAccountingEntry&, CWalletDB *pwalletdb);
    template <typename ContainerType>
    bool DummySignTx(CMutableTransaction &txNew, const ContainerType &coins);

    static CFeeRate minTxFee;
    static CFeeRate fallbackFee;
    /**
     * Estimate the minimum fee considering user set parameters
     * and the required fee
     */
    static CAmount GetMinimumFee(unsigned int nTxBytes, unsigned int nConfirmTarget, const CTxMemPool& pool);
    /**
     * Estimate the minimum fee considering required fee and targetFee or if 0
     * then fee estimation for nConfirmTarget
     */
    static CAmount GetMinimumFee(unsigned int nTxBytes, unsigned int nConfirmTarget, const CTxMemPool& pool, CAmount targetFee);
    /**
     * Return the minimum required fee taking into account the
     * floating relay fee and user set minimum transaction fee
     */
    static CAmount GetRequiredFee(unsigned int nTxBytes);

    bool NewKeyPool();
    int TopUpKeyPool(unsigned int kpSize = 0, unsigned int maxNew = 0);
    void ReserveKeyFromKeyPool(int64_t& nIndex, CKeyPool& keypool, CAccount* forAccount, int64_t keyChain);
    void KeepKey(int64_t nIndex);
    void MarkKeyUsed(CKeyID keyID, uint64_t usageTime);
    void ReturnKey(int64_t nIndex, CAccount* forAccount, int64_t keyChain);
    bool GetKeyFromPool(CPubKey &key, CAccount* forAccount, int64_t keyChain);
    int64_t GetOldestKeyPoolTime();
    void GetAllReserveKeys(std::set<CKeyID>& setAddress) const;

    std::set< std::set<CTxDestination> > GetAddressGroupings();
    std::map<CTxDestination, CAmount> GetAddressBalances();

    CAmount GetAccountBalance(const std::string& strAccount, int nMinDepth, const isminefilter& filter, bool includeChildren=false);
    CAmount GetAccountBalance(CWalletDB& walletdb, const std::string& strAccount, int nMinDepth, const isminefilter& filter, bool includeChildren=false);
    std::set<CTxDestination> GetAccountAddresses(const std::string& strAccount) const;

    isminetype IsMine(const CTxIn& txin) const;
    isminetype IsMine(const CKeyStore &keystore, const CTxIn& txin) const;
    void RemoveAddressFromKeypoolIfIsMine(const CTxIn& txin, uint64_t time);
    
    /**
     * Returns amount of debit if the input matches the
     * filter, otherwise returns 0
     */
    CAmount GetDebit(const CTxIn& txin, const isminefilter& filter) const;
    isminetype IsMine(const CTxOut& txout) const;
    void RemoveAddressFromKeypoolIfIsMine(const CTxOut& txout, uint64_t time);
    CAmount GetCredit(const CTxOut& txout, const isminefilter& filter) const;
    bool IsChange(const CTxOut& txout) const;
    CAmount GetChange(const CTxOut& txout) const;
    bool IsMine(const CTransaction& tx) const;
    void RemoveAddressFromKeypoolIfIsMine(const CTransaction& tx, uint64_t time);
    /** should probably be renamed to IsRelevantToMe */
    bool IsFromMe(const CTransaction& tx) const;
    CAmount GetDebit(const CTransaction& tx, const isminefilter& filter) const;
    /** Returns whether all of the inputs match the filter */
    bool IsAllFromMe(const CTransaction& tx, const isminefilter& filter) const;
    CAmount GetCredit(const CTransaction& tx, const isminefilter& filter) const;
    CAmount GetChange(const CTransaction& tx) const;
    void SetBestChain(const CBlockLocator& loc);

    DBErrors LoadWallet(bool& fFirstRunRet);
    DBErrors ZapWalletTx(std::vector<CWalletTx>& vWtx);
    DBErrors ZapSelectTx(std::vector<uint256>& vHashIn, std::vector<uint256>& vHashOut);

    bool SetAddressBook(const std::string& address, const std::string& strName, const std::string& purpose);

    bool DelAddressBook(const std::string& address);

    void UpdatedTransaction(const uint256 &hashTx);

    void Inventory(const uint256 &hash)
    {
        {
            LOCK(cs_wallet);
            std::map<uint256, int>::iterator mi = mapRequestCount.find(hash);
            if (mi != mapRequestCount.end())
                (*mi).second++;
        }
    }

    void GetScriptForMining(boost::shared_ptr<CReserveScript> &script);
    void ResetRequestCount(const uint256 &hash)
    {
        LOCK(cs_wallet);
        mapRequestCount[hash] = 0;
    };
    
    


    //! signify that a particular wallet feature is now used. this may change nWalletVersion and nWalletMaxVersion if those are lower
    bool SetMinVersion(enum WalletFeature, CWalletDB* pwalletdbIn = NULL, bool fExplicit = false);

    //! change which version we're allowed to upgrade to (note that this does not immediately imply upgrading to that format)
    bool SetMaxVersion(int nVersion);

    //! get the current wallet format (the oldest client version guaranteed to understand this wallet)
    int GetVersion() { LOCK(cs_wallet); return nWalletVersion; }

    //! Get wallet transactions that conflict with given transaction (spend same outputs)
    std::set<uint256> GetConflicts(const uint256& txid) const;

    //! Check if a given transaction has any of its outputs spent by another transaction in the wallet
    bool HasWalletSpend(const uint256& txid) const;

    //! Flush wallet (bitdb flush)
    void Flush(bool shutdown=false);

    //! Verify the wallet database and perform salvage if required
    static bool Verify();
    
    /** 
     * Address book entry changed.
     * @note called with lock cs_wallet held.
     */
    boost::signals2::signal<void (CWallet *wallet, const std::string
            &address, const std::string &label, bool isMine,
            const std::string &purpose,
            ChangeType status)> NotifyAddressBookChanged;

    /** 
     * Wallet transaction added, removed or updated.
     * @note called with lock cs_wallet held.
     */
    boost::signals2::signal<void (CWallet *wallet, const uint256 &hashTx,
            ChangeType status)> NotifyTransactionChanged;

    /** Show progress e.g. for rescan */
    boost::signals2::signal<void (const std::string &title, int nProgress)> ShowProgress;

    /** Watch-only address added */
    boost::signals2::signal<void (bool fHaveWatchOnly)> NotifyWatchonlyChanged;
    
    // Account changed (name change)
    boost::signals2::signal<void (CWallet* wallet, CAccount* account)> NotifyAccountNameChanged;
    
    // New account added to the wallet
    boost::signals2::signal<void (CWallet* wallet, CAccount* account)> NotifyAccountAdded;
    
    // Account marked as deleted.
    boost::signals2::signal<void (CWallet* wallet, CAccount* account)> NotifyAccountDeleted;
    
    boost::signals2::signal<void (CWallet* wallet, CAccount* account)> NotifyUpdateAccountList;
    
    // Currently active account changed
    boost::signals2::signal<void (CWallet* wallet, CAccount* account)> NotifyActiveAccountChanged;
    
    /** Inquire whether this wallet broadcasts transactions. */
    bool GetBroadcastTransactions() const { return fBroadcastTransactions; }
    /** Set whether this wallet broadcasts transactions. */
    void SetBroadcastTransactions(bool broadcast) { fBroadcastTransactions = broadcast; }

    /* Mark a transaction (and it in-wallet descendants) as abandoned so its inputs may be respent. */
    bool AbandonTransaction(const uint256& hashTx);

    /** Mark a transaction as replaced by another transaction (e.g., BIP 125). */
    bool MarkReplaced(const uint256& originalHash, const uint256& newHash);

    /* Returns the wallets help message */
    static std::string GetWalletHelpString(bool showDebug);

    /* Initializes the wallet, returns a new CWallet instance or a null pointer in case of an error */
    static CWallet* CreateWalletFromFile(const std::string walletFile);
    static bool InitLoadWallet();

    /**
     * Wallet post-init setup
     * Gives the wallet a chance to register repetitive tasks and complete post-init tasks
     */
    void postInitProcess(CScheduler& scheduler);

    /* Wallets parameter interaction */
    static bool ParameterInteraction();

    bool BackupWallet(const std::string& strDest);

    void setActiveAccount(CAccount* newActiveAccount);
    CAccount* getActiveAccount();
    void setActiveSeed(CHDSeed* newActiveSeed);
    CHDSeed* GenerateHDSeed(CHDSeed::SeedType);
    void DeleteSeed(CHDSeed* deleteSeed, bool purge);
    CHDSeed* ImportHDSeed(SecureString mnemonic);
    CHDSeed* ImportHDSeedFromPubkey(SecureString pubKeyString);
    CHDSeed* getActiveSeed();
    
    //const CHDChain& GetHDChain() { return hdChain; }

    /* Returns true if HD is enabled */
    //bool IsHDEnabled();

    /* Generates a new HD master key (will not be activated) */
    //CPubKey GenerateNewHDMasterKey();
    CAccount* activeAccount;
    CHDSeed* activeSeed;
    
    /* Set the current HD master key (will reset the chain child index counters) */
    bool SetHDMasterKey(const CPubKey& key);
    
    friend class CAccount;
};

/** A key allocated from the key pool. */
class CReserveKey : public CReserveScript
{
protected:
    CWallet* pwallet;
    CAccount* account;
    int64_t nIndex;
    int64_t nKeyChain;
    CPubKey vchPubKey;
public:
    CReserveKey(CWallet* pwalletIn, CAccount* forAccount, int64_t forKeyChain)
    {
        pwallet = pwalletIn;
        account = forAccount;
        nIndex = -1;
        nKeyChain = forKeyChain;
    }

    CReserveKey() = default;
    CReserveKey(const CReserveKey&) = delete;
    CReserveKey& operator=(const CReserveKey&) = delete;

    ~CReserveKey()
    {
        ReturnKey();
    }

    void ReturnKey();
    bool GetReservedKey(CPubKey &pubkey);
    void KeepKey();
    void KeepScript() { KeepKey(); }
};

/** 
 * Account information.
 * Stored in wallet with key "acc"+string account name.
 */
/*class CAccount
{
public:
    CPubKey vchPubKey;

    CAccount()
    {
        SetNull();
    }

    void SetNull()
    {
        vchPubKey = CPubKey();
    }

    ADD_SERIALIZE_METHODS;

    template <typename Stream, typename Operation>
    inline void SerializationOp(Stream& s, Operation ser_action) {
        int nVersion = s.GetVersion();
        if (!(s.GetType() & SER_GETHASH))
            READWRITE(nVersion);
        READWRITE(vchPubKey);
    }
};*/
// Helper for producing a bunch of max-sized low-S signatures (eg 72 bytes)
// ContainerType is meant to hold pair<CWalletTx *, int>, and be iterable
// so that each entry corresponds to each vIn, in order.
template <typename ContainerType>
bool CWallet::DummySignTx(CMutableTransaction &txNew, const ContainerType &coins)
{
    // Fill in dummy signatures for fee calculation.
    int nIn = 0;
    for (const auto& coin : coins)
    {
        const CScript& scriptPubKey = coin.first->tx->vout[coin.second].scriptPubKey;
        SignatureData sigdata;

	//gixme: (GULDEN) (MERGE)
        /*if (!ProduceSignature(DummySignatureCreator(this), scriptPubKey, sigdata))
        {
            return false;
        } else {
            UpdateTransaction(txNew, nIn, sigdata);
        }*/

        nIn++;
    }
    return true;
}
#endif // BITCOIN_WALLET_WALLET_H
<|MERGE_RESOLUTION|>--- conflicted
+++ resolved
@@ -38,11 +38,8 @@
 #include <vector>
 
 #include <boost/shared_ptr.hpp>
-<<<<<<< HEAD
 #include <boost/foreach.hpp>
 #include <boost/thread.hpp>
-=======
->>>>>>> c1190963
 
 extern CWallet* pwalletMain;
 
@@ -1012,12 +1009,8 @@
     bool ChangeWalletPassphrase(const SecureString& strOldWalletPassphrase, const SecureString& strNewWalletPassphrase);
     bool EncryptWallet(const SecureString& strWalletPassphrase);
 
-<<<<<<< HEAD
     void GetKeyBirthTimes(std::map<CKeyID, int64_t> &mapKeyBirth) const;
-=======
-    void GetKeyBirthTimes(std::map<CTxDestination, int64_t> &mapKeyBirth) const;
     unsigned int ComputeTimeSmart(const CWalletTx& wtx) const;
->>>>>>> c1190963
 
     /** 
      * Increment the next transaction order id
