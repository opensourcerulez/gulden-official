// Copyright (c) 2009-2010 Satoshi Nakamoto
// Copyright (c) 2009-2016 The Bitcoin Core developers
// Distributed under the MIT software license, see the accompanying
// file COPYING or http://www.opensource.org/licenses/mit-license.php.
//
// File contains modifications by: The Gulden developers
// All modifications:
// Copyright (c) 2016-2017 The Gulden developers
// Authored by: Malcolm MacLeod (mmacleod@webmail.co.za)
// Distributed under the GULDEN software license, see the accompanying
// file COPYING

#ifndef BITCOIN_WALLET_WALLET_H
#define BITCOIN_WALLET_WALLET_H

#include "amount.h"
#include "streams.h"
#include "tinyformat.h"
#include "ui_interface.h"
#include "utilstrencodings.h"
#include "validationinterface.h"
#include "script/ismine.h"
#include "script/sign.h"
#include "wallet/crypter.h"
#include "wallet/walletdb.h"
#include "wallet/rpcwallet.h"
#include "wallet/walletdberrors.h"
#include "account.h"

#include <algorithm>
#include <atomic>
#include <map>
#include <set>
#include <stdexcept>
#include <stdint.h>
#include <string>
#include <utility>
#include <vector>

#include <boost/shared_ptr.hpp>
#include <boost/foreach.hpp>
#include <boost/thread.hpp>

extern CWallet* pwalletMain;

void StartShadowPoolManagerThread(boost::thread_group& threadGroup);

//fixme: GULDEN Make configurable option
extern bool fShowChildAccountsSeperately;

/**
 * Settings
 */
extern CFeeRate payTxFee;
extern unsigned int nTxConfirmTarget;
extern bool bSpendZeroConfChange;
extern bool fWalletRbf;

static const unsigned int DEFAULT_KEYPOOL_SIZE = 100;
//! -paytxfee default
static const CAmount DEFAULT_TRANSACTION_FEE = 0;
//! -fallbackfee default
static const CAmount DEFAULT_FALLBACK_FEE = 20000;
//! -mintxfee default
static const CAmount DEFAULT_TRANSACTION_MINFEE = 1000000;
//! minimum recommended increment for BIP 125 replacement txs
static const CAmount WALLET_INCREMENTAL_RELAY_FEE = 5000;
//! target minimum change amount
static const CAmount MIN_CHANGE = CENT;
//! final minimum change amount after paying for fees
static const CAmount MIN_FINAL_CHANGE = MIN_CHANGE/2;
//! Default for -spendzeroconfchange
static const bool DEFAULT_SPEND_ZEROCONF_CHANGE = true;
//! Default for -walletrejectlongchains
static const bool DEFAULT_WALLET_REJECT_LONG_CHAINS = false;
//! -txconfirmtarget default
static const unsigned int DEFAULT_TX_CONFIRM_TARGET = 6;
//! -walletrbf default
static const bool DEFAULT_WALLET_RBF = false;
static const bool DEFAULT_WALLETBROADCAST = true;
static const bool DEFAULT_DISABLE_WALLET = false;
//! if set, all keys will be derived by using BIP32
static const bool DEFAULT_USE_HD_WALLET = true;

extern const char * DEFAULT_WALLET_DAT;

class CBlockIndex;
class CCoinControl;
class COutput;
class CReserveKey;
class CScript;
class CScheduler;
class CTxMemPool;
class CWalletTx;
class CWalletDB;

/** (client) version numbers for particular wallet features */
enum WalletFeature
{
    FEATURE_BASE = 10500, // the earliest version new wallets supports (only useful for getinfo's clientversion output)

    FEATURE_WALLETCRYPT = 40000, // wallet encryption
    FEATURE_COMPRPUBKEY = 60000, // compressed public keys

    FEATURE_HD = 130000, // Hierarchical key derivation after BIP32 (HD Wallet)

    FEATURE_HD_SPLIT = 139900, // Wallet with HD chain split (change outputs will use m/0'/1'/k)

    FEATURE_LATEST = FEATURE_COMPRPUBKEY // HD is optional, use FEATURE_COMPRPUBKEY as latest version
};


/** A key pool entry */
class CKeyPool
{
public:
    int64_t nTime;
    CPubKey vchPubKey;
<<<<<<< HEAD
    std::string accountName;
    int64_t nChain;//internal or external keypool (HD wallets)

    CKeyPool();
    CKeyPool(const CPubKey& vchPubKeyIn, const std::string& accountNameIn, int64_t nChainIn);
=======
    bool fInternal; // for change outputs

    CKeyPool();
    CKeyPool(const CPubKey& vchPubKeyIn, bool internalIn);
>>>>>>> e025246f

    ADD_SERIALIZE_METHODS;

    template <typename Stream, typename Operation>
    inline void SerializationOp(Stream& s, Operation ser_action) {
        int nVersion = s.GetVersion();
        if (!(s.GetType() & SER_GETHASH))
            READWRITE(nVersion);
        READWRITE(nTime);
        READWRITE(vchPubKey);
<<<<<<< HEAD
        //Allow to fail for legacy accounts.
        try
        {
            READWRITE(accountName);
            READWRITE(nChain);
        }
        catch(...)
        {
=======
        if (ser_action.ForRead()) {
            try {
                READWRITE(fInternal);
            }
            catch (std::ios_base::failure&) {
                /* flag as external address if we can't read the internal boolean
                   (this will be the case for any wallet before the HD chain split version) */
                fInternal = false;
            }
        }
        else {
            READWRITE(fInternal);
>>>>>>> e025246f
        }
    }
};

/** Address book data */
class CAddressBookData
{
public:
    std::string name;
    std::string purpose;

    CAddressBookData()
    {
        purpose = "unknown";
    }

    typedef std::map<std::string, std::string> StringMap;
    StringMap destdata;
};

struct CRecipient
{
    CScript scriptPubKey;
    CAmount nAmount;
    bool fSubtractFeeFromAmount;
};

typedef std::map<std::string, std::string> mapValue_t;


static inline void ReadOrderPos(int64_t& nOrderPos, mapValue_t& mapValue)
{
    if (!mapValue.count("n"))
    {
        nOrderPos = -1; // TODO: calculate elsewhere
        return;
    }
    nOrderPos = atoi64(mapValue["n"].c_str());
}


static inline void WriteOrderPos(const int64_t& nOrderPos, mapValue_t& mapValue)
{
    if (nOrderPos == -1)
        return;
    mapValue["n"] = i64tostr(nOrderPos);
}

struct COutputEntry
{
    CTxDestination destination;
    CAmount amount;
    int vout;
};

/** A transaction with a merkle branch linking it to the block chain. */
class CMerkleTx
{
private:
  /** Constant used in hashBlock to indicate tx has been abandoned */
    static const uint256 ABANDON_HASH;

public:
    CTransactionRef tx;
    uint256 hashBlock;

    /* An nIndex == -1 means that hashBlock (in nonzero) refers to the earliest
     * block in the chain we know this or any in-wallet dependency conflicts
     * with. Older clients interpret nIndex == -1 as unconfirmed for backward
     * compatibility.
     */
    int nIndex;

    CMerkleTx()
    {
        SetTx(MakeTransactionRef());
        Init();
    }

    CMerkleTx(CTransactionRef arg)
    {
        SetTx(std::move(arg));
        Init();
    }

    /** Helper conversion operator to allow passing CMerkleTx where CTransaction is expected.
     *  TODO: adapt callers and remove this operator. */
    operator const CTransaction&() const { return *tx; }

    void Init()
    {
        hashBlock = uint256();
        nIndex = -1;
    }

    void SetTx(CTransactionRef arg)
    {
        tx = std::move(arg);
    }

    ADD_SERIALIZE_METHODS;

    template <typename Stream, typename Operation>
    inline void SerializationOp(Stream& s, Operation ser_action) {
        std::vector<uint256> vMerkleBranch; // For compatibility with older versions.
        READWRITE(tx);
        READWRITE(hashBlock);
        READWRITE(vMerkleBranch);
        READWRITE(nIndex);
    }

    void SetMerkleBranch(const CBlockIndex* pIndex, int posInBlock);

    /**
     * Return depth of transaction in blockchain:
     * <0  : conflicts with a transaction this deep in the blockchain
     *  0  : in memory pool, waiting to be included in a block
     * >=1 : this many blocks deep in the main chain
     */
    int GetDepthInMainChain(const CBlockIndex* &pindexRet) const;
    int GetDepthInMainChain() const { const CBlockIndex *pindexRet; return GetDepthInMainChain(pindexRet); }
    bool IsInMainChain() const { const CBlockIndex *pindexRet; return GetDepthInMainChain(pindexRet) > 0; }
    int GetBlocksToMaturity() const;
    /** Pass this transaction to the mempool. Fails if absolute fee exceeds absurd fee. */
    bool AcceptToMemoryPool(const CAmount& nAbsurdFee, CValidationState& state);
    bool hashUnset() const { return (hashBlock.IsNull() || hashBlock == ABANDON_HASH); }
    bool isAbandoned() const { return (hashBlock == ABANDON_HASH); }
    void setAbandoned() { hashBlock = ABANDON_HASH; }

    const uint256& GetHash() const { return tx->GetHash(); }
    bool IsCoinBase() const { return tx->IsCoinBase(); }
};

/** 
 * A transaction with a bunch of additional info that only the owner cares about.
 * It includes any unrecorded transactions needed to link it back to the block chain.
 */
class CWalletTx : public CMerkleTx
{
private:
    const CWallet* pwallet;

public:
    /**
     * Key/value map with information about the transaction.
     *
     * The following keys can be read and written through the map and are
     * serialized in the wallet database:
     *
     *     "comment", "to"   - comment strings provided to sendtoaddress,
     *                         sendfrom, sendmany wallet RPCs
     *     "replaces_txid"   - txid (as HexStr) of transaction replaced by
     *                         bumpfee on transaction created by bumpfee
     *     "replaced_by_txid" - txid (as HexStr) of transaction created by
     *                         bumpfee on transaction replaced by bumpfee
     *     "from", "message" - obsolete fields that could be set in UI prior to
     *                         2011 (removed in commit 4d9b223)
     *
     * The following keys are serialized in the wallet database, but shouldn't
     * be read or written through the map (they will be temporarily added and
     * removed from the map during serialization):
     *
     *     "fromaccount"     - serialized strFromAccount value
     *     "n"               - serialized nOrderPos value
     *     "timesmart"       - serialized nTimeSmart value
     *     "spent"           - serialized vfSpent value that existed prior to
     *                         2014 (removed in commit 93a18a3)
     */
    mapValue_t mapValue;
    std::vector<std::pair<std::string, std::string> > vOrderForm;
    unsigned int fTimeReceivedIsTxTime;
    unsigned int nTimeReceived; //!< time received by this node
    /**
     * Stable timestamp that never changes, and reflects the order a transaction
     * was added to the wallet. Timestamp is based on the block time for a
     * transaction added as part of a block, or else the time when the
     * transaction was received if it wasn't part of a block, with the timestamp
     * adjusted in both cases so timestamp order matches the order transactions
     * were added to the wallet. More details can be found in
     * CWallet::ComputeTimeSmart().
     */
    unsigned int nTimeSmart;
    /**
     * From me flag is set to 1 for transactions that were created by the wallet
     * on this bitcoin node, and set to 0 for transactions that were created
     * externally and came in through the network or sendrawtransaction RPC.
     */
    char fFromMe;
    std::string strFromAccount;
    int64_t nOrderPos; //!< position in ordered transaction list

    // memory only
    mutable bool fDebitCached;
    mutable bool fCreditCached;
    mutable bool fImmatureCreditCached;
    mutable bool fAvailableCreditCached;
    //fixme: (GULDEN) (SBSU) - Caching would be faster but seems to become invalid if we do internal transfers between accounts.
    //mutable std::map<const CAccount*, CAmount> availableCreditForAccountCached;
    mutable bool fWatchDebitCached;
    mutable bool fWatchCreditCached;
    mutable bool fImmatureWatchCreditCached;
    mutable bool fAvailableWatchCreditCached;
    mutable bool fChangeCached;
    mutable CAmount nDebitCached;
    mutable CAmount nCreditCached;
    mutable CAmount nImmatureCreditCached;
    mutable CAmount nAvailableCreditCached;
    mutable CAmount nWatchDebitCached;
    mutable CAmount nWatchCreditCached;
    mutable CAmount nImmatureWatchCreditCached;
    mutable CAmount nAvailableWatchCreditCached;
    mutable CAmount nChangeCached;

    CWalletTx()
    {
        Init(NULL);
    }

    CWalletTx(const CWallet* pwalletIn, CTransactionRef arg) : CMerkleTx(std::move(arg))
    {
        Init(pwalletIn);
    }

    void Init(const CWallet* pwalletIn)
    {
        pwallet = pwalletIn;
        mapValue.clear();
        vOrderForm.clear();
        fTimeReceivedIsTxTime = false;
        nTimeReceived = 0;
        nTimeSmart = 0;
        fFromMe = false;
        strFromAccount.clear();
        fDebitCached = false;
        fCreditCached = false;
        fImmatureCreditCached = false;
        fAvailableCreditCached = false;
        fWatchDebitCached = false;
        fWatchCreditCached = false;
        fImmatureWatchCreditCached = false;
        fAvailableWatchCreditCached = false;
        fChangeCached = false;
        nDebitCached = 0;
        nCreditCached = 0;
        nImmatureCreditCached = 0;
        nAvailableCreditCached = 0;
        nWatchDebitCached = 0;
        nWatchCreditCached = 0;
        nAvailableWatchCreditCached = 0;
        nImmatureWatchCreditCached = 0;
        nChangeCached = 0;
        nOrderPos = -1;
    }

    ADD_SERIALIZE_METHODS;

    template <typename Stream, typename Operation>
    inline void SerializationOp(Stream& s, Operation ser_action) {
        if (ser_action.ForRead())
            Init(NULL);
        char fSpent = false;

        if (!ser_action.ForRead())
        {
            mapValue["fromaccount"] = strFromAccount;

            WriteOrderPos(nOrderPos, mapValue);

            if (nTimeSmart)
                mapValue["timesmart"] = strprintf("%u", nTimeSmart);
        }

        READWRITE(*(CMerkleTx*)this);
        std::vector<CMerkleTx> vUnused; //!< Used to be vtxPrev
        READWRITE(vUnused);
        READWRITE(mapValue);
        READWRITE(vOrderForm);
        READWRITE(fTimeReceivedIsTxTime);
        READWRITE(nTimeReceived);
        READWRITE(fFromMe);
        READWRITE(fSpent);

        if (ser_action.ForRead())
        {
            strFromAccount = mapValue["fromaccount"];

            ReadOrderPos(nOrderPos, mapValue);

            nTimeSmart = mapValue.count("timesmart") ? (unsigned int)atoi64(mapValue["timesmart"]) : 0;
        }

        mapValue.erase("fromaccount");
        mapValue.erase("spent");
        mapValue.erase("n");
        mapValue.erase("timesmart");
    }

    //! make sure balances are recalculated
    void MarkDirty()
    {
        fCreditCached = false;
        fAvailableCreditCached = false;
        fImmatureCreditCached = false;
        fWatchDebitCached = false;
        fWatchCreditCached = false;
        fAvailableWatchCreditCached = false;
        fImmatureWatchCreditCached = false;
        fDebitCached = false;
        fChangeCached = false;
    }

    void BindWallet(CWallet *pwalletIn)
    {
        pwallet = pwalletIn;
        MarkDirty();
    }

    //! filter decides which addresses will count towards the debit
    CAmount GetDebit(const isminefilter& filter) const;
    CAmount GetCredit(const isminefilter& filter) const;
    CAmount GetImmatureCredit(bool fUseCache=true, const CAccount* forAccount=NULL) const;
    CAmount GetAvailableCredit(bool fUseCache=true, const CAccount* forAccount=NULL) const;
    CAmount GetImmatureWatchOnlyCredit(const bool& fUseCache=true) const;
    CAmount GetAvailableWatchOnlyCredit(const bool& fUseCache=true) const;
    CAmount GetChange() const;

    void GetAmounts(std::list<COutputEntry>& listReceived,
                    std::list<COutputEntry>& listSent, CAmount& nFee, const isminefilter& filter, CKeyStore* from=NULL) const;

    void GetAccountAmounts(const std::string& strAccount, CAmount& nReceived,
                           CAmount& nSent, CAmount& nFee, const isminefilter& filter) const;

    bool IsFromMe(const isminefilter& filter) const
    {
        return (GetDebit(filter) > 0);
    }

    // True if only scriptSigs are different
    bool IsEquivalentTo(const CWalletTx& tx) const;

    bool InMempool() const;
    bool IsTrusted() const;

    int64_t GetTxTime() const;
    int GetRequestCount() const;

    bool RelayWalletTransaction(CConnman* connman);

    std::set<uint256> GetConflicts() const;
};




class COutput
{
public:
    const CWalletTx *tx;
    int i;
    int nDepth;

    /** Whether we have the private keys to spend this output */
    bool fSpendable;

    /** Whether we know how to spend this output, ignoring the lack of keys */
    bool fSolvable;

    /**
     * Whether this output is considered safe to spend. Unconfirmed transactions
     * from outside keys and unconfirmed replacement transactions are considered
     * unsafe and will not be used to fund new spending transactions.
     */
    bool fSafe;

    COutput(const CWalletTx *txIn, int iIn, int nDepthIn, bool fSpendableIn, bool fSolvableIn, bool fSafeIn)
    {
        tx = txIn; i = iIn; nDepth = nDepthIn; fSpendable = fSpendableIn; fSolvable = fSolvableIn; fSafe = fSafeIn;
    }

    std::string ToString() const;
};




/** Private key that includes an expiration date in case it never gets used. */
class CWalletKey
{
public:
    CPrivKey vchPrivKey;
    int64_t nTimeCreated;
    int64_t nTimeExpires;
    std::string strComment;
    //! todo: add something to note what created it (user, getnewaddress, change)
    //!   maybe should have a map<string, string> property map

    CWalletKey(int64_t nExpires=0);

    ADD_SERIALIZE_METHODS;

    template <typename Stream, typename Operation>
    inline void SerializationOp(Stream& s, Operation ser_action) {
        int nVersion = s.GetVersion();
        if (!(s.GetType() & SER_GETHASH))
            READWRITE(nVersion);
        READWRITE(vchPrivKey);
        READWRITE(nTimeCreated);
        READWRITE(nTimeExpires);
        READWRITE(LIMITED_STRING(strComment, 65536));
    }
};

/**
 * Internal transfers.
 * Database key is acentry<account><counter>.
 */
class CAccountingEntry
{
public:
    std::string strAccount;
    CAmount nCreditDebit;
    int64_t nTime;
    std::string strOtherAccount;
    std::string strComment;
    mapValue_t mapValue;
    int64_t nOrderPos; //!< position in ordered transaction list
    uint64_t nEntryNo;

    CAccountingEntry()
    {
        SetNull();
    }

    void SetNull()
    {
        nCreditDebit = 0;
        nTime = 0;
        strAccount.clear();
        strOtherAccount.clear();
        strComment.clear();
        nOrderPos = -1;
        nEntryNo = 0;
    }

    ADD_SERIALIZE_METHODS;

    template <typename Stream, typename Operation>
    inline void SerializationOp(Stream& s, Operation ser_action) {
        int nVersion = s.GetVersion();
        if (!(s.GetType() & SER_GETHASH))
            READWRITE(nVersion);
        //! Note: strAccount is serialized as part of the key, not here.
        READWRITE(nCreditDebit);
        READWRITE(nTime);
        READWRITE(LIMITED_STRING(strOtherAccount, 65536));

        if (!ser_action.ForRead())
        {
            WriteOrderPos(nOrderPos, mapValue);

            if (!(mapValue.empty() && _ssExtra.empty()))
            {
                CDataStream ss(s.GetType(), s.GetVersion());
                ss.insert(ss.begin(), '\0');
                ss << mapValue;
                ss.insert(ss.end(), _ssExtra.begin(), _ssExtra.end());
                strComment.append(ss.str());
            }
        }

        READWRITE(LIMITED_STRING(strComment, 65536));

        size_t nSepPos = strComment.find("\0", 0, 1);
        if (ser_action.ForRead())
        {
            mapValue.clear();
            if (std::string::npos != nSepPos)
            {
                CDataStream ss(std::vector<char>(strComment.begin() + nSepPos + 1, strComment.end()), s.GetType(), s.GetVersion());
                ss >> mapValue;
                _ssExtra = std::vector<char>(ss.begin(), ss.end());
            }
            ReadOrderPos(nOrderPos, mapValue);
        }
        if (std::string::npos != nSepPos)
            strComment.erase(nSepPos);

        mapValue.erase("n");
    }

private:
    std::vector<char> _ssExtra;
};


isminetype IsMine(const CWallet &wallet, const CTxDestination& dest);
isminetype IsMine(const CWallet &wallet, const CScript& scriptPubKey);
isminetype RemoveAddressFromKeypoolIfIsMine(CWallet &wallet, const CScript& scriptPubKey, uint64_t time);

/** 
 * A CWallet maintains a set of transactions and balances
 * and provides the ability to create new transactions.
 * it containes one or more accounts, which are responsible for creating/allocating/managing keys via their keystore interfaces.
 */
class CWallet : public CValidationInterface
{
private:
    static std::atomic<bool> fFlushScheduled;

    /**
     * Select a set of coins such that nValueRet >= nTargetValue and at least
     * all coins from coinControl are selected; Never select unconfirmed coins
     * if they are not ours
     */
    bool SelectCoins(const std::vector<COutput>& vAvailableCoins, const CAmount& nTargetValue, std::set<std::pair<const CWalletTx*,unsigned int> >& setCoinsRet, CAmount& nValueRet, const CCoinControl *coinControl = NULL) const;

    CWalletDB *pwalletdbEncryption;

    //! the current wallet version: clients below this version are not able to load the wallet
    int nWalletVersion;

    //! the maximum wallet format version: memory-only variable that specifies to what version this wallet may be upgraded
    int nWalletMaxVersion;

    int64_t nNextResend;
    int64_t nLastResend;
    bool fBroadcastTransactions;

    /**
     * Used to keep track of spent outpoints, and
     * detect and report conflicts (double-spends or
     * mutated transactions where the mutant gets mined).
     */
    typedef std::multimap<COutPoint, uint256> TxSpends;
    TxSpends mapTxSpends;
    void AddToSpends(const COutPoint& outpoint, const uint256& wtxid);
    void AddToSpends(const uint256& wtxid);

    /* Mark a transaction (and its in-wallet descendants) as conflicting with a particular block. */
    void MarkConflicted(const uint256& hashBlock, const uint256& hashTx);

    void SyncMetaData(std::pair<TxSpends::iterator, TxSpends::iterator>);

<<<<<<< HEAD
=======
    /* the HD chain data model (external chain counters) */
    CHDChain hdChain;

    /* HD derive new child key (on internal or external chain) */
    void DeriveNewChildKey(CKeyMetadata& metadata, CKey& secret, bool internal = false);

>>>>>>> e025246f
    bool fFileBacked;

    std::set<int64_t> setKeyPool;
public:
    /*
     * Main wallet lock.
     * This lock protects all the fields added by CWallet
     *   except for:
     *      fFileBacked (immutable after instantiation)
     *      strWalletFile (immutable after instantiation)
     */
    mutable CCriticalSection cs_wallet;

    const std::string strWalletFile;

    void LoadKeyPool(int nIndex, const CKeyPool &keypool)
    {
        setKeyPool.insert(nIndex);

        // If no metadata exists yet, create a default with the pool key's
        // creation time. Note that this may be overwritten by actually
        // stored metadata for that key later, which is fine.
        CKeyID keyid = keypool.vchPubKey.GetID();
        if (mapKeyMetadata.count(keyid) == 0)
            mapKeyMetadata[keyid] = CKeyMetadata(keypool.nTime);
    }

    std::map<CKeyID, CKeyMetadata> mapKeyMetadata;

    typedef std::map<unsigned int, CMasterKey> MasterKeyMap;
    MasterKeyMap mapMasterKeys;
    unsigned int nMasterKeyMaxID;

    CWallet()
    {
        SetNull();
    }

    CWallet(const std::string& strWalletFileIn) : strWalletFile(strWalletFileIn)
    {
        SetNull();
        fFileBacked = true;
    }

    virtual ~CWallet();

    void SetNull()
    {
        delayLock=false;
        wantDelayLock=false;
        didDelayLock=false;
        nWalletVersion = FEATURE_BASE;
        nWalletMaxVersion = FEATURE_BASE;
        fFileBacked = false;
        nMasterKeyMaxID = 0;
        pwalletdbEncryption = NULL;
        nOrderPosNext = 0;
        nNextResend = 0;
        nLastResend = 0;
        nTimeFirstKey = 0;
        fBroadcastTransactions = false;
        nRelockTime = 0;
        activeAccount = NULL;
        activeSeed = NULL;
    }
    
    
    // The 'shadow pool thread' sets delay lock true if it had a backlog of work it wants to do on the unlocked wallet
    bool delayLock;
    bool wantDelayLock;
    mutable bool didDelayLock;
    bool Lock() const
    {
        LOCK(cs_wallet);
        if (delayLock || wantDelayLock)
        {
            didDelayLock = true;
            return true;
        }
        
        bool ret = true;
        for (auto accountPair : mapAccounts)
        {
            if (!accountPair.second->Lock())
                ret = false;
        }
        for (auto seedPair : mapSeeds)
        {
            if (!seedPair.second->Lock())
                ret = false;
        }
        return ret;
    }
    
    bool Unlock(const CKeyingMaterial& vMasterKeyIn) const
    {
        LOCK(cs_wallet);
        bool ret = true;
        for (auto accountPair : mapAccounts)
        {
            if (!accountPair.second->Unlock(vMasterKeyIn))
                ret = false;
        }
        for (auto seedPair : mapSeeds)
        {
            if (!seedPair.second->Unlock(vMasterKeyIn))
                ret = false;
        }
        return ret;
    }
    
    bool IsCrypted() const
    {
        for (auto accountPair : mapAccounts)
        {
            if(accountPair.second->IsCrypted())
                return true;
        }
        for (auto seedPair : mapSeeds)
        {
            if (seedPair.second->IsCrypted())
                return true;
        }
        return false;
    }
    
    
    bool IsLocked() const
    {
        for (auto accountPair : mapAccounts)
        {
            if(accountPair.second->IsLocked())
                return true;
        }
        for (auto seedPair : mapSeeds)
        {
            if (seedPair.second->IsLocked())
                return true;
        }
        return false;
    }
        
    bool GetKey(const CKeyID &address, CKey& keyOut) const
    {
        LOCK(cs_wallet);
        for (auto accountPair : mapAccounts)
        {
            if (accountPair.second->GetKey(address, keyOut))
                return true;
        }
        return false;
    }
    
    
    bool GetPubKey(const CKeyID &address, CPubKey& vchPubKeyOut)
    {
        LOCK(cs_wallet);
        for (auto accountPair : mapAccounts)
        {
            if (accountPair.second->GetPubKey(address, vchPubKeyOut))
                return true;
        }
        return false;
    }
    
    
    bool HaveWatchOnly(const CScript &dest) const
    {
        LOCK(cs_wallet);
        for (auto accountPair : mapAccounts)
        {
            if (accountPair.second->HaveWatchOnly(dest))
                return true;
        }
        return false;
    }
    
    bool HaveWatchOnly() const
    {
        LOCK(cs_wallet);
        for (auto accountPair : mapAccounts)
        {
            if (accountPair.second->HaveWatchOnly())
                return true;
        }
        return false;
    }
    
    bool HaveCScript(const CScriptID &hash)
    {
        LOCK(cs_wallet);
        for (auto accountPair : mapAccounts)
        {
            if (accountPair.second->HaveCScript(hash))
                return true;
        }
        return false;
    }
    
    bool GetCScript(const CScriptID &hash, CScript& redeemScriptOut)
    {
        LOCK(cs_wallet);
        for (auto accountPair : mapAccounts)
        {
            if (accountPair.second->GetCScript(hash, redeemScriptOut))
                return true;
        }
        return false;
    }
    
    
    bool HaveKey(const CKeyID &address) const
    {
        LOCK(cs_wallet);
        for (auto accountPair : mapAccounts)
        {
            if (accountPair.second->HaveKey(address))
            return true;
        }
        return false;
    }
    
    bool HaveWatchOnly(const CScript &dest)
    {
        LOCK(cs_wallet);
        for (auto accountPair : mapAccounts)
        {
            if (accountPair.second->HaveWatchOnly(dest))
            return true;
        }
        return false;
    }

    std::map<uint256, CWalletTx> mapWallet;
    std::list<CAccountingEntry> laccentries;
    
    
    std::map<std::string, CHDSeed*> mapSeeds;
    std::map<std::string, CAccount*> mapAccounts;
    std::map<std::string, std::string> mapAccountLabels;
    
    void changeAccountName(CAccount* account, const std::string& newName, bool notify=true);
    void addAccount(CAccount* account, const std::string& newName);
    void deleteAccount(CAccount* account);
    
    

    typedef std::pair<CWalletTx*, CAccountingEntry*> TxPair;
    typedef std::multimap<int64_t, TxPair > TxItems;
    TxItems wtxOrdered;

    int64_t nOrderPosNext;
    std::map<uint256, int> mapRequestCount;

    std::map<std::string, CAddressBookData> mapAddressBook;
/* GULDEN - no default key (accounts)
    CPubKey vchDefaultKey;
*/

    std::set<COutPoint> setLockedCoins;

    int64_t nTimeFirstKey;

    const CWalletTx* GetWalletTx(const uint256& hash) const;

    //! check whether we are allowed to upgrade (or already support) to the named feature
    bool CanSupportFeature(enum WalletFeature wf) { AssertLockHeld(cs_wallet); return nWalletMaxVersion >= wf; }

    /**
     * populate vCoins with vector of available COutputs.
     */
    void AvailableCoins(CAccount* forAccount, std::vector<COutput>& vCoins, bool fOnlySafe=true, const CCoinControl *coinControl = NULL, bool fIncludeZeroValue=false) const;

    /**
     * Shuffle and select coins until nTargetValue is reached while avoiding
     * small change; This method is stochastic for some inputs and upon
     * completion the coin set and corresponding actual target value is
     * assembled
     */
    bool SelectCoinsMinConf(const CAmount& nTargetValue, int nConfMine, int nConfTheirs, uint64_t nMaxAncestors, std::vector<COutput> vCoins, std::set<std::pair<const CWalletTx*,unsigned int> >& setCoinsRet, CAmount& nValueRet) const;

    bool IsSpent(const uint256& hash, unsigned int n) const;

    bool IsLockedCoin(uint256 hash, unsigned int n) const;
    void LockCoin(const COutPoint& output);
    void UnlockCoin(const COutPoint& output);
    void UnlockAllCoins();
    void ListLockedCoins(std::vector<COutPoint>& vOutpts);

    /**
     * keystore implementation
     * Generate a new key
     */
<<<<<<< HEAD
    CPubKey GenerateNewKey(CAccount& forAccount, int keyChain);
    void DeriveNewChildKey(CKeyMetadata& metadata, CKey& secret);
=======
    CPubKey GenerateNewKey(bool internal = false);
>>>>>>> e025246f
    //! Adds a key to the store, and saves it to disk.
    bool AddKeyPubKey(const CKey& key, const CPubKey &pubkey, CAccount& forAccount, int keyChain);
    //! for wallet upgrade
    void ForceRewriteKeys(CAccount& forAccount);
    bool AddKeyPubKey(int64_t HDKeyIndex, const CPubKey &pubkey, CAccount& forAccount, int keyChain);
    //! Adds a key to the store, without saving it to disk (used by LoadWallet)
    bool LoadKey(const CKey& key, const CPubKey &pubkey, const std::string& forAccount, int64_t nKeyChain)
    {
        LOCK(cs_wallet);
        return mapAccounts[forAccount]->AddKeyPubKey(key, pubkey, nKeyChain);
    }
    bool LoadKey(int64_t HDKeyIndex, int64_t keyChain, const CPubKey &pubkey, const std::string& forAccount)
    {
        LOCK(cs_wallet);
        return mapAccounts[forAccount]->AddKeyPubKey(HDKeyIndex, pubkey, keyChain);
    }
    //! Load metadata (used by LoadWallet)
    bool LoadKeyMetadata(const CPubKey &pubkey, const CKeyMetadata &metadata);

    bool LoadMinVersion(int nVersion) { AssertLockHeld(cs_wallet); nWalletVersion = nVersion; nWalletMaxVersion = std::max(nWalletMaxVersion, nVersion); return true; }
    void UpdateTimeFirstKey(int64_t nCreateTime);

    //! Adds an encrypted key to the store, without saving it to disk (used by LoadWallet)
    bool LoadCryptedKey(const CPubKey &vchPubKey, const std::vector<unsigned char> &vchCryptedSecret, const std::string& forAccount, int64_t nKeyChain);
    bool AddCScript(const CScript& redeemScript);
    bool LoadCScript(const CScript& redeemScript);

    //! Adds a destination data tuple to the store, and saves it to disk
    bool AddDestData(const CTxDestination &dest, const std::string &key, const std::string &value);
    //! Erases a destination data tuple in the store and on disk
    bool EraseDestData(const CTxDestination &dest, const std::string &key);
    //! Adds a destination data tuple to the store, without saving it to disk
    bool LoadDestData(const CTxDestination &dest, const std::string &key, const std::string &value);
    //! Look up a destination data tuple in the store, return true if found false otherwise
    bool GetDestData(const CTxDestination &dest, const std::string &key, std::string *value) const;

    //! Adds a watch-only address to the store, and saves it to disk.
    bool AddWatchOnly(const CScript &dest, int64_t nCreateTime);
    bool RemoveWatchOnly(const CScript &dest);
    //! Adds a watch-only address to the store, without saving it to disk (used by LoadWallet)
    bool LoadWatchOnly(const CScript &dest);

    //! Holds a timestamp at which point the wallet is scheduled (externally) to be relocked. Caller must arrange for actual relocking to occur via Lock().
    int64_t nRelockTime;

    bool Unlock(const SecureString& strWalletPassphrase);
    bool ChangeWalletPassphrase(const SecureString& strOldWalletPassphrase, const SecureString& strNewWalletPassphrase);
    bool EncryptWallet(const SecureString& strWalletPassphrase);

    void GetKeyBirthTimes(std::map<CKeyID, int64_t> &mapKeyBirth) const;
    unsigned int ComputeTimeSmart(const CWalletTx& wtx) const;

    /** 
     * Increment the next transaction order id
     * @return next transaction order id
     */
    int64_t IncOrderPosNext(CWalletDB *pwalletdb = NULL);
    DBErrors ReorderTransactions();
    bool AccountMove(std::string strFrom, std::string strTo, CAmount nAmount, std::string strComment = "");
    bool GetAccountPubkey(CPubKey &pubKey, std::string strAccount, bool bForceNew = false);
    
    CAccountHD* GenerateNewAccount(std::string strAccount, AccountType type, AccountSubType subType);
    CAccount* GenerateNewLegacyAccount(std::string strAccount);
    CAccountHD* CreateReadOnlyAccount(std::string strAccount, SecureString encExtPubKey);

    void MarkDirty();
    bool AddToWallet(const CWalletTx& wtxIn, bool fFlushOnClose=true);
    bool LoadToWallet(const CWalletTx& wtxIn);
    void SyncTransaction(const CTransaction& tx, const CBlockIndex *pindex, int posInBlock);
    bool AddToWalletIfInvolvingMe(const CTransaction& tx, const CBlockIndex* pIndex, int posInBlock, bool fUpdate);
    CBlockIndex* ScanForWalletTransactions(CBlockIndex* pindexStart, bool fUpdate = false);
    void ReacceptWalletTransactions();
    void ResendWalletTransactions(int64_t nBestBlockTime, CConnman* connman);
    std::vector<uint256> ResendWalletTransactionsBefore(int64_t nTime, CConnman* connman);
    CAmount GetBalance(const CAccount* forAccount = NULL) const;
    CAmount GetUnconfirmedBalance(const CAccount* forAccount = NULL) const;
    CAmount GetImmatureBalance(const CAccount* forAccount = NULL) const;
    CAmount GetWatchOnlyBalance() const;
    CAmount GetUnconfirmedWatchOnlyBalance() const;
    CAmount GetImmatureWatchOnlyBalance() const;

    /**
     * Insert additional inputs into the transaction by
     * calling CreateTransaction();
     */
    bool FundTransaction(CAccount* fundingAccount, CMutableTransaction& tx, CAmount& nFeeRet, bool overrideEstimatedFeeRate, const CFeeRate& specificFeeRate, int& nChangePosInOut, std::string& strFailReason, bool includeWatching, bool lockUnspents, const std::set<int>& setSubtractFeeFromOutputs, bool keepReserveKey = true, const CTxDestination& destChange = CNoDestination());

    /**
     * Create a new transaction paying the recipients with a set of coins
     * selected by SelectCoins(); Also create the change output, when needed
     * @note passing nChangePosInOut as -1 will result in setting a random position
     */
    bool CreateTransaction(CAccount* forAccount, const std::vector<CRecipient>& vecSend, CWalletTx& wtxNew, CReserveKey& reservekey, CAmount& nFeeRet, int& nChangePosInOut,
                           std::string& strFailReason, const CCoinControl *coinControl = NULL, bool sign = true);
    bool CommitTransaction(CWalletTx& wtxNew, CReserveKey& reservekey, CConnman* connman, CValidationState& state);

    void ListAccountCreditDebit(const std::string& strAccount, std::list<CAccountingEntry>& entries);
    bool AddAccountingEntry(const CAccountingEntry&);
    bool AddAccountingEntry(const CAccountingEntry&, CWalletDB *pwalletdb);
    template <typename ContainerType>
    bool DummySignTx(CMutableTransaction &txNew, const ContainerType &coins);

    static CFeeRate minTxFee;
    static CFeeRate fallbackFee;
    /**
     * Estimate the minimum fee considering user set parameters
     * and the required fee
     */
    static CAmount GetMinimumFee(unsigned int nTxBytes, unsigned int nConfirmTarget, const CTxMemPool& pool);
    /**
     * Estimate the minimum fee considering required fee and targetFee or if 0
     * then fee estimation for nConfirmTarget
     */
    static CAmount GetMinimumFee(unsigned int nTxBytes, unsigned int nConfirmTarget, const CTxMemPool& pool, CAmount targetFee);
    /**
     * Return the minimum required fee taking into account the
     * floating relay fee and user set minimum transaction fee
     */
    static CAmount GetRequiredFee(unsigned int nTxBytes);

    bool NewKeyPool();
<<<<<<< HEAD
    int TopUpKeyPool(unsigned int kpSize = 0, unsigned int maxNew = 0);
    void ReserveKeyFromKeyPool(int64_t& nIndex, CKeyPool& keypool, CAccount* forAccount, int64_t keyChain);
    void KeepKey(int64_t nIndex);
    void MarkKeyUsed(CKeyID keyID, uint64_t usageTime);
    void ReturnKey(int64_t nIndex, CAccount* forAccount, int64_t keyChain);
    bool GetKeyFromPool(CPubKey &key, CAccount* forAccount, int64_t keyChain);
=======
    size_t KeypoolCountExternalKeys();
    bool TopUpKeyPool(unsigned int kpSize = 0);
    void ReserveKeyFromKeyPool(int64_t& nIndex, CKeyPool& keypool, bool internal);
    void KeepKey(int64_t nIndex);
    void ReturnKey(int64_t nIndex);
    bool GetKeyFromPool(CPubKey &key, bool internal = false);
>>>>>>> e025246f
    int64_t GetOldestKeyPoolTime();
    void GetAllReserveKeys(std::set<CKeyID>& setAddress) const;

    std::set< std::set<CTxDestination> > GetAddressGroupings();
    std::map<CTxDestination, CAmount> GetAddressBalances();

    CAmount GetAccountBalance(const std::string& strAccount, int nMinDepth, const isminefilter& filter, bool includeChildren=false);
    CAmount GetAccountBalance(CWalletDB& walletdb, const std::string& strAccount, int nMinDepth, const isminefilter& filter, bool includeChildren=false);
    std::set<CTxDestination> GetAccountAddresses(const std::string& strAccount) const;

    isminetype IsMine(const CTxIn& txin) const;
    isminetype IsMine(const CKeyStore &keystore, const CTxIn& txin) const;
    void RemoveAddressFromKeypoolIfIsMine(const CTxIn& txin, uint64_t time);
    
    /**
     * Returns amount of debit if the input matches the
     * filter, otherwise returns 0
     */
    CAmount GetDebit(const CTxIn& txin, const isminefilter& filter) const;
    isminetype IsMine(const CTxOut& txout) const;
    void RemoveAddressFromKeypoolIfIsMine(const CTxOut& txout, uint64_t time);
    CAmount GetCredit(const CTxOut& txout, const isminefilter& filter) const;
    bool IsChange(const CTxOut& txout) const;
    CAmount GetChange(const CTxOut& txout) const;
    bool IsMine(const CTransaction& tx) const;
    void RemoveAddressFromKeypoolIfIsMine(const CTransaction& tx, uint64_t time);
    /** should probably be renamed to IsRelevantToMe */
    bool IsFromMe(const CTransaction& tx) const;
    CAmount GetDebit(const CTransaction& tx, const isminefilter& filter) const;
    /** Returns whether all of the inputs match the filter */
    bool IsAllFromMe(const CTransaction& tx, const isminefilter& filter) const;
    CAmount GetCredit(const CTransaction& tx, const isminefilter& filter) const;
    CAmount GetChange(const CTransaction& tx) const;
    void SetBestChain(const CBlockLocator& loc);

    DBErrors LoadWallet(bool& fFirstRunRet);
    DBErrors ZapWalletTx(std::vector<CWalletTx>& vWtx);
    DBErrors ZapSelectTx(std::vector<uint256>& vHashIn, std::vector<uint256>& vHashOut);

    bool SetAddressBook(const std::string& address, const std::string& strName, const std::string& purpose);

    bool DelAddressBook(const std::string& address);

    void UpdatedTransaction(const uint256 &hashTx);

    void Inventory(const uint256 &hash)
    {
        {
            LOCK(cs_wallet);
            std::map<uint256, int>::iterator mi = mapRequestCount.find(hash);
            if (mi != mapRequestCount.end())
                (*mi).second++;
        }
    }

    void GetScriptForMining(boost::shared_ptr<CReserveScript> &script);
    void ResetRequestCount(const uint256 &hash)
    {
        LOCK(cs_wallet);
        mapRequestCount[hash] = 0;
    };
/*GULDEN - we don't use these (accounts)
    unsigned int GetKeyPoolSize()
    {
        AssertLockHeld(cs_wallet); // setKeyPool
        return setKeyPool.size();
    }

    bool SetDefaultKey(const CPubKey &vchPubKey);
*/
    //! signify that a particular wallet feature is now used. this may change nWalletVersion and nWalletMaxVersion if those are lower
    bool SetMinVersion(enum WalletFeature, CWalletDB* pwalletdbIn = NULL, bool fExplicit = false);

    //! change which version we're allowed to upgrade to (note that this does not immediately imply upgrading to that format)
    bool SetMaxVersion(int nVersion);

    //! get the current wallet format (the oldest client version guaranteed to understand this wallet)
    int GetVersion() { LOCK(cs_wallet); return nWalletVersion; }

    //! Get wallet transactions that conflict with given transaction (spend same outputs)
    std::set<uint256> GetConflicts(const uint256& txid) const;

    //! Check if a given transaction has any of its outputs spent by another transaction in the wallet
    bool HasWalletSpend(const uint256& txid) const;

    //! Flush wallet (bitdb flush)
    void Flush(bool shutdown=false);

    //! Verify the wallet database and perform salvage if required
    static bool Verify();
    
    /** 
     * Address book entry changed.
     * @note called with lock cs_wallet held.
     */
    boost::signals2::signal<void (CWallet *wallet, const std::string
            &address, const std::string &label, bool isMine,
            const std::string &purpose,
            ChangeType status)> NotifyAddressBookChanged;

    /** 
     * Wallet transaction added, removed or updated.
     * @note called with lock cs_wallet held.
     */
    boost::signals2::signal<void (CWallet *wallet, const uint256 &hashTx,
            ChangeType status)> NotifyTransactionChanged;

    /** Show progress e.g. for rescan */
    boost::signals2::signal<void (const std::string &title, int nProgress)> ShowProgress;

    /** Watch-only address added */
    boost::signals2::signal<void (bool fHaveWatchOnly)> NotifyWatchonlyChanged;
    
    // Account changed (name change)
    boost::signals2::signal<void (CWallet* wallet, CAccount* account)> NotifyAccountNameChanged;
    
    // New account added to the wallet
    boost::signals2::signal<void (CWallet* wallet, CAccount* account)> NotifyAccountAdded;
    
    // Account marked as deleted.
    boost::signals2::signal<void (CWallet* wallet, CAccount* account)> NotifyAccountDeleted;
    
    boost::signals2::signal<void (CWallet* wallet, CAccount* account)> NotifyUpdateAccountList;
    
    // Currently active account changed
    boost::signals2::signal<void (CWallet* wallet, CAccount* account)> NotifyActiveAccountChanged;
    
    /** Inquire whether this wallet broadcasts transactions. */
    bool GetBroadcastTransactions() const { return fBroadcastTransactions; }
    /** Set whether this wallet broadcasts transactions. */
    void SetBroadcastTransactions(bool broadcast) { fBroadcastTransactions = broadcast; }

    /* Mark a transaction (and it in-wallet descendants) as abandoned so its inputs may be respent. */
    bool AbandonTransaction(const uint256& hashTx);

    /** Mark a transaction as replaced by another transaction (e.g., BIP 125). */
    bool MarkReplaced(const uint256& originalHash, const uint256& newHash);

    /* Returns the wallets help message */
    static std::string GetWalletHelpString(bool showDebug);

    /* Initializes the wallet, returns a new CWallet instance or a null pointer in case of an error */
    static CWallet* CreateWalletFromFile(const std::string walletFile);
    static bool InitLoadWallet();

    /**
     * Wallet post-init setup
     * Gives the wallet a chance to register repetitive tasks and complete post-init tasks
     */
    void postInitProcess(CScheduler& scheduler);

    /* Wallets parameter interaction */
    static bool ParameterInteraction();

    bool BackupWallet(const std::string& strDest);

    void setActiveAccount(CAccount* newActiveAccount);
    CAccount* getActiveAccount();
    void setActiveSeed(CHDSeed* newActiveSeed);
    CHDSeed* GenerateHDSeed(CHDSeed::SeedType);
    void DeleteSeed(CHDSeed* deleteSeed, bool purge);
    CHDSeed* ImportHDSeed(SecureString mnemonic);
    CHDSeed* ImportHDSeedFromPubkey(SecureString pubKeyString);
    CHDSeed* getActiveSeed();
    
    //const CHDChain& GetHDChain() { return hdChain; }

    /* Returns true if HD is enabled */
    /*bool IsHDEnabled() const;*/

    /* Generates a new HD master key (will not be activated) */
    //CPubKey GenerateNewHDMasterKey();
    CAccount* activeAccount;
    CHDSeed* activeSeed;
    
<<<<<<< HEAD
    /* Set the current HD master key (will reset the chain child index counters) */
    bool SetHDMasterKey(const CPubKey& key);
    
    friend class CAccount;
=======
    /* Set the current HD master key (will reset the chain child index counters)
       If possibleOldChain is provided, the parameters from the old chain (version)
       will be preserved. */
    bool SetHDMasterKey(const CPubKey& key, CHDChain *possibleOldChain = nullptr);
>>>>>>> e025246f
};

/** A key allocated from the key pool. */
class CReserveKey : public CReserveScript
{
protected:
    CWallet* pwallet;
    CAccount* account;
    int64_t nIndex;
    int64_t nKeyChain;
    CPubKey vchPubKey;
public:
    CReserveKey(CWallet* pwalletIn, CAccount* forAccount, int64_t forKeyChain)
    {
        pwallet = pwalletIn;
        account = forAccount;
        nIndex = -1;
        nKeyChain = forKeyChain;
    }

    CReserveKey() = default;
    CReserveKey(const CReserveKey&) = delete;
    CReserveKey& operator=(const CReserveKey&) = delete;

    ~CReserveKey()
    {
        ReturnKey();
    }

    void ReturnKey();
    bool GetReservedKey(CPubKey &pubkey, bool internal = false);
    void KeepKey();
    void KeepScript() { KeepKey(); }
};


/** 
 * Account information.
 * Stored in wallet with key "acc"+string account name.
 */
/* Gulden - we don't use this as we have our own real account system.
class CAccount
{
public:
    CPubKey vchPubKey;

    CAccount()
    {
        SetNull();
    }

    void SetNull()
    {
        vchPubKey = CPubKey();
    }

    ADD_SERIALIZE_METHODS;

    template <typename Stream, typename Operation>
    inline void SerializationOp(Stream& s, Operation ser_action) {
        int nVersion = s.GetVersion();
        if (!(s.GetType() & SER_GETHASH))
            READWRITE(nVersion);
        READWRITE(vchPubKey);
    }
};
*/
// Helper for producing a bunch of max-sized low-S signatures (eg 72 bytes)
// ContainerType is meant to hold pair<CWalletTx *, int>, and be iterable
// so that each entry corresponds to each vIn, in order.
template <typename ContainerType>
bool CWallet::DummySignTx(CMutableTransaction &txNew, const ContainerType &coins)
{
    // Fill in dummy signatures for fee calculation.
    int nIn = 0;
    for (const auto& coin : coins)
    {
        const CScript& scriptPubKey = coin.first->tx->vout[coin.second].scriptPubKey;
        SignatureData sigdata;

	//gixme: (GULDEN) (MERGE)
        /*if (!ProduceSignature(DummySignatureCreator(this), scriptPubKey, sigdata))
        {
            return false;
        } else {
            UpdateTransaction(txNew, nIn, sigdata);
        }*/

        nIn++;
    }
    return true;
}
#endif // BITCOIN_WALLET_WALLET_H<|MERGE_RESOLUTION|>--- conflicted
+++ resolved
@@ -103,9 +103,6 @@
     FEATURE_COMPRPUBKEY = 60000, // compressed public keys
 
     FEATURE_HD = 130000, // Hierarchical key derivation after BIP32 (HD Wallet)
-
-    FEATURE_HD_SPLIT = 139900, // Wallet with HD chain split (change outputs will use m/0'/1'/k)
-
     FEATURE_LATEST = FEATURE_COMPRPUBKEY // HD is optional, use FEATURE_COMPRPUBKEY as latest version
 };
 
@@ -116,18 +113,11 @@
 public:
     int64_t nTime;
     CPubKey vchPubKey;
-<<<<<<< HEAD
     std::string accountName;
     int64_t nChain;//internal or external keypool (HD wallets)
 
     CKeyPool();
     CKeyPool(const CPubKey& vchPubKeyIn, const std::string& accountNameIn, int64_t nChainIn);
-=======
-    bool fInternal; // for change outputs
-
-    CKeyPool();
-    CKeyPool(const CPubKey& vchPubKeyIn, bool internalIn);
->>>>>>> e025246f
 
     ADD_SERIALIZE_METHODS;
 
@@ -138,7 +128,6 @@
             READWRITE(nVersion);
         READWRITE(nTime);
         READWRITE(vchPubKey);
-<<<<<<< HEAD
         //Allow to fail for legacy accounts.
         try
         {
@@ -147,20 +136,6 @@
         }
         catch(...)
         {
-=======
-        if (ser_action.ForRead()) {
-            try {
-                READWRITE(fInternal);
-            }
-            catch (std::ios_base::failure&) {
-                /* flag as external address if we can't read the internal boolean
-                   (this will be the case for any wallet before the HD chain split version) */
-                fInternal = false;
-            }
-        }
-        else {
-            READWRITE(fInternal);
->>>>>>> e025246f
         }
     }
 };
@@ -704,15 +679,6 @@
 
     void SyncMetaData(std::pair<TxSpends::iterator, TxSpends::iterator>);
 
-<<<<<<< HEAD
-=======
-    /* the HD chain data model (external chain counters) */
-    CHDChain hdChain;
-
-    /* HD derive new child key (on internal or external chain) */
-    void DeriveNewChildKey(CKeyMetadata& metadata, CKey& secret, bool internal = false);
-
->>>>>>> e025246f
     bool fFileBacked;
 
     std::set<int64_t> setKeyPool;
@@ -1006,12 +972,8 @@
      * keystore implementation
      * Generate a new key
      */
-<<<<<<< HEAD
     CPubKey GenerateNewKey(CAccount& forAccount, int keyChain);
     void DeriveNewChildKey(CKeyMetadata& metadata, CKey& secret);
-=======
-    CPubKey GenerateNewKey(bool internal = false);
->>>>>>> e025246f
     //! Adds a key to the store, and saves it to disk.
     bool AddKeyPubKey(const CKey& key, const CPubKey &pubkey, CAccount& forAccount, int keyChain);
     //! for wallet upgrade
@@ -1133,21 +1095,12 @@
     static CAmount GetRequiredFee(unsigned int nTxBytes);
 
     bool NewKeyPool();
-<<<<<<< HEAD
     int TopUpKeyPool(unsigned int kpSize = 0, unsigned int maxNew = 0);
     void ReserveKeyFromKeyPool(int64_t& nIndex, CKeyPool& keypool, CAccount* forAccount, int64_t keyChain);
     void KeepKey(int64_t nIndex);
     void MarkKeyUsed(CKeyID keyID, uint64_t usageTime);
     void ReturnKey(int64_t nIndex, CAccount* forAccount, int64_t keyChain);
     bool GetKeyFromPool(CPubKey &key, CAccount* forAccount, int64_t keyChain);
-=======
-    size_t KeypoolCountExternalKeys();
-    bool TopUpKeyPool(unsigned int kpSize = 0);
-    void ReserveKeyFromKeyPool(int64_t& nIndex, CKeyPool& keypool, bool internal);
-    void KeepKey(int64_t nIndex);
-    void ReturnKey(int64_t nIndex);
-    bool GetKeyFromPool(CPubKey &key, bool internal = false);
->>>>>>> e025246f
     int64_t GetOldestKeyPoolTime();
     void GetAllReserveKeys(std::set<CKeyID>& setAddress) const;
 
@@ -1322,18 +1275,8 @@
     //CPubKey GenerateNewHDMasterKey();
     CAccount* activeAccount;
     CHDSeed* activeSeed;
-    
-<<<<<<< HEAD
-    /* Set the current HD master key (will reset the chain child index counters) */
-    bool SetHDMasterKey(const CPubKey& key);
-    
+        
     friend class CAccount;
-=======
-    /* Set the current HD master key (will reset the chain child index counters)
-       If possibleOldChain is provided, the parameters from the old chain (version)
-       will be preserved. */
-    bool SetHDMasterKey(const CPubKey& key, CHDChain *possibleOldChain = nullptr);
->>>>>>> e025246f
 };
 
 /** A key allocated from the key pool. */
@@ -1364,7 +1307,7 @@
     }
 
     void ReturnKey();
-    bool GetReservedKey(CPubKey &pubkey, bool internal = false);
+    bool GetReservedKey(CPubKey &pubkey);
     void KeepKey();
     void KeepScript() { KeepKey(); }
 };
