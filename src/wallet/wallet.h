--- conflicted
+++ resolved
@@ -37,13 +37,8 @@
 #include <utility>
 #include <vector>
 
-<<<<<<< HEAD
-#include <boost/shared_ptr.hpp>
 #include <boost/foreach.hpp>
 #include <boost/thread.hpp>
-
-=======
->>>>>>> 5f4bcf28
 extern CWallet* pwalletMain;
 
 void StartShadowPoolManagerThread(boost::thread_group& threadGroup);
@@ -684,15 +679,6 @@
 
     /* Used by TransactionAddedToMemorypool/BlockConnected/Disconnected */
     void SyncTransaction(const CTransactionRef& tx, const CBlockIndex *pindexBlockConnected, int posInBlock);
-<<<<<<< HEAD
-=======
-
-    /* the HD chain data model (external chain counters) */
-    CHDChain hdChain;
-
-    /* HD derive new child key (on internal or external chain) */
-    void DeriveNewChildKey(CKeyMetadata& metadata, CKey& secret, bool internal = false);
->>>>>>> 5f4bcf28
 
     bool fFileBacked;
 
@@ -1060,11 +1046,7 @@
     void TransactionAddedToMempool(const CTransactionRef& tx) override;
     void BlockConnected(const std::shared_ptr<const CBlock>& pblock, const CBlockIndex *pindex, const std::vector<CTransactionRef>& vtxConflicted) override;
     void BlockDisconnected(const std::shared_ptr<const CBlock>& pblock) override;
-<<<<<<< HEAD
-    bool AddToWalletIfInvolvingMe(const CTransaction& tx, const CBlockIndex* pIndex, int posInBlock, bool fUpdate);
-=======
     bool AddToWalletIfInvolvingMe(const CTransactionRef& tx, const CBlockIndex* pIndex, int posInBlock, bool fUpdate);
->>>>>>> 5f4bcf28
     CBlockIndex* ScanForWalletTransactions(CBlockIndex* pindexStart, bool fUpdate = false);
     void ReacceptWalletTransactions();
     void ResendWalletTransactions(int64_t nBestBlockTime, CConnman* connman);
@@ -1178,18 +1160,8 @@
         }
     }
 
-<<<<<<< HEAD
-    void GetScriptForMining(boost::shared_ptr<CReserveScript> &script);
-    void ResetRequestCount(const uint256 &hash)
-    {
-        LOCK(cs_wallet);
-        mapRequestCount[hash] = 0;
-    };
+    void GetScriptForMining(std::shared_ptr<CReserveScript> &script) override;
 /*GULDEN - we don't use these (accounts)
-=======
-    void GetScriptForMining(std::shared_ptr<CReserveScript> &script) override;
-    
->>>>>>> 5f4bcf28
     unsigned int GetKeyPoolSize()
     {
         AssertLockHeld(cs_wallet); // setKeyPool
