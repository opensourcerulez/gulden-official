--- conflicted
+++ resolved
@@ -34,12 +34,8 @@
 private:
     bool fDbEnvInit;
     bool fMockDb;
-<<<<<<< HEAD
 public:
-    // Don't change into boost::filesystem::path, as that can result in
-=======
     // Don't change into fs::path, as that can result in
->>>>>>> bac5c9cf
     // shutdown problems/crashes caused by a static initialized internal pointer.
     std::string strPath;
 
