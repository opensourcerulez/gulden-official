// Copyright (c) 2010 Satoshi Nakamoto
// Copyright (c) 2009-2016 The Bitcoin Core developers
// Distributed under the MIT software license, see the accompanying
// file COPYING or http://www.opensource.org/licenses/mit-license.php.
//
// File contains modifications by: The Gulden developers
// All modifications:
// Copyright (c) 2016-2017 The Gulden developers
// Authored by: Malcolm MacLeod (mmacleod@webmail.co.za)
// Distributed under the GULDEN software license, see the accompanying
// file COPYING

#include "amount.h"
#include "base58.h"
#include "chain.h"
#include "consensus/validation.h"
#include "core_io.h"
#include "init.h"
#include "validation.h"
#include "net.h"
#include "policy/policy.h"
#include "policy/rbf.h"
#include "rpc/server.h"
#include "script/sign.h"
#include "timedata.h"
#include "util.h"
#include "utilmoneystr.h"
#include "wallet.h"
#include "walletdb.h"
#include "script/ismine.h"

#include <stdint.h>

#include <boost/assign/list_of.hpp>

#include <univalue.h>

#include <Gulden/auto_checkpoints.h>
#include <Gulden/translate.h>

using namespace std;

CWallet *GetWalletForJSONRPCRequest(const JSONRPCRequest& request)
{
    return pwalletMain;
}

std::string HelpRequiringPassphrase(CWallet * const pwallet)
{
    return pwallet && pwallet->IsCrypted()
        ? "\nRequires wallet passphrase to be set with walletpassphrase call."
        : "";
}

bool EnsureWalletIsAvailable(CWallet * const pwallet, bool avoidException)
{
    if (!pwallet) {
        if (!avoidException)
            throw JSONRPCError(RPC_METHOD_NOT_FOUND, "Method not found (disabled)");
        else
            return false;
    }
    return true;
}

void EnsureWalletIsUnlocked(CWallet * const pwallet)
{
    if (pwallet->IsLocked()) {
        throw JSONRPCError(RPC_WALLET_UNLOCK_NEEDED, "Error: Please enter the wallet passphrase with walletpassphrase first.");
    }
}

void WalletTxToJSON(const CWalletTx& wtx, UniValue& entry)
{
    int confirms = wtx.GetDepthInMainChain();
    entry.push_back(Pair("confirmations", confirms));
    if (wtx.IsCoinBase())
        entry.push_back(Pair("generated", true));
    if (confirms > 0)
    {
        entry.push_back(Pair("blockhash", wtx.hashBlock.GetHex()));
        entry.push_back(Pair("blockindex", wtx.nIndex));
        entry.push_back(Pair("blocktime", mapBlockIndex[wtx.hashBlock]->GetBlockTime()));
    } else {
        entry.push_back(Pair("trusted", wtx.IsTrusted()));
    }
    uint256 hash = wtx.GetHash();
    entry.push_back(Pair("txid", hash.GetHex()));
    UniValue conflicts(UniValue::VARR);
    BOOST_FOREACH(const uint256& conflict, wtx.GetConflicts())
        conflicts.push_back(conflict.GetHex());
    entry.push_back(Pair("walletconflicts", conflicts));
    entry.push_back(Pair("time", wtx.GetTxTime()));
    entry.push_back(Pair("timereceived", (int64_t)wtx.nTimeReceived));

    // Add opt-in RBF status
    std::string rbfStatus = "no";
    if (confirms <= 0) {
        LOCK(mempool.cs);
        RBFTransactionState rbfState = IsRBFOptIn(wtx, mempool);
        if (rbfState == RBF_TRANSACTIONSTATE_UNKNOWN)
            rbfStatus = "unknown";
        else if (rbfState == RBF_TRANSACTIONSTATE_REPLACEABLE_BIP125)
            rbfStatus = "yes";
    }
    entry.push_back(Pair("bip125-replaceable", rbfStatus));

    BOOST_FOREACH(const PAIRTYPE(string,string)& item, wtx.mapValue)
        entry.push_back(Pair(item.first, item.second));
}

CAccount* AccountFromValue(CWallet* pwallet, const UniValue& value, bool useDefaultIfEmpty)
{
    string strAccountUUIDOrLabel = value.get_str();
          
    if (!pwallet)
        throw runtime_error("Cannot use command without an active wallet");
    
    if (strAccountUUIDOrLabel.empty())
    {
        if (!pwallet->getActiveAccount())
        {
            throw runtime_error("No account identifier passed, and no active account selected, please select an active account or pass a valid identifier.");
        }
        return pwallet->getActiveAccount();
    }
    
    CAccount* foundAccount = NULL;
    if (pwallet->mapAccounts.find(strAccountUUIDOrLabel) != pwallet->mapAccounts.end())
    {
        foundAccount = pwallet->mapAccounts[strAccountUUIDOrLabel];
    }
    for (const auto& accountIter : pwallet->mapAccounts)
    {
        if (accountIter.second->getLabel() == strAccountUUIDOrLabel)
        {
            if (foundAccount)
            {
                throw runtime_error("failed due to ambiguity, given UUID or label matches multiple accounts.");
            }
            foundAccount = accountIter.second;
        }
    }
    
    if (!foundAccount)
        throw JSONRPCError(RPC_WALLET_INVALID_ACCOUNT_NAME, "Not a valid account UUID or label.");
    
    return foundAccount;
}

UniValue getnewaddress(const JSONRPCRequest& request)
{
    CWallet * const pwallet = GetWalletForJSONRPCRequest(request);
    if (!EnsureWalletIsAvailable(pwallet, request.fHelp)) {
        return NullUniValue;
    }

    if (request.fHelp || request.params.size() > 1)
        throw runtime_error(
            "getnewaddress ( \"account\" )\n"
            "\nReturns a new Bitcoin address for receiving payments.\n"
            "If 'account' is not specified the currently active account is used \n"
            "\nArguments:\n"
            "1. \"account\"        (string, optional) The unique account name or UUID for the address to be linked to. If not provided, the currently active account is used. Account must already exist.\n"
            "\nResult:\n"
            "\"address\"    (string) The new bitcoin address\n"
            "\nExamples:\n"
            + HelpExampleCli("getnewaddress", "")
            + HelpExampleRpc("getnewaddress", "")
        );

    LOCK2(cs_main, pwallet->cs_wallet);

    // Parse the account first so we don't generate a key if there's an error
    CAccount* account;
    if (request.params.size() > 0)
        account = AccountFromValue(pwallet, request.params[0], true);
    else
        account = AccountFromValue(pwallet, UniValue(""), true);

    if (!pwallet->IsLocked()) {
        pwallet->TopUpKeyPool();
    }

    // Generate a new key that is added to wallet
    CPubKey newKey;
<<<<<<< HEAD
    if (!pwallet->GetKeyFromPool(newKey, account, KEYCHAIN_EXTERNAL))
=======
    if (!pwallet->GetKeyFromPool(newKey)) {
>>>>>>> c1190963
        throw JSONRPCError(RPC_WALLET_KEYPOOL_RAN_OUT, "Error: Keypool ran out, please call keypoolrefill first");
    }
    CKeyID keyID = newKey.GetID();

<<<<<<< HEAD
=======
    pwallet->SetAddressBook(keyID, strAccount, "receive");

>>>>>>> c1190963
    return CBitcoinAddress(keyID).ToString();
}


<<<<<<< HEAD
/*CBitcoinAddress GetAccountAddress(CWallet * const pwallet, string strAccount, bool bForceNew=false)
=======
CBitcoinAddress GetAccountAddress(CWallet * const pwallet, string strAccount, bool bForceNew=false)
>>>>>>> c1190963
{
    CPubKey pubKey;
    if (!pwallet->GetAccountPubkey(pubKey, strAccount, bForceNew)) {
        throw JSONRPCError(RPC_WALLET_KEYPOOL_RAN_OUT, "Error: Keypool ran out, please call keypoolrefill first");
    }

    return CBitcoinAddress(pubKey.GetID());
}

UniValue getaccountaddress(const JSONRPCRequest& request)
{
    CWallet * const pwallet = GetWalletForJSONRPCRequest(request);
    if (!EnsureWalletIsAvailable(pwallet, request.fHelp)) {
        return NullUniValue;
    }

    if (request.fHelp || request.params.size() != 1)
        throw runtime_error(
            "getaccountaddress \"account\"\n"
            "\nDEPRECATED. Returns the current Bitcoin address for receiving payments to this account.\n"
            "\nArguments:\n"
            "1. \"account\"       (string, required) The account name for the address. It can also be set to the empty string \"\" to represent the default account. The account does not need to exist, it will be created and a new address created  if there is no account by the given name.\n"
            "\nResult:\n"
            "\"address\"          (string) The account bitcoin address\n"
            "\nExamples:\n"
            + HelpExampleCli("getaccountaddress", "")
            + HelpExampleCli("getaccountaddress", "\"\"")
            + HelpExampleCli("getaccountaddress", "\"myaccount\"")
            + HelpExampleRpc("getaccountaddress", "\"myaccount\"")
        );

    LOCK2(cs_main, pwallet->cs_wallet);

    // Parse the account first so we don't generate a key if there's an error
    string strAccount = AccountFromValue(request.params[0]);

    UniValue ret(UniValue::VSTR);

    ret = GetAccountAddress(pwallet, strAccount).ToString();
    return ret;
}*/

UniValue getrawchangeaddress(const JSONRPCRequest& request)
{
    CWallet * const pwallet = GetWalletForJSONRPCRequest(request);
    if (!EnsureWalletIsAvailable(pwallet, request.fHelp)) {
        return NullUniValue;
    }

    if (request.fHelp || request.params.size() > 1)
        throw runtime_error(
            "getrawchangeaddress\n"
            "\nReturns a new Bitcoin address, for receiving change.\n"
            "1. \"account\"        (string, optional) The unique account name or UUID for the address to be linked to. If not provided, the currently active account is used. Account must already exist.\n"
            "This is for use with raw transactions, NOT normal use.\n"
            "\nResult:\n"
            "\"address\"    (string) The address\n"
            "\nExamples:\n"
            + HelpExampleCli("getrawchangeaddress", "")
            + HelpExampleRpc("getrawchangeaddress", "")
       );
        
    LOCK2(cs_main, pwallet->cs_wallet);
    CAccount* fromAccount;
    if (request.params.size() > 0)
        fromAccount = AccountFromValue(pwallet, request.params[0], true);
    else
        fromAccount = AccountFromValue(pwallet, UniValue(""), true);
    
    if (!fromAccount)
        throw JSONRPCError(RPC_INVALID_PARAMETER, "No active account for request.");

<<<<<<< HEAD
=======
    LOCK2(cs_main, pwallet->cs_wallet);
>>>>>>> c1190963

    if (!pwallet->IsLocked()) {
        pwallet->TopUpKeyPool();
    }

<<<<<<< HEAD
    
    CReserveKey reservekey(pwallet, fromAccount, KEYCHAIN_CHANGE);
=======
    CReserveKey reservekey(pwallet);
>>>>>>> c1190963
    CPubKey vchPubKey;
    if (!reservekey.GetReservedKey(vchPubKey))
        throw JSONRPCError(RPC_WALLET_KEYPOOL_RAN_OUT, "Error: Keypool ran out, please call keypoolrefill first");

    reservekey.KeepKey();

    CKeyID keyID = vchPubKey.GetID();

    return CBitcoinAddress(keyID).ToString();
}


/*UniValue setaccount(const JSONRPCRequest& request)
{
    CWallet * const pwallet = GetWalletForJSONRPCRequest(request);
    if (!EnsureWalletIsAvailable(pwallet, request.fHelp)) {
        return NullUniValue;
    }

    if (request.fHelp || request.params.size() < 1 || request.params.size() > 2)
        throw runtime_error(
            "setaccount \"address\" \"account\"\n"
            "\nDEPRECATED. Sets the account associated with the given address.\n"
            "\nArguments:\n"
            "1. \"address\"         (string, required) The bitcoin address to be associated with an account.\n"
            "2. \"account\"         (string, required) The account to assign the address to.\n"
            "\nExamples:\n"
<<<<<<< HEAD
            + HelpExampleCli("setaccount", "\"GD1ZrZNe3JUo7ZycKEYQQiQAWd9y54F4XZ\" \"tabby\"")
            + HelpExampleRpc("setaccount", "\"GD1ZrZNe3JUo7ZycKEYQQiQAWd9y54F4XZ\", \"tabby\"")
=======
            + HelpExampleCli("setaccount", "\"1D1ZrZNe3JUo7ZycKEYQQiQAWd9y54F4XX\" \"tabby\"")
            + HelpExampleRpc("setaccount", "\"1D1ZrZNe3JUo7ZycKEYQQiQAWd9y54F4XX\", \"tabby\"")
>>>>>>> c1190963
        );

    LOCK2(cs_main, pwallet->cs_wallet);

    CBitcoinAddress address(request.params[0].get_str());
    if (!address.IsValid())
        throw JSONRPCError(RPC_INVALID_ADDRESS_OR_KEY, "Invalid Bitcoin address");

    string strAccount;
    if (request.params.size() > 1)
        strAccount = AccountFromValue(request.params[1]);

    // Only add the account if the address is yours.
    if (IsMine(*pwallet, address.Get())) {
        // Detect when changing the account of an address that is the 'unused current key' of another account:
<<<<<<< HEAD
        if (pwallet->mapAddressBook.count(address.ToString()))
=======
        if (pwallet->mapAddressBook.count(address.Get())) {
>>>>>>> c1190963
            string strOldAccount = pwallet->mapAddressBook[address.Get()].name;
            if (address == GetAccountAddress(pwallet, strOldAccount)) {
                GetAccountAddress(pwallet, strOldAccount, true);
            }
        }
        pwallet->SetAddressBook(address.Get(), strAccount, "receive");
    }
    else
        throw JSONRPCError(RPC_MISC_ERROR, "setaccount can only be used with own address");

    return NullUniValue;
}*/


UniValue getaccount(const JSONRPCRequest& request)
{
    CWallet * const pwallet = GetWalletForJSONRPCRequest(request);
    if (!EnsureWalletIsAvailable(pwallet, request.fHelp)) {
        return NullUniValue;
    }

    if (request.fHelp || request.params.size() != 1)
        throw runtime_error(
            "getaccount \"address\"\n"
            "\nReturns the UUID and label of the account associated with the given address.\n"
            "\nArguments:\n"
            "1. \"address\"         (string, required) The bitcoin address for account lookup.\n"
            "\nResult:\n"
            "[                     (json array of string)\n"
            "  \"accountUUID\"   (string) a bitcoin address associated with the given account\n"
            "  \"accountLabel\"  (string) a bitcoin address associated with the given account\n"
            "]\n"
            "\nExamples:\n"
<<<<<<< HEAD
            + HelpExampleCli("getaccount", "\"GD1ZrZNe3JUo7ZycKEYQQiQAWd9y54F4XZ\"")
            + HelpExampleRpc("getaccount", "\"GD1ZrZNe3JUo7ZycKEYQQiQAWd9y54F4XZ\"")
=======
            + HelpExampleCli("getaccount", "\"1D1ZrZNe3JUo7ZycKEYQQiQAWd9y54F4XX\"")
            + HelpExampleRpc("getaccount", "\"1D1ZrZNe3JUo7ZycKEYQQiQAWd9y54F4XX\"")
>>>>>>> c1190963
        );

    LOCK2(cs_main, pwallet->cs_wallet);

    CBitcoinAddress address(request.params[0].get_str());
    if (!address.IsValid())
        throw JSONRPCError(RPC_INVALID_ADDRESS_OR_KEY, "Invalid Bitcoin address");

<<<<<<< HEAD
    UniValue jsonGroupings(UniValue::VARR);
    
    //fixme: (GULDEN) (WATCHONLY)
    for(const auto& accountIter : pwallet->mapAccounts)
    {
        if (::IsMine(*accountIter.second, address.Get()))
        {
            UniValue jsonGrouping(UniValue::VARR);
            UniValue addressInfo(UniValue::VARR);
            addressInfo.push_back(accountIter.second->getUUID());
            addressInfo.push_back(accountIter.second->getLabel());
            jsonGrouping.push_back(addressInfo);
            jsonGroupings.push_back(jsonGrouping);
        }
    }
    
    return jsonGroupings;
=======
    string strAccount;
    map<CTxDestination, CAddressBookData>::iterator mi = pwallet->mapAddressBook.find(address.Get());
    if (mi != pwallet->mapAddressBook.end() && !(*mi).second.name.empty()) {
        strAccount = (*mi).second.name;
    }
    return strAccount;
>>>>>>> c1190963
}


UniValue getaddressesbyaccount(const JSONRPCRequest& request)
{
    CWallet * const pwallet = GetWalletForJSONRPCRequest(request);
    if (!EnsureWalletIsAvailable(pwallet, request.fHelp)) {
        return NullUniValue;
    }

    if (request.fHelp || request.params.size() != 1)
        throw runtime_error(
            "getaddressesbyaccount \"account\"\n"
            "\nReturns the list of assigned addresses for the given account, includes empty addresses but excludes addresses still in the keypool.\n"
            "\nArguments:\n"
            "1. \"account\"  (string, required) The UUID or unique label of the account to move funds from. May be the currently active account using \"\"\n"
            "\nResult:\n"
            "[                     (json array of string)\n"
            "  \"address\"         (string) a bitcoin address associated with the given account\n"
            "  ,...\n"
            "]\n"
            "\nExamples:\n"
            + HelpExampleCli("getaddressesbyaccount", "\"tabby\"")
            + HelpExampleRpc("getaddressesbyaccount", "\"tabby\"")
        );

    LOCK2(cs_main, pwallet->cs_wallet);

    CAccount* fromAccount = AccountFromValue(pwallet, request.params[0], true);

<<<<<<< HEAD
    // Find all addresses that have the given account and are not in the key pool
    std::set<CKeyID> setAddress;
    fromAccount->GetKeys(setAddress);
    
    CWalletDB walletdb(pwallet->strWalletFile);
    for (const auto& keyChain : { KEYCHAIN_EXTERNAL, KEYCHAIN_CHANGE })
    {
        const auto& keyPool = ( keyChain == KEYCHAIN_EXTERNAL ? fromAccount->setKeyPoolExternal : fromAccount->setKeyPoolInternal );
        CKeyPool keypoolentry;
        for (const auto& keyIndex : keyPool)
        {
            if (!walletdb.ReadPool(keyIndex, keypoolentry))
                throw runtime_error(std::string(__func__) + ": read failed");
            
            if ( setAddress.find(keypoolentry.vchPubKey.GetID()) != setAddress.end() )
            {
                setAddress.erase(setAddress.find(keypoolentry.vchPubKey.GetID()));
            }
        }
    }
    
    UniValue ret(UniValue::VARR);
    for(const auto& key : setAddress)
    {   
        ret.push_back(CBitcoinAddress(key).ToString());
=======
    // Find all addresses that have the given account
    UniValue ret(UniValue::VARR);
    for (const std::pair<CBitcoinAddress, CAddressBookData>& item : pwallet->mapAddressBook) {
        const CBitcoinAddress& address = item.first;
        const string& strName = item.second.name;
        if (strName == strAccount)
            ret.push_back(address.ToString());
>>>>>>> c1190963
    }
    return ret;
}

<<<<<<< HEAD
static void SendMoney(CWallet * const pwallet, CAccount* fromAccount, const CTxDestination &address, CAmount nValue, bool fSubtractFeeFromAmount, CWalletTx& wtxNew)
=======
static void SendMoney(CWallet * const pwallet, const CTxDestination &address, CAmount nValue, bool fSubtractFeeFromAmount, CWalletTx& wtxNew)
>>>>>>> c1190963
{
    CAmount curBalance = pwallet->GetBalance();

    if (fromAccount->IsReadOnly())
        throw JSONRPCError(RPC_INVALID_PARAMETER, "Can't send from a read only account");
        
    // Check amount
    if (nValue <= 0)
        throw JSONRPCError(RPC_INVALID_PARAMETER, "Invalid amount");

    if (nValue > curBalance)
        throw JSONRPCError(RPC_WALLET_INSUFFICIENT_FUNDS, "Insufficient funds");

    if (pwallet->GetBroadcastTransactions() && !g_connman) {
        throw JSONRPCError(RPC_CLIENT_P2P_DISABLED, "Error: Peer-to-peer functionality missing or disabled");
    }

    // Parse Bitcoin address
    CScript scriptPubKey = GetScriptForDestination(address);

    // Create and send the transaction
<<<<<<< HEAD
    CReserveKey reservekey(pwallet, fromAccount, KEYCHAIN_CHANGE);
=======
    CReserveKey reservekey(pwallet);
>>>>>>> c1190963
    CAmount nFeeRequired;
    std::string strError;
    vector<CRecipient> vecSend;
    int nChangePosRet = -1;
    CRecipient recipient = {scriptPubKey, nValue, fSubtractFeeFromAmount};
    vecSend.push_back(recipient);
<<<<<<< HEAD
    if (!pwallet->CreateTransaction(fromAccount, vecSend, wtxNew, reservekey, nFeeRequired, nChangePosRet, strError)) {
=======
    if (!pwallet->CreateTransaction(vecSend, wtxNew, reservekey, nFeeRequired, nChangePosRet, strError)) {
>>>>>>> c1190963
        if (!fSubtractFeeFromAmount && nValue + nFeeRequired > curBalance)
            strError = strprintf("Error: This transaction requires a transaction fee of at least %s", FormatMoney(nFeeRequired));
        throw JSONRPCError(RPC_WALLET_ERROR, strError);
    }
    CValidationState state;
    if (!pwallet->CommitTransaction(wtxNew, reservekey, g_connman.get(), state)) {
        strError = strprintf("Error: The transaction was rejected! Reason given: %s", state.GetRejectReason());
        throw JSONRPCError(RPC_WALLET_ERROR, strError);
    }
}

UniValue sendtoaddress(const JSONRPCRequest& request)
{
    CWallet * const pwallet = GetWalletForJSONRPCRequest(request);
    if (!EnsureWalletIsAvailable(pwallet, request.fHelp)) {
        return NullUniValue;
    }

    if (request.fHelp || request.params.size() < 2 || request.params.size() > 5)
        throw runtime_error(
            "sendtoaddress \"address\" amount ( \"comment\" \"comment_to\" subtractfeefromamount )\n"
<<<<<<< HEAD
            "\nSend an amount to a given address using the currently active account. If you want to use a specific account then use sendtoaddressfromaccount instead\n"
=======
            "\nSend an amount to a given address.\n"
>>>>>>> c1190963
            + HelpRequiringPassphrase(pwallet) +
            "\nArguments:\n"
            "1. \"address\"            (string, required) The bitcoin address to send to.\n"
            "2. \"amount\"             (numeric or string, required) The amount in " + CURRENCY_UNIT + " to send. eg 0.1\n"
            "3. \"comment\"            (string, optional) A comment used to store what the transaction is for. \n"
            "                             This is not part of the transaction, just kept in your wallet.\n"
            "4. \"comment_to\"         (string, optional) A comment to store the name of the person or organization \n"
            "                             to which you're sending the transaction. This is not part of the \n"
            "                             transaction, just kept in your wallet.\n"
            "5. subtractfeefromamount  (boolean, optional, default=false) The fee will be deducted from the amount being sent.\n"
            "                             The recipient will receive less bitcoins than you enter in the amount field.\n"
            "\nResult:\n"
            "\"txid\"                  (string) The transaction id.\n"
            "\nExamples:\n"
            + HelpExampleCli("sendtoaddress", "\"GM72Sfpbz1BPpXFHz9m3CdqATR44Jvaydd\" 0.1")
            + HelpExampleCli("sendtoaddress", "\"GM72Sfpbz1BPpXFHz9m3CdqATR44Jvaydd\" 0.1 \"donation\" \"seans outpost\"")
            + HelpExampleCli("sendtoaddress", "\"GM72Sfpbz1BPpXFHz9m3CdqATR44Jvaydd\" 0.1 \"\" \"\" true")
            + HelpExampleRpc("sendtoaddress", "\"GM72Sfpbz1BPpXFHz9m3CdqATR44Jvaydd\", 0.1, \"donation\", \"seans outpost\"")
        );

    LOCK2(cs_main, pwallet->cs_wallet);

    CBitcoinAddress address(request.params[0].get_str());
    if (!address.IsValid())
        throw JSONRPCError(RPC_INVALID_ADDRESS_OR_KEY, "Invalid Bitcoin address");

    // Amount
    CAmount nAmount = AmountFromValue(request.params[1]);
    if (nAmount <= 0)
        throw JSONRPCError(RPC_TYPE_ERROR, "Invalid amount for send");

    // Wallet comments
    CWalletTx wtx;
    if (request.params.size() > 2 && !request.params[2].isNull() && !request.params[2].get_str().empty())
        wtx.mapValue["comment"] = request.params[2].get_str();
    if (request.params.size() > 3 && !request.params[3].isNull() && !request.params[3].get_str().empty())
        wtx.mapValue["to"]      = request.params[3].get_str();

    bool fSubtractFeeFromAmount = false;
    if (request.params.size() > 4)
        fSubtractFeeFromAmount = request.params[4].get_bool();

    EnsureWalletIsUnlocked(pwallet);

<<<<<<< HEAD
    SendMoney(pwallet, pwallet->getActiveAccount(), address.Get(), nAmount, fSubtractFeeFromAmount, wtx);

    return wtx.GetHash().GetHex();
}

UniValue sendtoaddressfromaccount(const JSONRPCRequest& request)
{
    #ifdef ENABLE_WALLET
    CWallet * const pwallet = GetWalletForJSONRPCRequest(request);

    LOCK2(cs_main, pwallet ? &pwallet->cs_wallet : NULL);
    #else
    LOCK(cs_main);
    #endif
    
    if (!EnsureWalletIsAvailable(pwallet, request.fHelp))
        return NullUniValue;

    if (request.fHelp || request.params.size() < 3 || request.params.size() > 6)
        throw runtime_error(
            "sendtoaddressfromaccount \"account\" \"bitcoinaddress\" amount ( \"comment\" \"comment-to\" subtractfeefromamount )\n"
            "\nSend an amount to a given address using the currently active account. If you want to use a specific account then use sendtoaddressfromaccount instead\n"
            + HelpRequiringPassphrase(pwallet) +
            "\nArguments:\n"
            "1. \"fromaccount\"  (string, required) The UUID or unique label of the account to move funds from. May be the currently active account using \"\".\n"
            "2. \"bitcoinaddress\"  (string, required) The bitcoin address to send to.\n"
            "3. \"amount\"      (numeric or string, required) The amount in " + CURRENCY_UNIT + " to send. eg 0.1\n"
            "4. \"comment\"     (string, optional) A comment used to store what the transaction is for. \n"
            "                             This is not part of the transaction, just kept in your wallet.\n"
            "5. \"comment-to\"  (string, optional) A comment to store the name of the person or organization \n"
            "                             to which you're sending the transaction. This is not part of the \n"
            "                             transaction, just kept in your wallet.\n"
            "6. subtractfeefromamount  (boolean, optional, default=false) The fee will be deducted from the amount being sent.\n"
            "                             The recipient will receive less bitcoins than you enter in the amount field.\n"
            "\nResult:\n"
            "\"transactionid\"  (string) The transaction id.\n"
            "\nExamples:\n"
            + HelpExampleCli("sendtoaddress", "\"My account\" \"GM72Sfpbz1BPpXFHz9m3CdqATR44Jvaydd\" 0.1")
            + HelpExampleCli("sendtoaddress", "\"\" \"GM72Sfpbz1BPpXFHz9m3CdqATR44Jvaydd\" 0.1 \"donation\" \"seans outpost\"")
            + HelpExampleCli("sendtoaddress", "\"My account\" \"GM72Sfpbz1BPpXFHz9m3CdqATR44Jvaydd\" 0.1 \"\" \"\" true")
            + HelpExampleRpc("sendtoaddress", "\"\" \"GM72Sfpbz1BPpXFHz9m3CdqATR44Jvaydd\", 0.1, \"donation\", \"seans outpost\"")
        );

    CAccount* fromAccount = AccountFromValue(pwallet, request.params[0], true);
    
    CBitcoinAddress address(request.params[1].get_str());
    if (!address.IsValid())
        throw JSONRPCError(RPC_INVALID_ADDRESS_OR_KEY, "Invalid Bitcoin address");

    // Amount
    CAmount nAmount = AmountFromValue(request.params[2]);
    if (nAmount <= 0)
        throw JSONRPCError(RPC_TYPE_ERROR, "Invalid amount for send");

    // Wallet comments
    CWalletTx wtx;
    if (request.params.size() > 3 && !request.params[3].isNull() && !request.params[3].get_str().empty())
        wtx.mapValue["comment"] = request.params[2].get_str();
    if (request.params.size() > 4 && !request.params[4].isNull() && !request.params[4].get_str().empty())
        wtx.mapValue["to"]      = request.params[4].get_str();

    bool fSubtractFeeFromAmount = false;
    if (request.params.size() > 5)
        fSubtractFeeFromAmount = request.params[5].get_bool();

    EnsureWalletIsUnlocked(pwallet);

    SendMoney(pwallet, fromAccount, address.Get(), nAmount, fSubtractFeeFromAmount, wtx);
=======
    SendMoney(pwallet, address.Get(), nAmount, fSubtractFeeFromAmount, wtx);
>>>>>>> c1190963

    return wtx.GetHash().GetHex();
}

UniValue listaddressgroupings(const JSONRPCRequest& request)
{
    CWallet * const pwallet = GetWalletForJSONRPCRequest(request);
    if (!EnsureWalletIsAvailable(pwallet, request.fHelp)) {
        return NullUniValue;
    }

    if (request.fHelp)
        throw runtime_error(
            "listaddressgroupings\n"
            "\nLists groups of addresses which have had their common ownership\n"
            "made public by common use as inputs or as the resulting change\n"
            "in past transactions\n"
            "\nResult:\n"
            "[\n"
            "  [\n"
            "    [\n"
            "      \"address\",            (string) The bitcoin address\n"
            "      amount,                 (numeric) The amount in " + CURRENCY_UNIT + "\n"
            "      \"account\"             (string, optional) The account\n"
            "    ]\n"
            "    ,...\n"
            "  ]\n"
            "  ,...\n"
            "]\n"
            "\nExamples:\n"
            + HelpExampleCli("listaddressgroupings", "")
            + HelpExampleRpc("listaddressgroupings", "")
        );

    LOCK2(cs_main, pwallet->cs_wallet);

    UniValue jsonGroupings(UniValue::VARR);
    map<CTxDestination, CAmount> balances = pwallet->GetAddressBalances();
    for (set<CTxDestination> grouping : pwallet->GetAddressGroupings()) {
        UniValue jsonGrouping(UniValue::VARR);
        BOOST_FOREACH(CTxDestination address, grouping)
        {
            UniValue addressInfo(UniValue::VARR);
            addressInfo.push_back(CBitcoinAddress(address).ToString());
            addressInfo.push_back(ValueFromAmount(balances[address]));
            //fixme: CBSU - Rather do this inside GetAddressGroupings
            for(const auto& accountIter : pwallet->mapAccounts)
            {
<<<<<<< HEAD
                if (IsMine(*accountIter.second, address))
                {
                    addressInfo.push_back(accountIter.second->getLabel());
=======
                if (pwallet->mapAddressBook.find(CBitcoinAddress(address).Get()) != pwallet->mapAddressBook.end()) {
                    addressInfo.push_back(pwallet->mapAddressBook.find(CBitcoinAddress(address).Get())->second.name);
>>>>>>> c1190963
                }
            }
            jsonGrouping.push_back(addressInfo);
        }
        jsonGroupings.push_back(jsonGrouping);
    }
    return jsonGroupings;
}

UniValue signmessage(const JSONRPCRequest& request)
{
    CWallet * const pwallet = GetWalletForJSONRPCRequest(request);
    if (!EnsureWalletIsAvailable(pwallet, request.fHelp)) {
        return NullUniValue;
    }

    if (request.fHelp || request.params.size() != 2)
        throw runtime_error(
            "signmessage \"address\" \"message\"\n"
            "\nSign a message with the private key of an address"
            + HelpRequiringPassphrase(pwallet) + "\n"
            "\nArguments:\n"
            "1. \"address\"         (string, required) The bitcoin address to use for the private key.\n"
            "2. \"message\"         (string, required) The message to create a signature of.\n"
            "\nResult:\n"
            "\"signature\"          (string) The signature of the message encoded in base 64\n"
            "\nExamples:\n"
            "\nUnlock the wallet for 30 seconds\n"
            + HelpExampleCli("walletpassphrase", "\"mypassphrase\" 30") +
            "\nCreate the signature\n"
<<<<<<< HEAD
            + HelpExampleCli("signmessage", "\"GD1ZrZNe3JUo7ZycKEYQQiQAWd9y54F4XZ\" \"my message\"") +
            "\nVerify the signature\n"
            + HelpExampleCli("verifymessage", "\"GD1ZrZNe3JUo7ZycKEYQQiQAWd9y54F4XZ\" \"signature\" \"my message\"") +
            "\nAs json rpc\n"
            + HelpExampleRpc("signmessage", "\"GD1ZrZNe3JUo7ZycKEYQQiQAWd9y54F4XZ\", \"my message\"")
=======
            + HelpExampleCli("signmessage", "\"1D1ZrZNe3JUo7ZycKEYQQiQAWd9y54F4XX\" \"my message\"") +
            "\nVerify the signature\n"
            + HelpExampleCli("verifymessage", "\"1D1ZrZNe3JUo7ZycKEYQQiQAWd9y54F4XX\" \"signature\" \"my message\"") +
            "\nAs json rpc\n"
            + HelpExampleRpc("signmessage", "\"1D1ZrZNe3JUo7ZycKEYQQiQAWd9y54F4XX\", \"my message\"")
>>>>>>> c1190963
        );

    LOCK2(cs_main, pwallet->cs_wallet);

    EnsureWalletIsUnlocked(pwallet);

    string strAddress = request.params[0].get_str();
    string strMessage = request.params[1].get_str();

    CBitcoinAddress addr(strAddress);
    if (!addr.IsValid())
        throw JSONRPCError(RPC_TYPE_ERROR, "Invalid address");

    CKeyID keyID;
    if (!addr.GetKeyID(keyID))
        throw JSONRPCError(RPC_TYPE_ERROR, "Address does not refer to key");

    CKey key;
    if (!pwallet->GetKey(keyID, key)) {
        throw JSONRPCError(RPC_WALLET_ERROR, "Private key not available");
    }

    CHashWriter ss(SER_GETHASH, 0);
    ss << strMessageMagic;
    ss << strMessage;

    vector<unsigned char> vchSig;
    if (!key.SignCompact(ss.GetHash(), vchSig))
        throw JSONRPCError(RPC_INVALID_ADDRESS_OR_KEY, "Sign failed");

    return EncodeBase64(&vchSig[0], vchSig.size());
}

UniValue getreceivedbyaddress(const JSONRPCRequest& request)
{
    CWallet * const pwallet = GetWalletForJSONRPCRequest(request);
    if (!EnsureWalletIsAvailable(pwallet, request.fHelp)) {
        return NullUniValue;
    }

    if (request.fHelp || request.params.size() < 1 || request.params.size() > 2)
        throw runtime_error(
            "getreceivedbyaddress \"address\" ( minconf )\n"
            "\nReturns the total amount received by the given address in transactions with at least minconf confirmations.\n"
            "\nArguments:\n"
            "1. \"address\"         (string, required) The bitcoin address for transactions.\n"
            "2. minconf             (numeric, optional, default=1) Only include transactions confirmed at least this many times.\n"
            "\nResult:\n"
            "amount   (numeric) The total amount in " + CURRENCY_UNIT + " received at this address.\n"
            "\nExamples:\n"
            "\nThe amount from transactions with at least 1 confirmation\n"
<<<<<<< HEAD
            + HelpExampleCli("getreceivedbyaddress", "\"GD1ZrZNe3JUo7ZycKEYQQiQAWd9y54F4XZ\"") +
            "\nThe amount including unconfirmed transactions, zero confirmations\n"
            + HelpExampleCli("getreceivedbyaddress", "\"GD1ZrZNe3JUo7ZycKEYQQiQAWd9y54F4XZ\" 0") +
            "\nThe amount with at least 6 confirmation, very safe\n"
            + HelpExampleCli("getreceivedbyaddress", "\"GD1ZrZNe3JUo7ZycKEYQQiQAWd9y54F4XZ\" 6") +
            "\nAs a json rpc call\n"
            + HelpExampleRpc("getreceivedbyaddress", "\"GD1ZrZNe3JUo7ZycKEYQQiQAWd9y54F4XZ\", 6")
=======
            + HelpExampleCli("getreceivedbyaddress", "\"1D1ZrZNe3JUo7ZycKEYQQiQAWd9y54F4XX\"") +
            "\nThe amount including unconfirmed transactions, zero confirmations\n"
            + HelpExampleCli("getreceivedbyaddress", "\"1D1ZrZNe3JUo7ZycKEYQQiQAWd9y54F4XX\" 0") +
            "\nThe amount with at least 6 confirmation, very safe\n"
            + HelpExampleCli("getreceivedbyaddress", "\"1D1ZrZNe3JUo7ZycKEYQQiQAWd9y54F4XX\" 6") +
            "\nAs a json rpc call\n"
            + HelpExampleRpc("getreceivedbyaddress", "\"1D1ZrZNe3JUo7ZycKEYQQiQAWd9y54F4XX\", 6")
>>>>>>> c1190963
       );

    LOCK2(cs_main, pwallet->cs_wallet);

    // Bitcoin address
    CBitcoinAddress address = CBitcoinAddress(request.params[0].get_str());
    if (!address.IsValid())
        throw JSONRPCError(RPC_INVALID_ADDRESS_OR_KEY, "Invalid Bitcoin address");
    CScript scriptPubKey = GetScriptForDestination(address.Get());
    if (!IsMine(*pwallet, scriptPubKey)) {
        return ValueFromAmount(0);
    }

    // Minimum confirmations
    int nMinDepth = 1;
    if (request.params.size() > 1)
        nMinDepth = request.params[1].get_int();

    // Tally
    CAmount nAmount = 0;
    for (const std::pair<uint256, CWalletTx>& pairWtx : pwallet->mapWallet) {
        const CWalletTx& wtx = pairWtx.second;
        if (wtx.IsCoinBase() || !CheckFinalTx(*wtx.tx))
            continue;

        BOOST_FOREACH(const CTxOut& txout, wtx.tx->vout)
            if (txout.scriptPubKey == scriptPubKey)
                if (wtx.GetDepthInMainChain() >= nMinDepth)
                    nAmount += txout.nValue;
    }

    return  ValueFromAmount(nAmount);
}


/*UniValue getreceivedbyaccount(const JSONRPCRequest& request)
{
    CWallet * const pwallet = GetWalletForJSONRPCRequest(request);
    if (!EnsureWalletIsAvailable(pwallet, request.fHelp)) {
        return NullUniValue;
    }

    if (request.fHelp || request.params.size() < 1 || request.params.size() > 2)
        throw runtime_error(
            "getreceivedbyaccount \"account\" ( minconf )\n"
            "\nDEPRECATED. Returns the total amount received by addresses with <account> in transactions with at least [minconf] confirmations.\n"
            "\nArguments:\n"
            "1. \"account\"      (string, required) The selected account, may be the default account using \"\".\n"
            "2. minconf          (numeric, optional, default=1) Only include transactions confirmed at least this many times.\n"
            "\nResult:\n"
            "amount              (numeric) The total amount in " + CURRENCY_UNIT + " received for this account.\n"
            "\nExamples:\n"
            "\nAmount received by the default account with at least 1 confirmation\n"
            + HelpExampleCli("getreceivedbyaccount", "\"\"") +
            "\nAmount received at the tabby account including unconfirmed amounts with zero confirmations\n"
            + HelpExampleCli("getreceivedbyaccount", "\"tabby\" 0") +
            "\nThe amount with at least 6 confirmation, very safe\n"
            + HelpExampleCli("getreceivedbyaccount", "\"tabby\" 6") +
            "\nAs a json rpc call\n"
            + HelpExampleRpc("getreceivedbyaccount", "\"tabby\", 6")
        );

    LOCK2(cs_main, pwallet->cs_wallet);

    // Minimum confirmations
    int nMinDepth = 1;
    if (request.params.size() > 1)
        nMinDepth = request.params[1].get_int();

    // Get the set of pub keys assigned to account
    string strAccount = AccountFromValue(request.params[0]);
    set<CTxDestination> setAddress = pwallet->GetAccountAddresses(strAccount);

    // Tally
    CAmount nAmount = 0;
    for (const std::pair<uint256, CWalletTx>& pairWtx : pwallet->mapWallet) {
        const CWalletTx& wtx = pairWtx.second;
        if (wtx.IsCoinBase() || !CheckFinalTx(*wtx.tx))
            continue;

        BOOST_FOREACH(const CTxOut& txout, wtx.tx->vout)
        {
            CTxDestination address;
            if (ExtractDestination(txout.scriptPubKey, address) && IsMine(*pwallet, address) && setAddress.count(address)) {
                if (wtx.GetDepthInMainChain() >= nMinDepth)
                    nAmount += txout.nValue;
            }
        }
    }

    return ValueFromAmount(nAmount);
}*/


UniValue getbalance(const JSONRPCRequest& request)
{
    CWallet * const pwallet = GetWalletForJSONRPCRequest(request);
    if (!EnsureWalletIsAvailable(pwallet, request.fHelp)) {
        return NullUniValue;
    }

    if (request.fHelp || request.params.size() > 3)
        throw runtime_error(
            "getbalance ( \"account\" minconf include_watchonly )\n"
            "\nIf account is not specified, returns the server's total available balance.\n"
            "If account is specified, returns the balance in the account.\n"
            "Note that the account \"\" is not the same as leaving the parameter out, but rather will use the currently selected account.\n"
            "\nArguments:\n"
            "1. \"account\"      (string, optional). The selected account, or \"*\" for entire wallet. It may be the currently active account using \"\".\n"
            "                     specific account name to find the balance associated with wallet keys in\n"
            "                     a named account, or as the empty string (\"\") to find the balance\n"
            "                     associated with wallet keys not in any named account, or as \"*\" to find\n"
            "                     the balance associated with all wallet keys regardless of account.\n"
            "                     When this option is specified, it calculates the balance in a different\n"
            "                     way than when it is not specified, and which can count spends twice when\n"
            "                     there are conflicting pending transactions (such as those created by\n"
            "                     the bumpfee command), temporarily resulting in low or even negative\n"
            "                     balances. In general, account balance calculation is not considered\n"
            "                     reliable and has resulted in confusing outcomes, so it is recommended to\n"
            "                     avoid passing this argument.\n"
            "2. minconf           (numeric, optional, default=1) Only include transactions confirmed at least this many times.\n"
            "3. include_watchonly (bool, optional, default=false) Also include balance in watch-only addresses (see 'importaddress')\n"
            "\nResult:\n"
            "amount              (numeric) The total amount in " + CURRENCY_UNIT + " received for this account.\n"
            "\nExamples:\n"
            "\nThe total amount in the wallet\n"
            + HelpExampleCli("getbalance", "") +
            "\nThe total amount in the wallet at least 5 blocks confirmed\n"
            + HelpExampleCli("getbalance", "\"*\" 6") +
            "\nAs a json rpc call\n"
            + HelpExampleRpc("getbalance", "\"*\", 6")
        );

    LOCK2(cs_main, pwallet->cs_wallet);

    if (request.params.size() == 0)
        return  ValueFromAmount(pwallet->GetBalance());

    int nMinDepth = 1;
    if (request.params.size() > 1)
        nMinDepth = request.params[1].get_int();
    isminefilter filter = ISMINE_SPENDABLE;
    if(request.params.size() > 2)
        if(request.params[2].get_bool())
            filter = filter | ISMINE_WATCH_ONLY;

    if (request.params[0].get_str() == "*") {
        // Calculate total balance in a very different way from GetBalance().
        // The biggest difference is that GetBalance() sums up all unspent
        // TxOuts paying to the wallet, while this sums up both spent and
        // unspent TxOuts paying to the wallet, and then subtracts the values of
        // TxIns spending from the wallet. This also has fewer restrictions on
        // which unconfirmed transactions are considered trusted.
        CAmount nBalance = 0;
        for (const std::pair<uint256, CWalletTx>& pairWtx : pwallet->mapWallet) {
            const CWalletTx& wtx = pairWtx.second;
            if (!CheckFinalTx(wtx) || wtx.GetBlocksToMaturity() > 0 || wtx.GetDepthInMainChain() < 0)
                continue;

            CAmount allFee;
            list<COutputEntry> listReceived;
            list<COutputEntry> listSent;
            for (const auto& accountIter : pwallet->mapAccounts)
            {
                if (accountIter.second->m_Type != AccountType::Shadow)
                {
                    wtx.GetAmounts(listReceived, listSent, allFee, filter, accountIter.second);
                    if (wtx.GetDepthInMainChain() >= nMinDepth)
                    {
                        BOOST_FOREACH(const COutputEntry& r, listReceived)
                            nBalance += r.amount;
                    }
                    BOOST_FOREACH(const COutputEntry& s, listSent)
                        nBalance -= s.amount;
                    nBalance -= allFee;
                }
            }
        }
        return  ValueFromAmount(nBalance);
    }

<<<<<<< HEAD
    CAccount* forAccount = AccountFromValue(pwallet, request.params[0], true);
    CAmount nBalance = pwallet->GetAccountBalance(forAccount->getUUID(), nMinDepth, filter);
=======
    string strAccount = AccountFromValue(request.params[0]);

    CAmount nBalance = pwallet->GetAccountBalance(strAccount, nMinDepth, filter);

>>>>>>> c1190963
    return ValueFromAmount(nBalance);
}

UniValue getunconfirmedbalance(const JSONRPCRequest &request)
{
    CWallet * const pwallet = GetWalletForJSONRPCRequest(request);
    if (!EnsureWalletIsAvailable(pwallet, request.fHelp)) {
        return NullUniValue;
    }

    if (request.fHelp || request.params.size() > 0)
        throw runtime_error(
                "getunconfirmedbalance\n"
                "Returns the server's total unconfirmed balance\n");

    LOCK2(cs_main, pwallet->cs_wallet);

    return ValueFromAmount(pwallet->GetUnconfirmedBalance());
}


UniValue movecmd(const JSONRPCRequest& request)
{
    CWallet * const pwallet = GetWalletForJSONRPCRequest(request);
    if (!EnsureWalletIsAvailable(pwallet, request.fHelp)) {
        return NullUniValue;
    }

    if (request.fHelp || request.params.size() < 3 || request.params.size() > 5)
        throw runtime_error(
            "move \"fromaccount\" \"toaccount\" amount ( minconf \"comment\" )\n"
            "\nMove a specified amount from one account in your wallet to another.\n"
            "\nArguments:\n"
            "1. \"fromaccount\"   (string, required) The UUID or unique label of the account to move funds from. May be the currently active account using \"\".\n"
            "2. \"toaccount\"     (string, required) The UUID or unique label of the account to move funds to. May be the currently active account using \"\".\n"
            "3. amount            (numeric) Quantity of " + CURRENCY_UNIT + " to move between accounts, -1 to move all available funds (based on min depth).\n"
            "4. (dummy)           (numeric, optional) Ignored. Remains for backward compatibility.\n"
            "5. \"comment\"       (string, optional) An optional comment, stored in the wallet only.\n"
            "\nResult:\n"
            "true|false           (boolean) true if successful.\n"
            "\nExamples:\n"
            "\nMove 0.01 " + CURRENCY_UNIT + " from the default account to the account named tabby\n"
            + HelpExampleCli("move", "\"\" \"tabby\" 0.01") +
            "\nMove 0.01 " + CURRENCY_UNIT + " timotei to akiko with a comment and funds have 6 confirmations\n"
            + HelpExampleCli("move", "\"timotei\" \"akiko\" 0.01 6 \"happy birthday!\"") +
            "\nAs a json rpc call\n"
            + HelpExampleRpc("move", "\"timotei\", \"akiko\", 0.01, 6, \"happy birthday!\"")
        );

    LOCK2(cs_main, pwallet->cs_wallet);

    CAccount* fromAccount = AccountFromValue(pwallet, request.params[0], true);
    CAccount* toAccount = AccountFromValue(pwallet, request.params[1], true);
    
    if (fromAccount->getUUID() == toAccount->getUUID())
    {
        throw JSONRPCError(RPC_INVALID_PARAMETER, string("From and to account are the same"));
    }
        
    int nMinDepth = 0;
        nMinDepth = request.params[3].get_int();
    string strComment;
    if (request.params.size() > 4)
        strComment = request.params[4].get_str();
    
    bool subtractFeeFromAmount = false;
    CAmount nBalance = pwallet->GetAccountBalance(fromAccount->getUUID(), nMinDepth, ISMINE_SPENDABLE);
    CAmount nAmount = 0;
    if (request.params[2].getValStr() == "-1")
    {
        subtractFeeFromAmount = true;
        nAmount = nBalance;
    }
    else
        nAmount = AmountFromValue(request.params[2]);
    
    if (nAmount <= 0)
        throw JSONRPCError(RPC_TYPE_ERROR, "Invalid amount for send");


    EnsureWalletIsUnlocked(pwallet);

<<<<<<< HEAD
    // Check funds
    if (nAmount > nBalance)
        throw JSONRPCError(RPC_WALLET_INSUFFICIENT_FUNDS, "Account has insufficient funds");
=======
    if (!pwallet->AccountMove(strFrom, strTo, nAmount, strComment)) {
        throw JSONRPCError(RPC_DATABASE_ERROR, "database error");
    }
>>>>>>> c1190963

    CWalletTx wtx;
    wtx.strFromAccount = fromAccount->getUUID();
    if (!strComment.empty())
        wtx.mapValue["comment"] = request.params[4].get_str();
    
    
    CReserveKey receiveKey(pwallet, toAccount, KEYCHAIN_EXTERNAL);
    CPubKey vchPubKey;
    if (!receiveKey.GetReservedKey(vchPubKey))
        throw JSONRPCError(RPC_WALLET_KEYPOOL_RAN_OUT, "Error: Keypool ran out, please call keypoolrefill first");
    
    SendMoney(pwallet, fromAccount, vchPubKey.GetID(), nAmount, subtractFeeFromAmount, wtx);

    receiveKey.KeepKey();
    
    return true;
}


UniValue sendfrom(const JSONRPCRequest& request)
{
    CWallet * const pwallet = GetWalletForJSONRPCRequest(request);
    if (!EnsureWalletIsAvailable(pwallet, request.fHelp)) {
        return NullUniValue;
    }

    if (request.fHelp || request.params.size() < 3 || request.params.size() > 6)
        throw runtime_error(
            "sendfrom \"fromaccount\" \"toaddress\" amount ( minconf \"comment\" \"comment_to\" )\n"
            "\nDEPRECATED (use sendtoaddress). Sent an amount from an account to a bitcoin address."
            + HelpRequiringPassphrase(pwallet) + "\n"
            "\nArguments:\n"
<<<<<<< HEAD
            "1. \"fromaccount\"       (string, required) The UUID or unique label of the account to send funds from. May be the active account using \"\".\n"
=======
            "1. \"fromaccount\"       (string, required) The name of the account to send funds from. May be the default account using \"\".\n"
>>>>>>> c1190963
            "                       Specifying an account does not influence coin selection, but it does associate the newly created\n"
            "                       transaction with the account, so the account's balance computation and transaction history can reflect\n"
            "                       the spend.\n"
            "2. \"toaddress\"         (string, required) The bitcoin address to send funds to.\n"
            "3. amount                (numeric or string, required) The amount in " + CURRENCY_UNIT + " (transaction fee is added on top).\n"
            "4. minconf               (numeric, optional, default=1) Only use funds with at least this many confirmations.\n"
            "5. \"comment\"           (string, optional) A comment used to store what the transaction is for. \n"
            "                                     This is not part of the transaction, just kept in your wallet.\n"
            "6. \"comment_to\"        (string, optional) An optional comment to store the name of the person or organization \n"
            "                                     to which you're sending the transaction. This is not part of the transaction, \n"
            "                                     it is just kept in your wallet.\n"
            "\nResult:\n"
            "\"txid\"                 (string) The transaction id.\n"
            "\nExamples:\n"
            "\nSend 0.01 " + CURRENCY_UNIT + " from the default account to the address, must have at least 1 confirmation\n"
            + HelpExampleCli("sendfrom", "\"\" \"GM72Sfpbz1BPpXFHz9m3CdqATR44Jvaydd\" 0.01") +
            "\nSend 0.01 from the tabby account to the given address, funds must have at least 6 confirmations\n"
            + HelpExampleCli("sendfrom", "\"tabby\" \"GM72Sfpbz1BPpXFHz9m3CdqATR44Jvaydd\" 0.01 6 \"donation\" \"seans outpost\"") +
            "\nAs a json rpc call\n"
            + HelpExampleRpc("sendfrom", "\"tabby\", \"GM72Sfpbz1BPpXFHz9m3CdqATR44Jvaydd\", 0.01, 6, \"donation\", \"seans outpost\"")
        );

    LOCK2(cs_main, pwallet->cs_wallet);

    CAccount* fromAccount = AccountFromValue(pwallet, request.params[0], true);
    CBitcoinAddress address(request.params[1].get_str());
    if (!address.IsValid())
        throw JSONRPCError(RPC_INVALID_ADDRESS_OR_KEY, "Invalid Bitcoin address");
    CAmount nAmount = AmountFromValue(request.params[2]);
    if (nAmount <= 0)
        throw JSONRPCError(RPC_TYPE_ERROR, "Invalid amount for send");
    int nMinDepth = 1;
    if (request.params.size() > 3)
        nMinDepth = request.params[3].get_int();

    CWalletTx wtx;
    wtx.strFromAccount = fromAccount->getUUID();
    if (request.params.size() > 4 && !request.params[4].isNull() && !request.params[4].get_str().empty())
        wtx.mapValue["comment"] = request.params[4].get_str();
    if (request.params.size() > 5 && !request.params[5].isNull() && !request.params[5].get_str().empty())
        wtx.mapValue["to"]      = request.params[5].get_str();

    EnsureWalletIsUnlocked(pwallet);

    // Check funds
<<<<<<< HEAD
    CAmount nBalance = pwallet->GetAccountBalance(fromAccount->getUUID(), nMinDepth, ISMINE_SPENDABLE);
    if (nAmount > nBalance)
        throw JSONRPCError(RPC_WALLET_INSUFFICIENT_FUNDS, "Account has insufficient funds");

    SendMoney(pwallet, fromAccount, address.Get(), nAmount, false, wtx);
=======
    CAmount nBalance = pwallet->GetAccountBalance(strAccount, nMinDepth, ISMINE_SPENDABLE);
    if (nAmount > nBalance)
        throw JSONRPCError(RPC_WALLET_INSUFFICIENT_FUNDS, "Account has insufficient funds");

    SendMoney(pwallet, address.Get(), nAmount, false, wtx);
>>>>>>> c1190963

    return wtx.GetHash().GetHex();
}


UniValue sendmany(const JSONRPCRequest& request)
{
    CWallet * const pwallet = GetWalletForJSONRPCRequest(request);
    if (!EnsureWalletIsAvailable(pwallet, request.fHelp)) {
        return NullUniValue;
    }

    if (request.fHelp || request.params.size() < 2 || request.params.size() > 5)
        throw runtime_error(
            "sendmany \"fromaccount\" {\"address\":amount,...} ( minconf \"comment\" [\"address\",...] )\n"
            "\nSend multiple times. Amounts are double-precision floating point numbers."
            + HelpRequiringPassphrase(pwallet) + "\n"
            "\nArguments:\n"
            "1. \"fromaccount\"         (string, required) The UUID or unique label of the account to send the funds from. Should be \"\" for the active account\n"
            "2. \"amounts\"             (string, required) A json object with addresses and amounts\n"
            "    {\n"
            "      \"address\":amount   (numeric or string) The bitcoin address is the key, the numeric amount (can be string) in " + CURRENCY_UNIT + " is the value\n"
            "      ,...\n"
            "    }\n"
            "3. minconf                 (numeric, optional, default=1) Only use the balance confirmed at least this many times.\n"
            "4. \"comment\"             (string, optional) A comment\n"
            "5. subtractfeefrom         (array, optional) A json array with addresses.\n"
            "                           The fee will be equally deducted from the amount of each selected address.\n"
            "                           Those recipients will receive less bitcoins than you enter in their corresponding amount field.\n"
            "                           If no addresses are specified here, the sender pays the fee.\n"
            "    [\n"
            "      \"address\"          (string) Subtract fee from this address\n"
            "      ,...\n"
            "    ]\n"
            "\nResult:\n"
            "\"txid\"                   (string) The transaction id for the send. Only 1 transaction is created regardless of \n"
            "                                    the number of addresses.\n"
            "\nExamples:\n"
            "\nSend two amounts to two different addresses:\n"
<<<<<<< HEAD
            + HelpExampleCli("sendmany", "\"\" \"{\\\"GD1ZrZNe3JUo7ZycKEYQQiQAWd9y54F4XZ\\\":0.01,\\\"G353tsE8YMTA4EuV7dgUXGjNFf9KpVvKHz\\\":0.02}\"") +
            "\nSend two amounts to two different addresses setting the confirmation and comment:\n"
            + HelpExampleCli("sendmany", "\"\" \"{\\\"GD1ZrZNe3JUo7ZycKEYQQiQAWd9y54F4XZ\\\":0.01,\\\"G353tsE8YMTA4EuV7dgUXGjNFf9KpVvKHz\\\":0.02}\" 6 \"testing\"") +
            "\nSend two amounts to two different addresses, subtract fee from amount:\n"
            + HelpExampleCli("sendmany", "\"\" \"{\\\"GD1ZrZNe3JUo7ZycKEYQQiQAWd9y54F4XZ\\\":0.01,\\\"G353tsE8YMTA4EuV7dgUXGjNFf9KpVvKHz\\\":0.02}\" 1 \"\" \"[\\\"GD1ZrZNe3JUo7ZycKEYQQiQAWd9y54F4XZ\\\",\\\"G353tsE8YMTA4EuV7dgUXGjNFf9KpVvKHz\\\"]\"") +
            "\nAs a json rpc call\n"
            + HelpExampleRpc("sendmany", "\"\", \"{\\\"GD1ZrZNe3JUo7ZycKEYQQiQAWd9y54F4XZ\\\":0.01,\\\"G353tsE8YMTA4EuV7dgUXGjNFf9KpVvKHz\\\":0.02}\", 6, \"testing\"")
=======
            + HelpExampleCli("sendmany", "\"\" \"{\\\"1D1ZrZNe3JUo7ZycKEYQQiQAWd9y54F4XX\\\":0.01,\\\"1353tsE8YMTA4EuV7dgUXGjNFf9KpVvKHz\\\":0.02}\"") +
            "\nSend two amounts to two different addresses setting the confirmation and comment:\n"
            + HelpExampleCli("sendmany", "\"\" \"{\\\"1D1ZrZNe3JUo7ZycKEYQQiQAWd9y54F4XX\\\":0.01,\\\"1353tsE8YMTA4EuV7dgUXGjNFf9KpVvKHz\\\":0.02}\" 6 \"testing\"") +
            "\nSend two amounts to two different addresses, subtract fee from amount:\n"
            + HelpExampleCli("sendmany", "\"\" \"{\\\"1D1ZrZNe3JUo7ZycKEYQQiQAWd9y54F4XX\\\":0.01,\\\"1353tsE8YMTA4EuV7dgUXGjNFf9KpVvKHz\\\":0.02}\" 1 \"\" \"[\\\"1D1ZrZNe3JUo7ZycKEYQQiQAWd9y54F4XX\\\",\\\"1353tsE8YMTA4EuV7dgUXGjNFf9KpVvKHz\\\"]\"") +
            "\nAs a json rpc call\n"
            + HelpExampleRpc("sendmany", "\"\", \"{\\\"1D1ZrZNe3JUo7ZycKEYQQiQAWd9y54F4XX\\\":0.01,\\\"1353tsE8YMTA4EuV7dgUXGjNFf9KpVvKHz\\\":0.02}\", 6, \"testing\"")
>>>>>>> c1190963
        );

    LOCK2(cs_main, pwallet->cs_wallet);

    if (pwallet->GetBroadcastTransactions() && !g_connman) {
        throw JSONRPCError(RPC_CLIENT_P2P_DISABLED, "Error: Peer-to-peer functionality missing or disabled");
    }

    CAccount* fromAccount = AccountFromValue(pwallet, request.params[0], true);
    UniValue sendTo = request.params[1].get_obj();
    int nMinDepth = 1;
    if (request.params.size() > 2)
        nMinDepth = request.params[2].get_int();

    CWalletTx wtx;
    wtx.strFromAccount = fromAccount->getUUID();
    if (request.params.size() > 3 && !request.params[3].isNull() && !request.params[3].get_str().empty())
        wtx.mapValue["comment"] = request.params[3].get_str();

    UniValue subtractFeeFromAmount(UniValue::VARR);
    if (request.params.size() > 4)
        subtractFeeFromAmount = request.params[4].get_array();

    set<CBitcoinAddress> setAddress;
    vector<CRecipient> vecSend;

    CAmount totalAmount = 0;
    vector<string> keys = sendTo.getKeys();
    BOOST_FOREACH(const string& name_, keys)
    {
        CBitcoinAddress address(name_);
        if (!address.IsValid())
            throw JSONRPCError(RPC_INVALID_ADDRESS_OR_KEY, string("Invalid Bitcoin address: ")+name_);

        if (setAddress.count(address))
            throw JSONRPCError(RPC_INVALID_PARAMETER, string("Invalid parameter, duplicated address: ")+name_);
        setAddress.insert(address);

        CScript scriptPubKey = GetScriptForDestination(address.Get());
        CAmount nAmount = AmountFromValue(sendTo[name_]);
        if (nAmount <= 0)
            throw JSONRPCError(RPC_TYPE_ERROR, "Invalid amount for send");
        totalAmount += nAmount;

        bool fSubtractFeeFromAmount = false;
        for (unsigned int idx = 0; idx < subtractFeeFromAmount.size(); idx++) {
            const UniValue& addr = subtractFeeFromAmount[idx];
            if (addr.get_str() == name_)
                fSubtractFeeFromAmount = true;
        }

        CRecipient recipient = {scriptPubKey, nAmount, fSubtractFeeFromAmount};
        vecSend.push_back(recipient);
    }

    EnsureWalletIsUnlocked(pwallet);

    // Check funds
<<<<<<< HEAD
    CAmount nBalance = pwallet->GetAccountBalance(fromAccount->getUUID(), nMinDepth, ISMINE_SPENDABLE);
=======
    CAmount nBalance = pwallet->GetAccountBalance(strAccount, nMinDepth, ISMINE_SPENDABLE);
>>>>>>> c1190963
    if (totalAmount > nBalance)
        throw JSONRPCError(RPC_WALLET_INSUFFICIENT_FUNDS, "Account has insufficient funds");

    // Send
<<<<<<< HEAD
    CReserveKey keyChange(pwallet, fromAccount, KEYCHAIN_CHANGE);
    CAmount nFeeRequired = 0;
    int nChangePosRet = -1;
    string strFailReason;
    
    bool fCreated = pwallet->CreateTransaction(fromAccount, vecSend, wtx, keyChange, nFeeRequired, nChangePosRet, strFailReason);
=======
    CReserveKey keyChange(pwallet);
    CAmount nFeeRequired = 0;
    int nChangePosRet = -1;
    string strFailReason;
    bool fCreated = pwallet->CreateTransaction(vecSend, wtx, keyChange, nFeeRequired, nChangePosRet, strFailReason);
>>>>>>> c1190963
    if (!fCreated)
        throw JSONRPCError(RPC_WALLET_INSUFFICIENT_FUNDS, strFailReason);
    CValidationState state;
    if (!pwallet->CommitTransaction(wtx, keyChange, g_connman.get(), state)) {
        strFailReason = strprintf("Transaction commit failed:: %s", state.GetRejectReason());
        throw JSONRPCError(RPC_WALLET_ERROR, strFailReason);
    }

    return wtx.GetHash().GetHex();
}

// Defined in rpc/misc.cpp
extern CScript _createmultisig_redeemScript(CWallet * const pwallet, const UniValue& params);

UniValue addmultisigaddress(const JSONRPCRequest& request)
{
    CWallet * const pwallet = GetWalletForJSONRPCRequest(request);
    if (!EnsureWalletIsAvailable(pwallet, request.fHelp)) {
        return NullUniValue;
    }

    if (request.fHelp || request.params.size() < 2 || request.params.size() > 3)
    {
        string msg = "addmultisigaddress nrequired [\"key\",...] ( \"account\" )\n"
            "\nAdd a nrequired-to-sign multisignature address to the wallet.\n"
            "Each key is a Bitcoin address or hex-encoded public key.\n"
            "If 'account' is specified (DEPRECATED), assign address to that account.\n"

            "\nArguments:\n"
            "1. nrequired        (numeric, required) The number of required signatures out of the n keys or addresses.\n"
            "2. \"keys\"         (string, required) A json array of bitcoin addresses or hex-encoded public keys\n"
            "     [\n"
            "       \"address\"  (string) bitcoin address or hex-encoded public key\n"
            "       ...,\n"
            "     ]\n"
            "3. \"account\"      (string, optional) DEPRECATED. An account to assign the addresses to.\n"

            "\nResult:\n"
            "\"address\"         (string) A bitcoin address associated with the keys.\n"

            "\nExamples:\n"
            "\nAdd a multisig address from 2 addresses\n"
            + HelpExampleCli("addmultisigaddress", "2 \"[\\\"G6sSauSf5pF2UkUwvKGq4qjNRzBZYqgEL5\\\",\\\"G71sgjn4YtPu27adkKGrdDwzRTxnRkBfKV\\\"]\"") +
            "\nAs json rpc call\n"
            + HelpExampleRpc("addmultisigaddress", "2, \"[\\\"G6sSauSf5pF2UkUwvKGq4qjNRzBZYqgEL5\\\",\\\"G71sgjn4YtPu27adkKGrdDwzRTxnRkBfKV\\\"]\"")
        ;
        throw runtime_error(msg);
    }
    
    throw runtime_error("Temporarily disabled for this release as it needs to be reworked to be account safe, will return soon in a future release, apologies for the inconvenience.");

<<<<<<< HEAD
    /*LOCK2(cs_main, pwallet->cs_wallet);
=======
    LOCK2(cs_main, pwallet->cs_wallet);
>>>>>>> c1190963

    string strAccount;
    if (request.params.size() > 2)
        strAccount = AccountFromValue(request.params[2]);

    // Construct using pay-to-script-hash:
    CScript inner = _createmultisig_redeemScript(pwallet, request.params);
    CScriptID innerID(inner);
    pwallet->AddCScript(inner);

    pwallet->SetAddressBook(innerID, strAccount, "send");
<<<<<<< HEAD
    return CBitcoinAddress(innerID).ToString();*/
    return "";
=======
    return CBitcoinAddress(innerID).ToString();
>>>>>>> c1190963
}

class Witnessifier : public boost::static_visitor<bool>
{
public:
    CWallet * const pwallet;
    CScriptID result;

    Witnessifier(CWallet *_pwallet) : pwallet(_pwallet) {}

    bool operator()(const CNoDestination &dest) const { return false; }

    bool operator()(const CKeyID &keyID) {
        CPubKey pubkey;
        if (pwallet) {
            CScript basescript = GetScriptForDestination(keyID);
            isminetype typ;
<<<<<<< HEAD
            //fixme: (GULDEN) (MERGE)
            /*typ = IsMine(*pwallet, basescript, SIGVERSION_WITNESS_V0);
=======
            typ = IsMine(*pwallet, basescript, SIGVERSION_WITNESS_V0);
>>>>>>> c1190963
            if (typ != ISMINE_SPENDABLE && typ != ISMINE_WATCH_SOLVABLE)
                return false;*/
            CScript witscript = GetScriptForWitness(basescript);
            pwallet->AddCScript(witscript);
            result = CScriptID(witscript);
            return true;
        }
        return false;
    }

    bool operator()(const CScriptID &scriptID) {
        CScript subscript;
        if (pwallet && pwallet->GetCScript(scriptID, subscript)) {
            int witnessversion;
            std::vector<unsigned char> witprog;
            if (subscript.IsWitnessProgram(witnessversion, witprog)) {
                result = scriptID;
                return true;
            }
            isminetype typ;
<<<<<<< HEAD
            //fixme: (GULDEN) (MERGE)
            /*typ = IsMine(*pwallet, subscript, SIGVERSION_WITNESS_V0);
=======
            typ = IsMine(*pwallet, subscript, SIGVERSION_WITNESS_V0);
>>>>>>> c1190963
            if (typ != ISMINE_SPENDABLE && typ != ISMINE_WATCH_SOLVABLE)
                return false;*/
            CScript witscript = GetScriptForWitness(subscript);
            pwallet->AddCScript(witscript);
            result = CScriptID(witscript);
            return true;
        }
        return false;
    }
};

UniValue addwitnessaddress(const JSONRPCRequest& request)
{
    CWallet * const pwallet = GetWalletForJSONRPCRequest(request);
    if (!EnsureWalletIsAvailable(pwallet, request.fHelp)) {
        return NullUniValue;
    }
<<<<<<< HEAD
    
=======

>>>>>>> c1190963
    if (request.fHelp || request.params.size() < 1 || request.params.size() > 1)
    {
        string msg = "addwitnessaddress \"address\"\n"
            "\nAdd a witness address for a script (with pubkey or redeemscript known).\n"
            "It returns the witness script.\n"

            "\nArguments:\n"
            "1. \"address\"       (string, required) An address known to the wallet\n"

            "\nResult:\n"
            "\"witnessaddress\",  (string) The value of the new address (P2SH of witness script).\n"
            "}\n"
        ;
        throw runtime_error(msg);
    }
    
    throw runtime_error("segwit not yet enabled.");

    {
        LOCK(cs_main);
        if (!IsWitnessEnabled(chainActive.Tip(), Params().GetConsensus()) && !GetBoolArg("-walletprematurewitness", false)) {
            throw JSONRPCError(RPC_WALLET_ERROR, "Segregated witness not enabled on network");
        }
    }

    CBitcoinAddress address(request.params[0].get_str());
    if (!address.IsValid())
        throw JSONRPCError(RPC_INVALID_ADDRESS_OR_KEY, "Invalid Bitcoin address");

    Witnessifier w(pwallet);
    CTxDestination dest = address.Get();
    bool ret = boost::apply_visitor(w, dest);
    if (!ret) {
        throw JSONRPCError(RPC_WALLET_ERROR, "Public key or redeemscript not known to wallet, or the key is uncompressed");
    }

<<<<<<< HEAD
    pwallet->SetAddressBook(CBitcoinAddress(w.result).ToString(), "", "receive");
=======
    pwallet->SetAddressBook(w.result, "", "receive");
>>>>>>> c1190963

    return CBitcoinAddress(w.result).ToString();
}

struct tallyitem
{
    CAmount nAmount;
    int nConf;
    vector<uint256> txids;
    bool fIsWatchonly;
    tallyitem()
    {
        nAmount = 0;
        nConf = std::numeric_limits<int>::max();
        fIsWatchonly = false;
    }
};

UniValue ListReceived(CWallet * const pwallet, const UniValue& params, bool fByAccounts)
{
    // Minimum confirmations
    int nMinDepth = 1;
    if (params.size() > 0)
        nMinDepth = params[0].get_int();

    // Whether to include empty accounts
    bool fIncludeEmpty = false;
    if (params.size() > 1)
        fIncludeEmpty = params[1].get_bool();

    isminefilter filter = ISMINE_SPENDABLE;
    if(params.size() > 2)
        if(params[2].get_bool())
            filter = filter | ISMINE_WATCH_ONLY;

    // Tally
    map<CBitcoinAddress, tallyitem> mapTally;
    for (const std::pair<uint256, CWalletTx>& pairWtx : pwallet->mapWallet) {
        const CWalletTx& wtx = pairWtx.second;

        if (wtx.IsCoinBase() || !CheckFinalTx(*wtx.tx))
            continue;

        int nDepth = wtx.GetDepthInMainChain();
        if (nDepth < nMinDepth)
            continue;

        BOOST_FOREACH(const CTxOut& txout, wtx.tx->vout)
        {
            CTxDestination address;
            if (!ExtractDestination(txout.scriptPubKey, address))
                continue;

            isminefilter mine = IsMine(*pwallet, address);
            if(!(mine & filter))
                continue;

            tallyitem& item = mapTally[address];
            item.nAmount += txout.nValue;
            item.nConf = min(item.nConf, nDepth);
            item.txids.push_back(wtx.GetHash());
            
            if (mine & ISMINE_WATCH_ONLY)
                item.fIsWatchonly = true;
        }
    }

    // Reply
    UniValue ret(UniValue::VARR);
    map<string, tallyitem> mapAccountTally;
<<<<<<< HEAD
    for (const auto &accountIter : pwallet->mapAccounts)
    {
        if (accountIter.second->m_Type == AccountType::Shadow)
=======
    for (const std::pair<CBitcoinAddress, CAddressBookData>& item : pwallet->mapAddressBook) {
        const CBitcoinAddress& address = item.first;
        const string& strAccount = item.second.name;
        map<CBitcoinAddress, tallyitem>::iterator it = mapTally.find(address);
        if (it == mapTally.end() && !fIncludeEmpty)
>>>>>>> c1190963
            continue;
        
        std::string accountUUID = accountIter.second->getUUID();
        std::string accountLabel = accountIter.second->getLabel();
        
        if (accountIter.second->m_Type == AccountType::Shadow)
        {
            accountUUID = accountIter.second->getParentUUID();
            accountLabel = pwallet->mapAccounts[accountUUID]->getLabel();
        }
        
        std::set<CKeyID> setAddress;
        accountIter.second->GetKeys(setAddress);
        for(const auto& key : setAddress)
        {
            CBitcoinAddress address(key);
            map<CBitcoinAddress, tallyitem>::iterator it = mapTally.find(address);
            if (it == mapTally.end() && !fIncludeEmpty)
                continue;
            
            CAmount nAmount = 0;
            int nConf = std::numeric_limits<int>::max();
            bool fIsWatchonly = false;
            if (it != mapTally.end())
            {
                nAmount = (*it).second.nAmount;
                nConf = (*it).second.nConf;
                fIsWatchonly = (*it).second.fIsWatchonly;
            }
            
            if (fByAccounts)
            {
                tallyitem& _item = mapAccountTally[accountUUID];
                _item.nAmount += nAmount;
                _item.nConf = min(_item.nConf, nConf);
                _item.fIsWatchonly = fIsWatchonly;
            }
            else
            {
                UniValue obj(UniValue::VOBJ);
                if(fIsWatchonly)
                    obj.push_back(Pair("involvesWatchonly", true));
                obj.push_back(Pair("address",       address.ToString()));
                obj.push_back(Pair("account",       accountUUID));
                obj.push_back(Pair("accountlabel",  accountLabel));
                obj.push_back(Pair("amount",        ValueFromAmount(nAmount)));
                obj.push_back(Pair("confirmations", (nConf == std::numeric_limits<int>::max() ? 0 : nConf)));
                if (!fByAccounts)
                    obj.push_back(Pair("label", accountLabel));
                UniValue transactions(UniValue::VARR);
                if (it != mapTally.end())
                {
                    BOOST_FOREACH(const uint256& _item, (*it).second.txids)
                    {
                        transactions.push_back(_item.GetHex());
                    }
                }
                obj.push_back(Pair("txids", transactions));
                ret.push_back(obj);
            }
        }
    }
    if (fByAccounts)
    {
        for (map<string, tallyitem>::iterator it = mapAccountTally.begin(); it != mapAccountTally.end(); ++it)
        {
            CAmount nAmount = (*it).second.nAmount;
            int nConf = (*it).second.nConf;
            UniValue obj(UniValue::VOBJ);
            if((*it).second.fIsWatchonly)
                obj.push_back(Pair("involvesWatchonly", true));
            obj.push_back(Pair("account",       (*it).first));
            obj.push_back(Pair("amount",        ValueFromAmount(nAmount)));
            obj.push_back(Pair("confirmations", (nConf == std::numeric_limits<int>::max() ? 0 : nConf)));
            ret.push_back(obj);
        }
    }

    return ret;
}

UniValue listreceivedbyaddress(const JSONRPCRequest& request)
{
    CWallet * const pwallet = GetWalletForJSONRPCRequest(request);
    if (!EnsureWalletIsAvailable(pwallet, request.fHelp)) {
        return NullUniValue;
    }

    if (request.fHelp || request.params.size() > 3)
        throw runtime_error(
            "listreceivedbyaddress ( minconf include_empty include_watchonly)\n"
            "\nList balances by receiving address.\n"
            "\nArguments:\n"
            "1. minconf           (numeric, optional, default=1) The minimum number of confirmations before payments are included.\n"
            "2. include_empty     (bool, optional, default=false) Whether to include addresses that haven't received any payments.\n"
            "3. include_watchonly (bool, optional, default=false) Whether to include watch-only addresses (see 'importaddress').\n"

            "\nResult:\n"
            "[\n"
            "  {\n"
            "    \"involvesWatchonly\" : true,        (bool) Only returned if imported addresses were involved in transaction\n"
            "    \"address\" : \"receivingaddress\",  (string) The receiving address\n"
            "    \"account\" : \"accountname\",       (string) The account of the receiving address.\n"
            "    \"amount\" : x.xxx,                  (numeric) The total amount in " + CURRENCY_UNIT + " received by the address\n"
            "    \"confirmations\" : n,               (numeric) The number of confirmations of the most recent transaction included\n"
            "    \"label\" : \"label\",               (string) A comment for the address/transaction, if any\n"
            "    \"txids\": [\n"
            "       n,                                (numeric) The ids of transactions received with the address \n"
            "       ...\n"
            "    ]\n"
            "  }\n"
            "  ,...\n"
            "]\n"

            "\nExamples:\n"
            + HelpExampleCli("listreceivedbyaddress", "")
            + HelpExampleCli("listreceivedbyaddress", "6 true")
            + HelpExampleRpc("listreceivedbyaddress", "6, true, true")
        );

    LOCK2(cs_main, pwallet->cs_wallet);

    return ListReceived(pwallet, request.params, false);
}

UniValue listreceivedbyaccount(const JSONRPCRequest& request)
{
    CWallet * const pwallet = GetWalletForJSONRPCRequest(request);
    if (!EnsureWalletIsAvailable(pwallet, request.fHelp)) {
        return NullUniValue;
    }

    if (request.fHelp || request.params.size() > 3)
        throw runtime_error(
            "listreceivedbyaccount ( minconf include_empty include_watchonly)\n"
            "\nList balances by account.\n"
            "\nArguments:\n"
            "1. minconf           (numeric, optional, default=1) The minimum number of confirmations before payments are included.\n"
            "2. include_empty     (bool, optional, default=false) Whether to include accounts that haven't received any payments.\n"
            "3. include_watchonly (bool, optional, default=false) Whether to include watch-only addresses (see 'importaddress').\n"

            "\nResult:\n"
            "[\n"
            "  {\n"
            "    \"involvesWatchonly\" : true,   (bool) Only returned if imported addresses were involved in transaction\n"
            "    \"account\" : \"UUID\",         (string) The UUID of the receiving account\n"
            "    \"amount\" : x.xxx,             (numeric) The total amount received by addresses with this account\n"
            "    \"confirmations\" : n,          (numeric) The number of confirmations of the most recent transaction included\n"
            "    \"label\" : \"label\"           (string) A comment for the address/transaction, if any\n"
            "  }\n"
            "  ,...\n"
            "]\n"

            "\nExamples:\n"
            + HelpExampleCli("listreceivedbyaccount", "")
            + HelpExampleCli("listreceivedbyaccount", "6 true")
            + HelpExampleRpc("listreceivedbyaccount", "6, true, true")
        );

    LOCK2(cs_main, pwallet->cs_wallet);

    return ListReceived(pwallet, request.params, true);
}

static void MaybePushAddress(UniValue & entry, const CTxDestination &dest)
{
    CBitcoinAddress addr;
    if (addr.Set(dest))
        entry.push_back(Pair("address", addr.ToString()));
}

<<<<<<< HEAD
void ListTransactions(CWallet * const pwallet, const CWalletTx& wtx, const string& strAccount, int nMinDepth, bool fLong, UniValue& ret, const isminefilter& filter, bool ignorerpconlylistsecuredtransactions=false)
=======
void ListTransactions(CWallet * const pwallet, const CWalletTx& wtx, const string& strAccount, int nMinDepth, bool fLong, UniValue& ret, const isminefilter& filter)
>>>>>>> c1190963
{
    CAmount nFee;
    string strSentAccount;
    list<COutputEntry> listReceived;
    list<COutputEntry> listSent;

    // If rpconlylistsecuredtransactions is present then only include if tx is secured by a checkpoint
    bool securedTransaction = (Checkpoints::IsSecuredBySyncCheckpoint(wtx.hashBlock));
    //fixme: Get checkpoints working for testnet.
    if (!ignorerpconlylistsecuredtransactions && GetBoolArg("-rpconlylistsecuredtransactions", true) && ( !securedTransaction && !GetBoolArg("-testnet", false) ))
        return;
    
    std::vector<CAccount*> doForAccounts;
    if (strAccount == string("*"))
    {
        for (const auto& accountIter : pwallet->mapAccounts)
        {
<<<<<<< HEAD
            if (accountIter.second->m_Type != AccountType::Shadow)
            {
                doForAccounts.push_back(accountIter.second);
            }
            //fixme: (FUT) - Handle shadow children
=======
            UniValue entry(UniValue::VOBJ);
            if (involvesWatchonly || (::IsMine(*pwallet, s.destination) & ISMINE_WATCH_ONLY)) {
                entry.push_back(Pair("involvesWatchonly", true));
            }
            entry.push_back(Pair("account", strSentAccount));
            MaybePushAddress(entry, s.destination);
            entry.push_back(Pair("category", "send"));
            entry.push_back(Pair("amount", ValueFromAmount(-s.amount)));
            if (pwallet->mapAddressBook.count(s.destination)) {
                entry.push_back(Pair("label", pwallet->mapAddressBook[s.destination].name));
            }
            entry.push_back(Pair("vout", s.vout));
            entry.push_back(Pair("fee", ValueFromAmount(-nFee)));
            if (fLong)
                WalletTxToJSON(wtx, entry);
            entry.push_back(Pair("abandoned", wtx.isAbandoned()));
            ret.push_back(entry);
>>>>>>> c1190963
        }
    }
    else
    {
        doForAccounts.push_back(AccountFromValue(pwallet, strAccount, true));
    }
    
    
    for (auto& account : doForAccounts)
    {
        wtx.GetAmounts(listReceived, listSent, nFee, filter, account);

        bool involvesWatchonly = wtx.IsFromMe(ISMINE_WATCH_ONLY);

        // Sent
        if ((!listSent.empty() || nFee != 0) )
        {
<<<<<<< HEAD
            BOOST_FOREACH(const COutputEntry& s, listSent)
            {
                UniValue entry(UniValue::VOBJ);
                if(involvesWatchonly || (::IsMine(*pwallet, s.destination) & ISMINE_WATCH_ONLY))
                    entry.push_back(Pair("involvesWatchonly", true));
                entry.push_back(Pair("account", account->getUUID()));
                entry.push_back(Pair("accountlabel", account->getLabel()));
                MaybePushAddress(entry, s.destination);
                entry.push_back(Pair("category", "send"));
                entry.push_back(Pair("amount", ValueFromAmount(-s.amount)));
                if (pwallet->mapAddressBook.count(CBitcoinAddress(s.destination).ToString())) {
                    entry.push_back(Pair("label", pwallet->mapAddressBook[CBitcoinAddress(s.destination).ToString()].name));
                }
                entry.push_back(Pair("vout", s.vout));
                entry.push_back(Pair("fee", ValueFromAmount(-nFee)));
                entry.push_back(Pair("secured_by_checkpoint",securedTransaction?"yes":"no"));
                if (fLong)
                    WalletTxToJSON(wtx, entry);
                entry.push_back(Pair("abandoned", wtx.isAbandoned()));
                ret.push_back(entry);
            }
        }

        // Received
        if (listReceived.size() > 0 && wtx.GetDepthInMainChain() >= nMinDepth)
        {
            BOOST_FOREACH(const COutputEntry& r, listReceived)
            {                

                UniValue entry(UniValue::VOBJ);
                if (involvesWatchonly || (::IsMine(*pwallet, r.destination) & ISMINE_WATCH_ONLY)) {
                    entry.push_back(Pair("involvesWatchonly", true));
                }
                entry.push_back(Pair("account", account->getUUID()));
                entry.push_back(Pair("accountlabel", account->getLabel()));
=======
            string account;
            if (pwallet->mapAddressBook.count(r.destination)) {
                account = pwallet->mapAddressBook[r.destination].name;
            }
            if (fAllAccounts || (account == strAccount))
            {
                UniValue entry(UniValue::VOBJ);
                if (involvesWatchonly || (::IsMine(*pwallet, r.destination) & ISMINE_WATCH_ONLY)) {
                    entry.push_back(Pair("involvesWatchonly", true));
                }
                entry.push_back(Pair("account", account));
>>>>>>> c1190963
                MaybePushAddress(entry, r.destination);
                if (wtx.IsCoinBase())
                {
                    if (wtx.GetDepthInMainChain() < 1)
                        entry.push_back(Pair("category", "orphan"));
                    else if (wtx.GetBlocksToMaturity() > 0)
                        entry.push_back(Pair("category", "immature"));
                    else
                        entry.push_back(Pair("category", "generate"));
                }
                else
                {
                    entry.push_back(Pair("category", "receive"));
                }
                entry.push_back(Pair("amount", ValueFromAmount(r.amount)));
<<<<<<< HEAD
                if (pwallet->mapAddressBook.count(CBitcoinAddress(r.destination).ToString())) {
=======
                if (pwallet->mapAddressBook.count(r.destination)) {
>>>>>>> c1190963
                    entry.push_back(Pair("label", account));
                }
                entry.push_back(Pair("vout", r.vout));
                entry.push_back(Pair("secured_by_checkpoint",securedTransaction?"yes":"no"));
                if (fLong)
                    WalletTxToJSON(wtx, entry);
                ret.push_back(entry);
            }
        }
    }
}

void AcentryToJSON(const CAccountingEntry& acentry, const string& strAccount, UniValue& ret)
{
    bool fAllAccounts = (strAccount == string("*"));

    if (fAllAccounts || acentry.strAccount == strAccount)
    {
        UniValue entry(UniValue::VOBJ);
        entry.push_back(Pair("account", acentry.strAccount));
        entry.push_back(Pair("category", "move"));
        entry.push_back(Pair("time", acentry.nTime));
        entry.push_back(Pair("amount", ValueFromAmount(acentry.nCreditDebit)));
        entry.push_back(Pair("otheraccount", acentry.strOtherAccount));
        entry.push_back(Pair("comment", acentry.strComment));
        ret.push_back(entry);
    }
}

UniValue listtransactions(const JSONRPCRequest& request)
{
    CWallet * const pwallet = GetWalletForJSONRPCRequest(request);
    if (!EnsureWalletIsAvailable(pwallet, request.fHelp)) {
        return NullUniValue;
    }

    if (request.fHelp || request.params.size() > 4)
        throw runtime_error(
            "listtransactions ( \"account\" count skip include_watchonly)\n"
            "\nReturns up to 'count' most recent transactions skipping the first 'from' transactions for account 'account'.\n"
            "\nArguments:\n"
            "1. \"account\"    (string, optional) The account UUID or unique label. \"*\" for all accounts.\n"
            "2. count          (numeric, optional, default=10) The number of transactions to return\n"
            "3. skip           (numeric, optional, default=0) The number of transactions to skip\n"
            "4. include_watchonly (bool, optional, default=false) Include transactions to watch-only addresses (see 'importaddress')\n"
            "\nResult:\n"
            "[\n"
            "  {\n"
            "    \"account\":\"accountname\",       (string) The account name associated with the transaction. \n"
            "                                                It will be \"\" for the active account.\n"
            "    \"address\":\"address\",    (string) The bitcoin address of the transaction. Not present for \n"
            "                                                move transactions (category = move).\n"
            "    \"category\":\"send|receive|move\", (string) The transaction category. 'move' is a local (off blockchain)\n"
            "                                                transaction between accounts, and not associated with an address,\n"
            "                                                transaction id or block. 'send' and 'receive' transactions are \n"
            "                                                associated with an address, transaction id and block details\n"
            "    \"amount\": x.xxx,          (numeric) The amount in " + CURRENCY_UNIT + ". This is negative for the 'send' category, and for the\n"
            "                                         'move' category for moves outbound. It is positive for the 'receive' category,\n"
            "                                         and for the 'move' category for inbound funds.\n"
            "    \"label\": \"label\",       (string) A comment for the address/transaction, if any\n"
            "    \"vout\": n,                (numeric) the vout value\n"
            "    \"fee\": x.xxx,             (numeric) The amount of the fee in " + CURRENCY_UNIT + ". This is negative and only available for the \n"
            "                                         'send' category of transactions.\n"
            "    \"confirmations\": n,       (numeric) The number of confirmations for the transaction. Available for 'send' and \n"
            "                                         'receive' category of transactions. Negative confirmations indicate the\n"
            "                                         transaction conflicts with the block chain\n"
            "    \"trusted\": xxx,           (bool) Whether we consider the outputs of this unconfirmed transaction safe to spend.\n"
            "    \"blockhash\": \"hashvalue\", (string) The block hash containing the transaction. Available for 'send' and 'receive'\n"
            "                                          category of transactions.\n"
            "    \"blockindex\": n,          (numeric) The index of the transaction in the block that includes it. Available for 'send' and 'receive'\n"
            "                                          category of transactions.\n"
            "    \"blocktime\": xxx,         (numeric) The block time in seconds since epoch (1 Jan 1970 GMT).\n"
            "    \"txid\": \"transactionid\", (string) The transaction id. Available for 'send' and 'receive' category of transactions.\n"
            "    \"time\": xxx,              (numeric) The transaction time in seconds since epoch (midnight Jan 1 1970 GMT).\n"
            "    \"timereceived\": xxx,      (numeric) The time received in seconds since epoch (midnight Jan 1 1970 GMT). Available \n"
            "                                          for 'send' and 'receive' category of transactions.\n"
            "    \"comment\": \"...\",       (string) If a comment is associated with the transaction.\n"
            "    \"otheraccount\": \"accountname\",  (string) DEPRECATED. For the 'move' category of transactions, the account the funds came \n"
            "                                          from (for receiving funds, positive amounts), or went to (for sending funds,\n"
            "                                          negative amounts).\n"
            "    \"bip125-replaceable\": \"yes|no|unknown\",  (string) Whether this transaction could be replaced due to BIP125 (replace-by-fee);\n"
            "                                                     may be unknown for unconfirmed transactions not in the mempool\n"
            "    \"abandoned\": xxx          (bool) 'true' if the transaction has been abandoned (inputs are respendable). Only available for the \n"
            "                                         'send' category of transactions.\n"
            "  }\n"
            "]\n"

            "\nExamples:\n"
            "\nList the most recent 10 transactions in the systems\n"
            + HelpExampleCli("listtransactions", "") +
            "\nList transactions 100 to 120\n"
            + HelpExampleCli("listtransactions", "\"*\" 20 100") +
            "\nAs a json rpc call\n"
            + HelpExampleRpc("listtransactions", "\"*\", 20, 100")
        );

    LOCK2(cs_main, pwallet->cs_wallet);

    string strAccount = "*";
    if (request.params.size() > 0)
        strAccount = request.params[0].get_str();
    int nCount = 10;
    if (request.params.size() > 1)
        nCount = request.params[1].get_int();
    int nFrom = 0;
    if (request.params.size() > 2)
        nFrom = request.params[2].get_int();
    isminefilter filter = ISMINE_SPENDABLE;
    if(request.params.size() > 3)
        if(request.params[3].get_bool())
            filter = filter | ISMINE_WATCH_ONLY;

    if (nCount < 0)
        throw JSONRPCError(RPC_INVALID_PARAMETER, "Negative count");
    if (nFrom < 0)
        throw JSONRPCError(RPC_INVALID_PARAMETER, "Negative from");

    UniValue ret(UniValue::VARR);

    const CWallet::TxItems & txOrdered = pwallet->wtxOrdered;

    // iterate backwards until we have nCount items to return:
    for (CWallet::TxItems::const_reverse_iterator it = txOrdered.rbegin(); it != txOrdered.rend(); ++it)
    {
        CWalletTx *const pwtx = (*it).second.first;
        if (pwtx != 0)
            ListTransactions(pwallet, *pwtx, strAccount, 0, true, ret, filter);
        CAccountingEntry *const pacentry = (*it).second.second;
        if (pacentry != 0)
            AcentryToJSON(*pacentry, strAccount, ret);

        if ((int)ret.size() >= (nCount+nFrom)) break;
    }
    // ret is newest to oldest

    if (nFrom > (int)ret.size())
        nFrom = ret.size();
    if ((nFrom + nCount) > (int)ret.size())
        nCount = ret.size() - nFrom;

    vector<UniValue> arrTmp = ret.getValues();

    vector<UniValue>::iterator first = arrTmp.begin();
    std::advance(first, nFrom);
    vector<UniValue>::iterator last = arrTmp.begin();
    std::advance(last, nFrom+nCount);

    if (last != arrTmp.end()) arrTmp.erase(last, arrTmp.end());
    if (first != arrTmp.begin()) arrTmp.erase(arrTmp.begin(), first);

    std::reverse(arrTmp.begin(), arrTmp.end()); // Return oldest to newest

    ret.clear();
    ret.setArray();
    ret.push_backV(arrTmp);

    return ret;
}

/*UniValue listaccounts(const JSONRPCRequest& request)
{
    CWallet * const pwallet = GetWalletForJSONRPCRequest(request);
    if (!EnsureWalletIsAvailable(pwallet, request.fHelp)) {
        return NullUniValue;
    }

    if (request.fHelp || request.params.size() > 2)
        throw runtime_error(
            "listaccounts ( minconf include_watchonly)\n"
            "\nDEPRECATED. Returns Object that has account names as keys, account balances as values.\n"
            "\nArguments:\n"
            "1. minconf             (numeric, optional, default=1) Only include transactions with at least this many confirmations\n"
            "2. include_watchonly   (bool, optional, default=false) Include balances in watch-only addresses (see 'importaddress')\n"
            "\nResult:\n"
            "{                      (json object where keys are account names, and values are numeric balances\n"
            "  \"account\": x.xxx,  (numeric) The property name is the account name, and the value is the total balance for the account.\n"
            "  ...\n"
            "}\n"
            "\nExamples:\n"
            "\nList account balances where there at least 1 confirmation\n"
            + HelpExampleCli("listaccounts", "") +
            "\nList account balances including zero confirmation transactions\n"
            + HelpExampleCli("listaccounts", "0") +
            "\nList account balances for 6 or more confirmations\n"
            + HelpExampleCli("listaccounts", "6") +
            "\nAs json rpc call\n"
            + HelpExampleRpc("listaccounts", "6")
        );

    LOCK2(cs_main, pwallet->cs_wallet);

    int nMinDepth = 1;
    if (request.params.size() > 0)
        nMinDepth = request.params[0].get_int();
    isminefilter includeWatchonly = ISMINE_SPENDABLE;
    if(request.params.size() > 1)
        if(request.params[1].get_bool())
            includeWatchonly = includeWatchonly | ISMINE_WATCH_ONLY;

    map<string, CAmount> mapAccountBalances;
<<<<<<< HEAD
    BOOST_FOREACH(const PAIRTYPE(std::string, CAddressBookData)& entry, pwallet->mapAddressBook) {
        if (IsMine(*pwallet, CBitcoinAddress(entry.first).Get()) & includeWatchonly) // This address belongs to me
=======
    for (const std::pair<CTxDestination, CAddressBookData>& entry : pwallet->mapAddressBook) {
        if (IsMine(*pwallet, entry.first) & includeWatchonly) {  // This address belongs to me
>>>>>>> c1190963
            mapAccountBalances[entry.second.name] = 0;
        }
    }

    for (const std::pair<uint256, CWalletTx>& pairWtx : pwallet->mapWallet) {
        const CWalletTx& wtx = pairWtx.second;
        CAmount nFee;
        string strSentAccount;
        list<COutputEntry> listReceived;
        list<COutputEntry> listSent;
        int nDepth = wtx.GetDepthInMainChain();
        if (wtx.GetBlocksToMaturity() > 0 || nDepth < 0)
            continue;
        wtx.GetAmounts(listReceived, listSent, nFee, strSentAccount, includeWatchonly);
        mapAccountBalances[strSentAccount] -= nFee;
        BOOST_FOREACH(const COutputEntry& s, listSent)
            mapAccountBalances[strSentAccount] -= s.amount;
        if (nDepth >= nMinDepth)
        {
            BOOST_FOREACH(const COutputEntry& r, listReceived)
<<<<<<< HEAD
                if (pwallet->mapAddressBook.count(CBitcoinAddress(r.destination).ToString()))
                    mapAccountBalances[pwallet->mapAddressBook[CBitcoinAddress(r.destination).ToString()].name] += r.amount;
=======
                if (pwallet->mapAddressBook.count(r.destination)) {
                    mapAccountBalances[pwallet->mapAddressBook[r.destination].name] += r.amount;
>>>>>>> c1190963
                }
                else
                    mapAccountBalances[""] += r.amount;
        }
    }

    const list<CAccountingEntry> & acentries = pwallet->laccentries;
    BOOST_FOREACH(const CAccountingEntry& entry, acentries)
        mapAccountBalances[entry.strAccount] += entry.nCreditDebit;

    UniValue ret(UniValue::VOBJ);
    BOOST_FOREACH(const PAIRTYPE(string, CAmount)& accountBalance, mapAccountBalances) {
        ret.push_back(Pair(accountBalance.first, ValueFromAmount(accountBalance.second)));
    }
    return NullUniValue;
}*/

UniValue listsinceblock(const JSONRPCRequest& request)
{
    CWallet * const pwallet = GetWalletForJSONRPCRequest(request);
    if (!EnsureWalletIsAvailable(pwallet, request.fHelp)) {
        return NullUniValue;
    }

    if (request.fHelp)
        throw runtime_error(
            "listsinceblock ( \"blockhash\" target_confirmations include_watchonly)\n"
            "\nGet all transactions in blocks since block [blockhash], or all transactions if omitted\n"
            "\nArguments:\n"
            "1. \"blockhash\"            (string, optional) The block hash to list transactions since\n"
            "2. target_confirmations:    (numeric, optional) The confirmations required, must be 1 or more\n"
            "3. include_watchonly:       (bool, optional, default=false) Include transactions to watch-only addresses (see 'importaddress')"
            "\nResult:\n"
            "{\n"
            "  \"transactions\": [\n"
            "    \"account\":\"accountname\",       (string) The account name associated with the transaction.\n"
            "    \"address\":\"address\",    (string) The bitcoin address of the transaction. Not present for move transactions (category = move).\n"
            "    \"category\":\"send|receive\",     (string) The transaction category. 'send' has negative amounts, 'receive' has positive amounts.\n"
            "    \"amount\": x.xxx,          (numeric) The amount in " + CURRENCY_UNIT + ". This is negative for the 'send' category, and for the 'move' category for moves \n"
            "                                          outbound. It is positive for the 'receive' category, and for the 'move' category for inbound funds.\n"
            "    \"vout\" : n,               (numeric) the vout value\n"
            "    \"fee\": x.xxx,             (numeric) The amount of the fee in " + CURRENCY_UNIT + ". This is negative and only available for the 'send' category of transactions.\n"
            "    \"confirmations\": n,       (numeric) The number of confirmations for the transaction. Available for 'send' and 'receive' category of transactions.\n"
            "                                          When it's < 0, it means the transaction conflicted that many blocks ago.\n"
            "    \"blockhash\": \"hashvalue\",     (string) The block hash containing the transaction. Available for 'send' and 'receive' category of transactions.\n"
            "    \"blockindex\": n,          (numeric) The index of the transaction in the block that includes it. Available for 'send' and 'receive' category of transactions.\n"
            "    \"blocktime\": xxx,         (numeric) The block time in seconds since epoch (1 Jan 1970 GMT).\n"
            "    \"txid\": \"transactionid\",  (string) The transaction id. Available for 'send' and 'receive' category of transactions.\n"
            "    \"time\": xxx,              (numeric) The transaction time in seconds since epoch (Jan 1 1970 GMT).\n"
            "    \"timereceived\": xxx,      (numeric) The time received in seconds since epoch (Jan 1 1970 GMT). Available for 'send' and 'receive' category of transactions.\n"
            "    \"bip125-replaceable\": \"yes|no|unknown\",  (string) Whether this transaction could be replaced due to BIP125 (replace-by-fee);\n"
            "                                                   may be unknown for unconfirmed transactions not in the mempool\n"
            "    \"abandoned\": xxx,         (bool) 'true' if the transaction has been abandoned (inputs are respendable). Only available for the 'send' category of transactions.\n"
            "    \"comment\": \"...\",       (string) If a comment is associated with the transaction.\n"
            "    \"label\" : \"label\"       (string) A comment for the address/transaction, if any\n"
            "    \"to\": \"...\",            (string) If a comment to is associated with the transaction.\n"
             "  ],\n"
            "  \"lastblock\": \"lastblockhash\"     (string) The hash of the last block\n"
            "}\n"
            "\nExamples:\n"
            + HelpExampleCli("listsinceblock", "")
            + HelpExampleCli("listsinceblock", "\"000000000000000bacf66f7497b7dc45ef753ee9a7d38571037cdb1a57f663ad\" 6")
            + HelpExampleRpc("listsinceblock", "\"000000000000000bacf66f7497b7dc45ef753ee9a7d38571037cdb1a57f663ad\", 6")
        );

    LOCK2(cs_main, pwallet->cs_wallet);

    const CBlockIndex *pindex = NULL;
    int target_confirms = 1;
    isminefilter filter = ISMINE_SPENDABLE;

    if (request.params.size() > 0)
    {
        uint256 blockId;

        blockId.SetHex(request.params[0].get_str());
        BlockMap::iterator it = mapBlockIndex.find(blockId);
        if (it != mapBlockIndex.end())
        {
            pindex = it->second;
            if (chainActive[pindex->nHeight] != pindex)
            {
                // the block being asked for is a part of a deactivated chain;
                // we don't want to depend on its perceived height in the block
                // chain, we want to instead use the last common ancestor
                pindex = chainActive.FindFork(pindex);
            }
        }
    }

    if (request.params.size() > 1)
    {
        target_confirms = request.params[1].get_int();

        if (target_confirms < 1)
            throw JSONRPCError(RPC_INVALID_PARAMETER, "Invalid parameter");
    }

    if (request.params.size() > 2 && request.params[2].get_bool())
    {
        filter = filter | ISMINE_WATCH_ONLY;
    }

    int depth = pindex ? (1 + chainActive.Height() - pindex->nHeight) : -1;

    UniValue transactions(UniValue::VARR);

    for (const std::pair<uint256, CWalletTx>& pairWtx : pwallet->mapWallet) {
        CWalletTx tx = pairWtx.second;

        if (depth == -1 || tx.GetDepthInMainChain() < depth)
            ListTransactions(pwallet, tx, "*", 0, true, transactions, filter);
    }

    CBlockIndex *pblockLast = chainActive[chainActive.Height() + 1 - target_confirms];
    uint256 lastblock = pblockLast ? pblockLast->GetBlockHash() : uint256();

    UniValue ret(UniValue::VOBJ);
    ret.push_back(Pair("transactions", transactions));
    ret.push_back(Pair("lastblock", lastblock.GetHex()));

    return ret;
}

UniValue gettransaction(const JSONRPCRequest& request)
{
    CWallet * const pwallet = GetWalletForJSONRPCRequest(request);
    if (!EnsureWalletIsAvailable(pwallet, request.fHelp)) {
        return NullUniValue;
    }

    if (request.fHelp || request.params.size() < 1 || request.params.size() > 2)
        throw runtime_error(
            "gettransaction \"txid\" ( include_watchonly )\n"
            "\nGet detailed information about in-wallet transaction <txid>\n"
            "\nArguments:\n"
            "1. \"txid\"                  (string, required) The transaction id\n"
            "2. \"include_watchonly\"     (bool, optional, default=false) Whether to include watch-only addresses in balance calculation and details[]\n"
            "\nResult:\n"
            "{\n"
            "  \"amount\" : x.xxx,        (numeric) The transaction amount in " + CURRENCY_UNIT + "\n"
            "  \"fee\": x.xxx,            (numeric) The amount of the fee in " + CURRENCY_UNIT + ". This is negative and only available for the \n"
            "                              'send' category of transactions.\n"
            "  \"confirmations\" : n,     (numeric) The number of confirmations\n"
            "  \"blockhash\" : \"hash\",  (string) The block hash\n"
            "  \"blockindex\" : xx,       (numeric) The index of the transaction in the block that includes it\n"
            "  \"blocktime\" : ttt,       (numeric) The time in seconds since epoch (1 Jan 1970 GMT)\n"
            "  \"txid\" : \"transactionid\",   (string) The transaction id.\n"
            "  \"time\" : ttt,            (numeric) The transaction time in seconds since epoch (1 Jan 1970 GMT)\n"
            "  \"timereceived\" : ttt,    (numeric) The time received in seconds since epoch (1 Jan 1970 GMT)\n"
            "  \"bip125-replaceable\": \"yes|no|unknown\",  (string) Whether this transaction could be replaced due to BIP125 (replace-by-fee);\n"
            "                                                   may be unknown for unconfirmed transactions not in the mempool\n"
            "  \"details\" : [\n"
            "    {\n"
            "      \"account\" : \"accountname\",  (string) The account name involved in the transaction.\n"
            "      \"address\" : \"address\",          (string) The bitcoin address involved in the transaction\n"
            "      \"category\" : \"send|receive\",    (string) The category, either 'send' or 'receive'\n"
            "      \"amount\" : x.xxx,                 (numeric) The amount in " + CURRENCY_UNIT + "\n"
            "      \"label\" : \"label\",              (string) A comment for the address/transaction, if any\n"
            "      \"vout\" : n,                       (numeric) the vout value\n"
            "      \"fee\": x.xxx,                     (numeric) The amount of the fee in " + CURRENCY_UNIT + ". This is negative and only available for the \n"
            "                                           'send' category of transactions.\n"
            "      \"abandoned\": xxx                  (bool) 'true' if the transaction has been abandoned (inputs are respendable). Only available for the \n"
            "                                           'send' category of transactions.\n"			
            "    }\n"
            "    ,...\n"
            "  ],\n"
            "  \"hex\" : \"data\"         (string) Raw data for transaction\n"
            "}\n"

            "\nExamples:\n"
            + HelpExampleCli("gettransaction", "\"G075db55d416d3ca199f55b6084e2115b9345e16c5cf302fc80e9d5fbf5d48d\"")
            + HelpExampleCli("gettransaction", "\"G075db55d416d3ca199f55b6084e2115b9345e16c5cf302fc80e9d5fbf5d48d\" true")
            + HelpExampleRpc("gettransaction", "\"G075db55d416d3ca199f55b6084e2115b9345e16c5cf302fc80e9d5fbf5d48d\"")
        );

    LOCK2(cs_main, pwallet->cs_wallet);

    uint256 hash;
    hash.SetHex(request.params[0].get_str());

    isminefilter filter = ISMINE_SPENDABLE;
    if(request.params.size() > 1)
        if(request.params[1].get_bool())
            filter = filter | ISMINE_WATCH_ONLY;

    UniValue entry(UniValue::VOBJ);
    if (!pwallet->mapWallet.count(hash)) {
        throw JSONRPCError(RPC_INVALID_ADDRESS_OR_KEY, "Invalid or non-wallet transaction id");
    }
    const CWalletTx& wtx = pwallet->mapWallet[hash];

    CAmount nCredit = wtx.GetCredit(filter);
    CAmount nDebit = wtx.GetDebit(filter);
    CAmount nNet = nCredit - nDebit;
    CAmount nFee = (wtx.IsFromMe(filter) ? wtx.tx->GetValueOut() - nDebit : 0);

    entry.push_back(Pair("amount", ValueFromAmount(nNet - nFee)));
    if (wtx.IsFromMe(filter))
        entry.push_back(Pair("fee", ValueFromAmount(nFee)));

    WalletTxToJSON(wtx, entry);

    UniValue details(UniValue::VARR);
<<<<<<< HEAD
    ListTransactions(pwallet, wtx, "*", 0, false, details, filter, true);
=======
    ListTransactions(pwallet, wtx, "*", 0, false, details, filter);
>>>>>>> c1190963
    entry.push_back(Pair("details", details));

    string strHex = EncodeHexTx(static_cast<CTransaction>(wtx), RPCSerializationFlags());
    entry.push_back(Pair("hex", strHex));

    return entry;
}

UniValue abandontransaction(const JSONRPCRequest& request)
{
    CWallet * const pwallet = GetWalletForJSONRPCRequest(request);
    if (!EnsureWalletIsAvailable(pwallet, request.fHelp)) {
        return NullUniValue;
    }

    if (request.fHelp || request.params.size() != 1)
        throw runtime_error(
            "abandontransaction \"txid\"\n"
            "\nMark in-wallet transaction <txid> as abandoned\n"
            "This will mark this transaction and all its in-wallet descendants as abandoned which will allow\n"
            "for their inputs to be respent.  It can be used to replace \"stuck\" or evicted transactions.\n"
            "It only works on transactions which are not included in a block and are not currently in the mempool.\n"
            "It has no effect on transactions which are already conflicted or abandoned.\n"
            "\nArguments:\n"
            "1. \"txid\"    (string, required) The transaction id\n"
            "\nResult:\n"
            "\nExamples:\n"
            + HelpExampleCli("abandontransaction", "\"1075db55d416d3ca199f55b6084e2115b9345e16c5cf302fc80e9d5fbf5d48d\"")
            + HelpExampleRpc("abandontransaction", "\"1075db55d416d3ca199f55b6084e2115b9345e16c5cf302fc80e9d5fbf5d48d\"")
        );

    LOCK2(cs_main, pwallet->cs_wallet);

    uint256 hash;
    hash.SetHex(request.params[0].get_str());

    if (!pwallet->mapWallet.count(hash)) {
        throw JSONRPCError(RPC_INVALID_ADDRESS_OR_KEY, "Invalid or non-wallet transaction id");
    }
    if (!pwallet->AbandonTransaction(hash)) {
        throw JSONRPCError(RPC_INVALID_ADDRESS_OR_KEY, "Transaction not eligible for abandonment");
    }

    return NullUniValue;
}


UniValue backupwallet(const JSONRPCRequest& request)
{
    CWallet * const pwallet = GetWalletForJSONRPCRequest(request);
    if (!EnsureWalletIsAvailable(pwallet, request.fHelp)) {
        return NullUniValue;
    }

    if (request.fHelp || request.params.size() != 1)
        throw runtime_error(
            "backupwallet \"destination\"\n"
            "\nSafely copies current wallet file to destination, which can be a directory or a path with filename.\n"
            "\nArguments:\n"
            "1. \"destination\"   (string) The destination directory or file\n"
            "\nExamples:\n"
            + HelpExampleCli("backupwallet", "\"backup.dat\"")
            + HelpExampleRpc("backupwallet", "\"backup.dat\"")
        );

    LOCK2(cs_main, pwallet->cs_wallet);

    string strDest = request.params[0].get_str();
    if (!pwallet->BackupWallet(strDest)) {
        throw JSONRPCError(RPC_WALLET_ERROR, "Error: Wallet backup failed!");
    }

    return NullUniValue;
}


UniValue keypoolrefill(const JSONRPCRequest& request)
{
    CWallet * const pwallet = GetWalletForJSONRPCRequest(request);
    if (!EnsureWalletIsAvailable(pwallet, request.fHelp)) {
        return NullUniValue;
    }

    if (request.fHelp || request.params.size() > 1)
        throw runtime_error(
            "keypoolrefill ( newsize )\n"
            "\nFills the keypool."
            + HelpRequiringPassphrase(pwallet) + "\n"
            "\nArguments\n"
            "1. newsize     (numeric, optional, default=100) The new keypool size\n"
            "\nExamples:\n"
            + HelpExampleCli("keypoolrefill", "")
            + HelpExampleRpc("keypoolrefill", "")
        );

    LOCK2(cs_main, pwallet->cs_wallet);

    // 0 is interpreted by TopUpKeyPool() as the default keypool size given by -keypool
    unsigned int kpSize = 0;
    if (request.params.size() > 0) {
        if (request.params[0].get_int() < 0)
            throw JSONRPCError(RPC_INVALID_PARAMETER, "Invalid parameter, expected valid size.");
        kpSize = (unsigned int)request.params[0].get_int();
    }

    EnsureWalletIsUnlocked(pwallet);
    pwallet->TopUpKeyPool(kpSize);

<<<<<<< HEAD
    //fixme: (GULDEN) (FUT) (1.6.1)
    //if (pwallet->GetKeyPoolSize() < kpSize)
        //throw JSONRPCError(RPC_WALLET_ERROR, "Error refreshing keypool.");
=======
    if (pwallet->GetKeyPoolSize() < kpSize) {
        throw JSONRPCError(RPC_WALLET_ERROR, "Error refreshing keypool.");
    }
>>>>>>> c1190963

    return NullUniValue;
}


static void LockWallet(CWallet* pWallet)
{
    LOCK(pWallet->cs_wallet);
    pWallet->nRelockTime = 0;
    pWallet->Lock();
}

UniValue walletpassphrase(const JSONRPCRequest& request)
{
    CWallet * const pwallet = GetWalletForJSONRPCRequest(request);
    if (!EnsureWalletIsAvailable(pwallet, request.fHelp)) {
        return NullUniValue;
    }

    if (pwallet->IsCrypted() && (request.fHelp || request.params.size() != 2)) {
        throw runtime_error(
            "walletpassphrase \"passphrase\" timeout\n"
            "\nStores the wallet decryption key in memory for 'timeout' seconds.\n"
            "This is needed prior to performing transactions related to private keys such as sending bitcoins\n"
            "\nArguments:\n"
            "1. \"passphrase\"     (string, required) The wallet passphrase\n"
            "2. timeout            (numeric, required) The time to keep the decryption key in seconds.\n"
            "\nNote:\n"
            "Issuing the walletpassphrase command while the wallet is already unlocked will set a new unlock\n"
            "time that overrides the old one.\n"
            "\nExamples:\n"
            "\nunlock the wallet for 60 seconds\n"
            + HelpExampleCli("walletpassphrase", "\"my pass phrase\" 60") +
            "\nLock the wallet again (before 60 seconds)\n"
            + HelpExampleCli("walletlock", "") +
            "\nAs json rpc call\n"
            + HelpExampleRpc("walletpassphrase", "\"my pass phrase\", 60")
        );
    }

    LOCK2(cs_main, pwallet->cs_wallet);

    if (request.fHelp)
        return true;
    if (!pwallet->IsCrypted()) {
        throw JSONRPCError(RPC_WALLET_WRONG_ENC_STATE, "Error: running with an unencrypted wallet, but walletpassphrase was called.");
    }

    // Note that the walletpassphrase is stored in request.params[0] which is not mlock()ed
    SecureString strWalletPass;
    strWalletPass.reserve(100);
    // TODO: get rid of this .c_str() by implementing SecureString::operator=(std::string)
    // Alternately, find a way to make request.params[0] mlock()'d to begin with.
    strWalletPass = request.params[0].get_str().c_str();

    if (strWalletPass.length() > 0)
    {
        if (!pwallet->Unlock(strWalletPass)) {
            throw JSONRPCError(RPC_WALLET_PASSPHRASE_INCORRECT, "Error: The wallet passphrase entered was incorrect.");
        }
    }
    else
        throw runtime_error(
            "walletpassphrase <passphrase> <timeout>\n"
            "Stores the wallet decryption key in memory for <timeout> seconds.");

    pwallet->TopUpKeyPool();

    int64_t nSleepTime = request.params[1].get_int64();
    pwallet->nRelockTime = GetTime() + nSleepTime;
<<<<<<< HEAD
    RPCRunLater(strprintf("lockwallet_%u", uintptr_t(pwallet)), boost::bind(LockWallet, pwallet), nSleepTime);
=======
    RPCRunLater(strprintf("lockwallet(%s)", pwallet->strWalletFile), boost::bind(LockWallet, pwallet), nSleepTime);
>>>>>>> c1190963

    return NullUniValue;
}


UniValue walletpassphrasechange(const JSONRPCRequest& request)
{
    CWallet * const pwallet = GetWalletForJSONRPCRequest(request);
    if (!EnsureWalletIsAvailable(pwallet, request.fHelp)) {
        return NullUniValue;
    }

    if (pwallet->IsCrypted() && (request.fHelp || request.params.size() != 2)) {
        throw runtime_error(
            "walletpassphrasechange \"oldpassphrase\" \"newpassphrase\"\n"
            "\nChanges the wallet passphrase from 'oldpassphrase' to 'newpassphrase'.\n"
            "\nArguments:\n"
            "1. \"oldpassphrase\"      (string) The current passphrase\n"
            "2. \"newpassphrase\"      (string) The new passphrase\n"
            "\nExamples:\n"
            + HelpExampleCli("walletpassphrasechange", "\"old one\" \"new one\"")
            + HelpExampleRpc("walletpassphrasechange", "\"old one\", \"new one\"")
        );
    }

    LOCK2(cs_main, pwallet->cs_wallet);

    if (request.fHelp)
        return true;
    if (!pwallet->IsCrypted()) {
        throw JSONRPCError(RPC_WALLET_WRONG_ENC_STATE, "Error: running with an unencrypted wallet, but walletpassphrasechange was called.");
    }

    // TODO: get rid of these .c_str() calls by implementing SecureString::operator=(std::string)
    // Alternately, find a way to make request.params[0] mlock()'d to begin with.
    SecureString strOldWalletPass;
    strOldWalletPass.reserve(100);
    strOldWalletPass = request.params[0].get_str().c_str();

    SecureString strNewWalletPass;
    strNewWalletPass.reserve(100);
    strNewWalletPass = request.params[1].get_str().c_str();

    if (strOldWalletPass.length() < 1 || strNewWalletPass.length() < 1)
        throw runtime_error(
            "walletpassphrasechange <oldpassphrase> <newpassphrase>\n"
            "Changes the wallet passphrase from <oldpassphrase> to <newpassphrase>.");

    if (!pwallet->ChangeWalletPassphrase(strOldWalletPass, strNewWalletPass)) {
        throw JSONRPCError(RPC_WALLET_PASSPHRASE_INCORRECT, "Error: The wallet passphrase entered was incorrect.");
    }

    return NullUniValue;
}


UniValue walletlock(const JSONRPCRequest& request)
{
    CWallet * const pwallet = GetWalletForJSONRPCRequest(request);
    if (!EnsureWalletIsAvailable(pwallet, request.fHelp)) {
        return NullUniValue;
    }

    if (pwallet->IsCrypted() && (request.fHelp || request.params.size() != 0)) {
        throw runtime_error(
            "walletlock\n"
            "\nRemoves the wallet encryption key from memory, locking the wallet.\n"
            "After calling this method, you will need to call walletpassphrase again\n"
            "before being able to call any methods which require the wallet to be unlocked.\n"
            "\nExamples:\n"
            "\nSet the passphrase for 2 minutes to perform a transaction\n"
            + HelpExampleCli("walletpassphrase", "\"my pass phrase\" 120") +
            "\nPerform a send (requires passphrase set)\n"
            + HelpExampleCli("sendtoaddress", "\"GM72Sfpbz1BPpXFHz9m3CdqATR44Jvaydd\" 1.0") +
            "\nClear the passphrase since we are done before 2 minutes is up\n"
            + HelpExampleCli("walletlock", "") +
            "\nAs json rpc call\n"
            + HelpExampleRpc("walletlock", "")
        );
    }

    LOCK2(cs_main, pwallet->cs_wallet);

    if (request.fHelp)
        return true;
    if (!pwallet->IsCrypted()) {
        throw JSONRPCError(RPC_WALLET_WRONG_ENC_STATE, "Error: running with an unencrypted wallet, but walletlock was called.");
    }

    pwallet->Lock();
    pwallet->nRelockTime = 0;

    return NullUniValue;
}


UniValue encryptwallet(const JSONRPCRequest& request)
{
    CWallet * const pwallet = GetWalletForJSONRPCRequest(request);
    if (!EnsureWalletIsAvailable(pwallet, request.fHelp)) {
        return NullUniValue;
    }

    if (!pwallet->IsCrypted() && (request.fHelp || request.params.size() != 1)) {
        throw runtime_error(
            "encryptwallet \"passphrase\"\n"
            "\nEncrypts the wallet with 'passphrase'. This is for first time encryption.\n"
            "After this, any calls that interact with private keys such as sending or signing \n"
            "will require the passphrase to be set prior the making these calls.\n"
            "Use the walletpassphrase call for this, and then walletlock call.\n"
            "If the wallet is already encrypted, use the walletpassphrasechange call.\n"
            "Note that this will shutdown the server.\n"
            "\nArguments:\n"
            "1. \"passphrase\"    (string) The pass phrase to encrypt the wallet with. It must be at least 1 character, but should be long.\n"
            "\nExamples:\n"
            "\nEncrypt you wallet\n"
            + HelpExampleCli("encryptwallet", "\"my pass phrase\"") +
            "\nNow set the passphrase to use the wallet, such as for signing or sending bitcoin\n"
            + HelpExampleCli("walletpassphrase", "\"my pass phrase\"") +
            "\nNow we can so something like sign\n"
            + HelpExampleCli("signmessage", "\"address\" \"test message\"") +
            "\nNow lock the wallet again by removing the passphrase\n"
            + HelpExampleCli("walletlock", "") +
            "\nAs a json rpc call\n"
            + HelpExampleRpc("encryptwallet", "\"my pass phrase\"")
        );
    }

    LOCK2(cs_main, pwallet->cs_wallet);

    if (request.fHelp)
        return true;
    if (pwallet->IsCrypted()) {
        throw JSONRPCError(RPC_WALLET_WRONG_ENC_STATE, "Error: running with an encrypted wallet, but encryptwallet was called.");
    }

    // TODO: get rid of this .c_str() by implementing SecureString::operator=(std::string)
    // Alternately, find a way to make request.params[0] mlock()'d to begin with.
    SecureString strWalletPass;
    strWalletPass.reserve(100);
    strWalletPass = request.params[0].get_str().c_str();

    if (strWalletPass.length() < 1)
        throw runtime_error(
            "encryptwallet <passphrase>\n"
            "Encrypts the wallet with <passphrase>.");

    if (!pwallet->EncryptWallet(strWalletPass)) {
        throw JSONRPCError(RPC_WALLET_ENCRYPTION_FAILED, "Error: Failed to encrypt the wallet.");
    }

    // BDB seems to have a bad habit of writing old data into
    // slack space in .dat files; that is bad if the old data is
    // unencrypted private keys. So:
    StartShutdown();
    return "wallet encrypted; Gulden server stopping, restart to run with encrypted wallet. The keypool has been flushed and a new HD seed was generated (if you are using HD). You need to make a new backup.";
}

UniValue lockunspent(const JSONRPCRequest& request)
{
    CWallet * const pwallet = GetWalletForJSONRPCRequest(request);
    if (!EnsureWalletIsAvailable(pwallet, request.fHelp)) {
        return NullUniValue;
    }

    if (request.fHelp || request.params.size() < 1 || request.params.size() > 2)
        throw runtime_error(
            "lockunspent unlock ([{\"txid\":\"txid\",\"vout\":n},...])\n"
            "\nUpdates list of temporarily unspendable outputs.\n"
            "Temporarily lock (unlock=false) or unlock (unlock=true) specified transaction outputs.\n"
            "If no transaction outputs are specified when unlocking then all current locked transaction outputs are unlocked.\n"
            "A locked transaction output will not be chosen by automatic coin selection, when spending bitcoins.\n"
            "Locks are stored in memory only. Nodes start with zero locked outputs, and the locked output list\n"
            "is always cleared (by virtue of process exit) when a node stops or fails.\n"
            "Also see the listunspent call\n"
            "\nArguments:\n"
            "1. unlock            (boolean, required) Whether to unlock (true) or lock (false) the specified transactions\n"
            "2. \"transactions\"  (string, optional) A json array of objects. Each object the txid (string) vout (numeric)\n"
            "     [           (json array of json objects)\n"
            "       {\n"
            "         \"txid\":\"id\",    (string) The transaction id\n"
            "         \"vout\": n         (numeric) The output number\n"
            "       }\n"
            "       ,...\n"
            "     ]\n"

            "\nResult:\n"
            "true|false    (boolean) Whether the command was successful or not\n"

            "\nExamples:\n"
            "\nList the unspent transactions\n"
            + HelpExampleCli("listunspent", "") +
            "\nLock an unspent transaction\n"
            + HelpExampleCli("lockunspent", "false \"[{\\\"txid\\\":\\\"a08e6907dbbd3d809776dbfc5d82e371b764ed838b5655e72f463568df1aadf0\\\",\\\"vout\\\":1}]\"") +
            "\nList the locked transactions\n"
            + HelpExampleCli("listlockunspent", "") +
            "\nUnlock the transaction again\n"
            + HelpExampleCli("lockunspent", "true \"[{\\\"txid\\\":\\\"a08e6907dbbd3d809776dbfc5d82e371b764ed838b5655e72f463568df1aadf0\\\",\\\"vout\\\":1}]\"") +
            "\nAs a json rpc call\n"
            + HelpExampleRpc("lockunspent", "false, \"[{\\\"txid\\\":\\\"a08e6907dbbd3d809776dbfc5d82e371b764ed838b5655e72f463568df1aadf0\\\",\\\"vout\\\":1}]\"")
        );

    LOCK2(cs_main, pwallet->cs_wallet);

    if (request.params.size() == 1)
        RPCTypeCheck(request.params, boost::assign::list_of(UniValue::VBOOL));
    else
        RPCTypeCheck(request.params, boost::assign::list_of(UniValue::VBOOL)(UniValue::VARR));

    bool fUnlock = request.params[0].get_bool();

    if (request.params.size() == 1) {
        if (fUnlock)
            pwallet->UnlockAllCoins();
        return true;
    }

    UniValue outputs = request.params[1].get_array();
    for (unsigned int idx = 0; idx < outputs.size(); idx++) {
        const UniValue& output = outputs[idx];
        if (!output.isObject())
            throw JSONRPCError(RPC_INVALID_PARAMETER, "Invalid parameter, expected object");
        const UniValue& o = output.get_obj();

        RPCTypeCheckObj(o,
            {
                {"txid", UniValueType(UniValue::VSTR)},
                {"vout", UniValueType(UniValue::VNUM)},
            });

        string txid = find_value(o, "txid").get_str();
        if (!IsHex(txid))
            throw JSONRPCError(RPC_INVALID_PARAMETER, "Invalid parameter, expected hex txid");

        int nOutput = find_value(o, "vout").get_int();
        if (nOutput < 0)
            throw JSONRPCError(RPC_INVALID_PARAMETER, "Invalid parameter, vout must be positive");

        COutPoint outpt(uint256S(txid), nOutput);

        if (fUnlock)
            pwallet->UnlockCoin(outpt);
        else
            pwallet->LockCoin(outpt);
    }

    return true;
}

UniValue listlockunspent(const JSONRPCRequest& request)
{
    CWallet * const pwallet = GetWalletForJSONRPCRequest(request);
    if (!EnsureWalletIsAvailable(pwallet, request.fHelp)) {
        return NullUniValue;
    }

    if (request.fHelp || request.params.size() > 0)
        throw runtime_error(
            "listlockunspent\n"
            "\nReturns list of temporarily unspendable outputs.\n"
            "See the lockunspent call to lock and unlock transactions for spending.\n"
            "\nResult:\n"
            "[\n"
            "  {\n"
            "    \"txid\" : \"transactionid\",     (string) The transaction id locked\n"
            "    \"vout\" : n                      (numeric) The vout value\n"
            "  }\n"
            "  ,...\n"
            "]\n"
            "\nExamples:\n"
            "\nList the unspent transactions\n"
            + HelpExampleCli("listunspent", "") +
            "\nLock an unspent transaction\n"
            + HelpExampleCli("lockunspent", "false \"[{\\\"txid\\\":\\\"a08e6907dbbd3d809776dbfc5d82e371b764ed838b5655e72f463568df1aadf0\\\",\\\"vout\\\":1}]\"") +
            "\nList the locked transactions\n"
            + HelpExampleCli("listlockunspent", "") +
            "\nUnlock the transaction again\n"
            + HelpExampleCli("lockunspent", "true \"[{\\\"txid\\\":\\\"a08e6907dbbd3d809776dbfc5d82e371b764ed838b5655e72f463568df1aadf0\\\",\\\"vout\\\":1}]\"") +
            "\nAs a json rpc call\n"
            + HelpExampleRpc("listlockunspent", "")
        );

    LOCK2(cs_main, pwallet->cs_wallet);

    vector<COutPoint> vOutpts;
    pwallet->ListLockedCoins(vOutpts);

    UniValue ret(UniValue::VARR);

    BOOST_FOREACH(COutPoint &outpt, vOutpts) {
        UniValue o(UniValue::VOBJ);

        o.push_back(Pair("txid", outpt.hash.GetHex()));
        o.push_back(Pair("vout", (int)outpt.n));
        ret.push_back(o);
    }

    return ret;
}

UniValue settxfee(const JSONRPCRequest& request)
{
    CWallet * const pwallet = GetWalletForJSONRPCRequest(request);
    if (!EnsureWalletIsAvailable(pwallet, request.fHelp)) {
        return NullUniValue;
    }

    if (request.fHelp || request.params.size() < 1 || request.params.size() > 1)
        throw runtime_error(
            "settxfee amount\n"
            "\nSet the transaction fee per kB. Overwrites the paytxfee parameter.\n"
            "\nArguments:\n"
            "1. amount         (numeric or string, required) The transaction fee in " + CURRENCY_UNIT + "/kB\n"
            "\nResult\n"
            "true|false        (boolean) Returns true if successful\n"
            "\nExamples:\n"
            + HelpExampleCli("settxfee", "0.00001")
            + HelpExampleRpc("settxfee", "0.00001")
        );

    LOCK2(cs_main, pwallet->cs_wallet);

    // Amount
    CAmount nAmount = AmountFromValue(request.params[0]);

    payTxFee = CFeeRate(nAmount, 1000);
    return true;
}

UniValue getwalletinfo(const JSONRPCRequest& request)
{
    CWallet * const pwallet = GetWalletForJSONRPCRequest(request);
    if (!EnsureWalletIsAvailable(pwallet, request.fHelp)) {
        return NullUniValue;
    }

    if (request.fHelp || request.params.size() != 0)
        throw runtime_error(
            "getwalletinfo\n"
            "Returns an object containing various wallet state info.\n"
            "\nResult:\n"
            "{\n"
            "  \"walletversion\": xxxxx,       (numeric) the wallet version\n"
            "  \"balance\": xxxxxxx,           (numeric) the total confirmed balance of the wallet in " + CURRENCY_UNIT + "\n"
            "  \"unconfirmed_balance\": xxx,   (numeric) the total unconfirmed balance of the wallet in " + CURRENCY_UNIT + "\n"
            "  \"immature_balance\": xxxxxx,   (numeric) the total immature balance of the wallet in " + CURRENCY_UNIT + "\n"
            "  \"txcount\": xxxxxxx,           (numeric) the total number of transactions in the wallet\n"
            "  \"keypoololdest\": xxxxxx,      (numeric) the timestamp (seconds since Unix epoch) of the oldest pre-generated key in the key pool\n"
            //"  \"keypoolsize\": xxxx,          (numeric) how many new keys are pre-generated\n"
            "  \"unlocked_until\": ttt,        (numeric) the timestamp in seconds since epoch (midnight Jan 1 1970 GMT) that the wallet is unlocked for transfers, or 0 if the wallet is locked\n"
            "  \"paytxfee\": x.xxxx,           (numeric) the transaction fee configuration, set in " + CURRENCY_UNIT + "/kB\n"
            //"  \"hdmasterkeyid\": \"<hash160>\" (string) the Hash160 of the HD master pubkey\n"
            "}\n"
            "\nExamples:\n"
            + HelpExampleCli("getwalletinfo", "")
            + HelpExampleRpc("getwalletinfo", "")
        );

    LOCK2(cs_main, pwallet->cs_wallet);

    UniValue obj(UniValue::VOBJ);
    obj.push_back(Pair("walletversion", pwallet->GetVersion()));
    obj.push_back(Pair("balance",       ValueFromAmount(pwallet->GetBalance())));
    obj.push_back(Pair("unconfirmed_balance", ValueFromAmount(pwallet->GetUnconfirmedBalance())));
    obj.push_back(Pair("immature_balance",    ValueFromAmount(pwallet->GetImmatureBalance())));
    obj.push_back(Pair("txcount",       (int)pwallet->mapWallet.size()));
    obj.push_back(Pair("keypoololdest", pwallet->GetOldestKeyPoolTime()));
<<<<<<< HEAD
    //fixme: (FUT) (1.6.1)
    //obj.push_back(Pair("keypoolsize",   (int)pwallet->GetKeyPoolSize()));
=======
    obj.push_back(Pair("keypoolsize",   (int)pwallet->GetKeyPoolSize()));
>>>>>>> c1190963
    if (pwallet->IsCrypted()) {
        obj.push_back(Pair("unlocked_until", pwallet->nRelockTime));
    }
    obj.push_back(Pair("paytxfee",      ValueFromAmount(payTxFee.GetFeePerK())));
<<<<<<< HEAD
    //obj.push_back(Pair("hdmasterkeyid", masterKeyID.GetHex()));
=======
    CKeyID masterKeyID = pwallet->GetHDChain().masterKeyID;
    if (!masterKeyID.IsNull())
         obj.push_back(Pair("hdmasterkeyid", masterKeyID.GetHex()));
>>>>>>> c1190963
    return obj;
}

UniValue resendwallettransactions(const JSONRPCRequest& request)
{
    CWallet * const pwallet = GetWalletForJSONRPCRequest(request);
    if (!EnsureWalletIsAvailable(pwallet, request.fHelp)) {
        return NullUniValue;
    }

    if (request.fHelp || request.params.size() != 0)
        throw runtime_error(
            "resendwallettransactions\n"
            "Immediately re-broadcast unconfirmed wallet transactions to all peers.\n"
            "Intended only for testing; the wallet code periodically re-broadcasts\n"
            "automatically.\n"
            "Returns array of transaction ids that were re-broadcast.\n"
            );

    if (!g_connman)
        throw JSONRPCError(RPC_CLIENT_P2P_DISABLED, "Error: Peer-to-peer functionality missing or disabled");

    LOCK2(cs_main, pwallet->cs_wallet);

    std::vector<uint256> txids = pwallet->ResendWalletTransactionsBefore(GetTime(), g_connman.get());
    UniValue result(UniValue::VARR);
    BOOST_FOREACH(const uint256& txid, txids)
    {
        result.push_back(txid.ToString());
    }
    return result;
}

UniValue listunspent(const JSONRPCRequest& request)
{
    CWallet * const pwallet = GetWalletForJSONRPCRequest(request);
    if (!EnsureWalletIsAvailable(pwallet, request.fHelp)) {
        return NullUniValue;
    }

    if (request.fHelp || request.params.size() > 4)
        throw runtime_error(
            "listunspent account ( minconf maxconf  [\"addresses\",...] [include_unsafe] )\n"
            "\nReturns array of unspent transaction outputs\n"
            "with between minconf and maxconf (inclusive) confirmations.\n"
            "Optionally filter to only include txouts paid to specified addresses.\n"
            "\nArguments:\n"
            "1. minconf          (numeric, optional, default=1) The minimum confirmations to filter\n"
            "2. maxconf          (numeric, optional, default=9999999) The maximum confirmations to filter\n"
            "3. \"addresses\"    (string) A json array of bitcoin addresses to filter\n"
            "    [\n"
            "      \"address\"   (string) bitcoin address\n"
            "      ,...\n"
            "    ]\n"
            "4. include_unsafe (bool, optional, default=true) Include outputs that are not safe to spend\n"
            "                  because they come from unconfirmed untrusted transactions or unconfirmed\n"
            "                  replacement transactions (cases where we are less sure that a conflicting\n"
            "                  transaction won't be mined).\n"
            "\nResult\n"
            "[                   (array of json object)\n"
            "  {\n"
            "    \"txid\" : \"txid\",          (string) the transaction id \n"
            "    \"vout\" : n,               (numeric) the vout value\n"
            "    \"address\" : \"address\",    (string) the bitcoin address\n"
            "    \"account\" : \"account\",    (string) The associated account."
            "    \"scriptPubKey\" : \"key\",   (string) the script key\n"
            "    \"amount\" : x.xxx,         (numeric) the transaction output amount in " + CURRENCY_UNIT + "\n"
            "    \"confirmations\" : n,      (numeric) The number of confirmations\n"
            "    \"redeemScript\" : n        (string) The redeemScript if scriptPubKey is P2SH\n"
            "    \"spendable\" : xxx,        (bool) Whether we have the private keys to spend this output\n"
            "    \"solvable\" : xxx          (bool) Whether we know how to spend this output, ignoring the lack of keys\n"
            "  }\n"
            "  ,...\n"
            "]\n"

            "\nExamples\n"
            + HelpExampleCli("listunspent", "")
            + HelpExampleCli("listunspent", "6 9999999 \"[\\\"1PGFqEzfmQch1gKD3ra4k18PNj3tTUUSqg\\\",\\\"1LtvqCaApEdUGFkpKMM4MstjcaL4dKg8SP\\\"]\"")
            + HelpExampleRpc("listunspent", "6, 9999999 \"[\\\"1PGFqEzfmQch1gKD3ra4k18PNj3tTUUSqg\\\",\\\"1LtvqCaApEdUGFkpKMM4MstjcaL4dKg8SP\\\"]\"")
        );

    int nMinDepth = 1;
    if (request.params.size() > 0 && !request.params[0].isNull()) {
        RPCTypeCheckArgument(request.params[0], UniValue::VNUM);
        nMinDepth = request.params[0].get_int();
    }

    int nMaxDepth = 9999999;
    if (request.params.size() > 1 && !request.params[1].isNull()) {
        RPCTypeCheckArgument(request.params[1], UniValue::VNUM);
        nMaxDepth = request.params[1].get_int();
    }

    set<CBitcoinAddress> setAddress;
    if (request.params.size() > 2 && !request.params[2].isNull()) {
        RPCTypeCheckArgument(request.params[2], UniValue::VARR);
        UniValue inputs = request.params[2].get_array();
        for (unsigned int idx = 0; idx < inputs.size(); idx++) {
            const UniValue& input = inputs[idx];
            CBitcoinAddress address(input.get_str());
            if (!address.IsValid())
                throw JSONRPCError(RPC_INVALID_ADDRESS_OR_KEY, string("Invalid Bitcoin address: ")+input.get_str());
            if (setAddress.count(address))
                throw JSONRPCError(RPC_INVALID_PARAMETER, string("Invalid parameter, duplicated address: ")+input.get_str());
           setAddress.insert(address);
        }
    }

    bool include_unsafe = true;
    if (request.params.size() > 3 && !request.params[3].isNull()) {
        RPCTypeCheckArgument(request.params[3], UniValue::VBOOL);
        include_unsafe = request.params[3].get_bool();
    }

    UniValue results(UniValue::VARR);
<<<<<<< HEAD
    assert(pwallet != NULL);
    LOCK2(cs_main, pwallet->cs_wallet);
    
    //fixme: (FUT) (1.6.1) - Take an account as an optional paramater for this call
    std::string strAccount = "*";
    std::vector<CAccount*> doForAccounts;
    if (strAccount == string("*"))
    {
        for (const auto& accountIter : pwallet->mapAccounts)
        {
            if (accountIter.second->m_Type != AccountType::Shadow)
            {
                doForAccounts.push_back(accountIter.second);
            }
            //fixme: (FUT) - Handle shadow children
        }
    }
    else
    {
        doForAccounts.push_back(AccountFromValue(pwallet, strAccount, true));
    }
    
    for (auto& account : doForAccounts)
    {
        vector<COutput> vecOutputs;
        pwallet->AvailableCoins(account, vecOutputs, !include_unsafe, NULL, true);
        BOOST_FOREACH(const COutput& out, vecOutputs) {
            if (out.nDepth < nMinDepth || out.nDepth > nMaxDepth)
                continue;
=======
    vector<COutput> vecOutputs;
    assert(pwallet != NULL);
    LOCK2(cs_main, pwallet->cs_wallet);
    pwallet->AvailableCoins(vecOutputs, !include_unsafe, NULL, true);
    BOOST_FOREACH(const COutput& out, vecOutputs) {
        if (out.nDepth < nMinDepth || out.nDepth > nMaxDepth)
            continue;
>>>>>>> c1190963

            CTxDestination address;
            const CScript& scriptPubKey = out.tx->tx->vout[out.i].scriptPubKey;
            bool fValidAddress = ExtractDestination(scriptPubKey, address);

            if (setAddress.size() && (!fValidAddress || !setAddress.count(address)))
                continue;

            UniValue entry(UniValue::VOBJ);
            entry.push_back(Pair("txid", out.tx->GetHash().GetHex()));
            entry.push_back(Pair("vout", out.i));

            if (fValidAddress) {
                entry.push_back(Pair("address", CBitcoinAddress(address).ToString()));

<<<<<<< HEAD
                entry.push_back(Pair("account", account->getUUID()));
                entry.push_back(Pair("accountlabel", account->getLabel()));
=======
            if (pwallet->mapAddressBook.count(address)) {
                entry.push_back(Pair("account", pwallet->mapAddressBook[address].name));
>>>>>>> c1190963
            }

            if (scriptPubKey.IsPayToScriptHash()) {
                const CScriptID& hash = boost::get<CScriptID>(address);
                CScript redeemScript;
<<<<<<< HEAD
                if (pwallet->GetCScript(hash, redeemScript))
=======
                if (pwallet->GetCScript(hash, redeemScript)) {
>>>>>>> c1190963
                    entry.push_back(Pair("redeemScript", HexStr(redeemScript.begin(), redeemScript.end())));
                }
            }

            entry.push_back(Pair("scriptPubKey", HexStr(scriptPubKey.begin(), scriptPubKey.end())));
            entry.push_back(Pair("amount", ValueFromAmount(out.tx->tx->vout[out.i].nValue)));
            entry.push_back(Pair("confirmations", out.nDepth));
            entry.push_back(Pair("spendable", out.fSpendable));
            entry.push_back(Pair("solvable", out.fSolvable));
            results.push_back(entry);
        }
    }

    return results;
}

UniValue fundrawtransaction(const JSONRPCRequest& request)
{
    CWallet * const pwallet = GetWalletForJSONRPCRequest(request);
    if (!EnsureWalletIsAvailable(pwallet, request.fHelp)) {
        return NullUniValue;
    }

    if (request.fHelp || request.params.size() < 2 || request.params.size() > 3)
        throw runtime_error(
                            "fundrawtransaction \"hexstring\" ( options )\n"
                            "\nAdd inputs to a transaction until it has enough in value to meet its out value.\n"
                            "This will not modify existing inputs, and will add at most one change output to the outputs.\n"
                            "No existing outputs will be modified unless \"subtractFeeFromOutputs\" is specified.\n"
                            "Note that inputs which were signed may need to be resigned after completion since in/outputs have been added.\n"
                            "The inputs added will not be signed, use signrawtransaction for that.\n"
                            "Note that all existing inputs must have their previous output transaction be in the wallet.\n"
                            "Note that all inputs selected must be of standard form and P2SH scripts must be\n"
                            "in the wallet using importaddress or addmultisigaddress (to calculate fees).\n"
                            "You can see whether this is the case by checking the \"solvable\" field in the listunspent output.\n"
                            "Only pay-to-pubkey, multisig, and P2SH versions thereof are currently supported for watch-only\n"
                            "\nArguments:\n"
                            "1. \"hexstring\"         (string, required) The hex string of the raw transaction\n"
                            "2. \"account\"           (string, required) The account from which to fund the transaction. \"\" to use the currently active account.\n"
                            "3. options               (object, optional)\n"
                            "   {\n"
                            "     \"changeAddress\"          (string, optional, default pool address) The bitcoin address to receive the change\n"
                            "     \"changePosition\"         (numeric, optional, default random) The index of the change output\n"
                            "     \"includeWatching\"        (boolean, optional, default false) Also select inputs which are watch only\n"
                            "     \"lockUnspents\"           (boolean, optional, default false) Lock selected unspent outputs\n"
                            "     \"reserveChangeKey\"       (boolean, optional, default true) Reserves the change output key from the keypool\n"
                            "     \"feeRate\"                (numeric, optional, default not set: makes wallet determine the fee) Set a specific feerate (" + CURRENCY_UNIT + " per KB)\n"
                            "     \"subtractFeeFromOutputs\" (array, optional) A json array of integers.\n"
                            "                              The fee will be equally deducted from the amount of each specified output.\n"
                            "                              The outputs are specified by their zero-based index, before any change output is added.\n"
                            "                              Those recipients will receive less bitcoins than you enter in their corresponding amount field.\n"
                            "                              If no outputs are specified here, the sender pays the fee.\n"
                            "                                  [vout_index,...]\n"
                            "   }\n"
                            "                         for backward compatibility: passing in a true instead of an object will result in {\"includeWatching\":true}\n"
                            "\nResult:\n"
                            "{\n"
                            "  \"hex\":       \"value\", (string)  The resulting raw transaction (hex-encoded string)\n"
                            "  \"fee\":       n,         (numeric) Fee in " + CURRENCY_UNIT + " the resulting transaction pays\n"
                            "  \"changepos\": n          (numeric) The position of the added change output, or -1\n"
                            "}\n"
                            "\nExamples:\n"
                            "\nCreate a transaction with no inputs\n"
                            + HelpExampleCli("createrawtransaction", "\"[]\" \"{\\\"myaddress\\\":0.01}\"") +
                            "\nAdd sufficient unsigned inputs to meet the output value\n"
                            + HelpExampleCli("fundrawtransaction", "\"rawtransactionhex\"") +
                            "\nSign the transaction\n"
                            + HelpExampleCli("signrawtransaction", "\"fundedtransactionhex\"") +
                            "\nSend the transaction\n"
                            + HelpExampleCli("sendrawtransaction", "\"signedtransactionhex\"")
                            );

    RPCTypeCheck(request.params, boost::assign::list_of(UniValue::VSTR));

    CTxDestination changeAddress = CNoDestination();
    int changePosition = -1;
    bool includeWatching = false;
    bool lockUnspents = false;
    bool reserveChangeKey = true;
    CFeeRate feeRate = CFeeRate(0);
    bool overrideEstimatedFeerate = false;
    UniValue subtractFeeFromOutputs;
    set<int> setSubtractFeeFromOutputs;

    if (request.params.size() > 2) {
      if (request.params[2].type() == UniValue::VBOOL) {
        // backward compatibility bool only fallback
        includeWatching = request.params[2].get_bool();
      }
      else {
        RPCTypeCheck(request.params, boost::assign::list_of(UniValue::VSTR)(UniValue::VOBJ));

        UniValue options = request.params[2];

        RPCTypeCheckObj(options,
            {
                {"changeAddress", UniValueType(UniValue::VSTR)},
                {"changePosition", UniValueType(UniValue::VNUM)},
                {"includeWatching", UniValueType(UniValue::VBOOL)},
                {"lockUnspents", UniValueType(UniValue::VBOOL)},
                {"reserveChangeKey", UniValueType(UniValue::VBOOL)},
                {"feeRate", UniValueType()}, // will be checked below
                {"subtractFeeFromOutputs", UniValueType(UniValue::VARR)},
            },
            true, true);

        if (options.exists("changeAddress")) {
            CBitcoinAddress address(options["changeAddress"].get_str());

            if (!address.IsValid())
                throw JSONRPCError(RPC_INVALID_ADDRESS_OR_KEY, "changeAddress must be a valid bitcoin address");

            changeAddress = address.Get();
        }

        if (options.exists("changePosition"))
            changePosition = options["changePosition"].get_int();

        if (options.exists("includeWatching"))
            includeWatching = options["includeWatching"].get_bool();

        if (options.exists("lockUnspents"))
            lockUnspents = options["lockUnspents"].get_bool();

        if (options.exists("reserveChangeKey"))
            reserveChangeKey = options["reserveChangeKey"].get_bool();

        if (options.exists("feeRate"))
        {
            feeRate = CFeeRate(AmountFromValue(options["feeRate"]));
            overrideEstimatedFeerate = true;
        }

        if (options.exists("subtractFeeFromOutputs"))
            subtractFeeFromOutputs = options["subtractFeeFromOutputs"].get_array();
      }
    }

    // parse hex string from parameter
    CMutableTransaction tx;
    if (!DecodeHexTx(tx, request.params[0].get_str(), true))
        throw JSONRPCError(RPC_DESERIALIZATION_ERROR, "TX decode failed");

    if (tx.vout.size() == 0)
        throw JSONRPCError(RPC_INVALID_PARAMETER, "TX must have at least one output");

    if (changePosition != -1 && (changePosition < 0 || (unsigned int)changePosition > tx.vout.size()))
        throw JSONRPCError(RPC_INVALID_PARAMETER, "changePosition out of bounds");

    for (unsigned int idx = 0; idx < subtractFeeFromOutputs.size(); idx++) {
        int pos = subtractFeeFromOutputs[idx].get_int();
        if (setSubtractFeeFromOutputs.count(pos))
            throw JSONRPCError(RPC_INVALID_PARAMETER, strprintf("Invalid parameter, duplicated position: %d", pos));
        if (pos < 0)
            throw JSONRPCError(RPC_INVALID_PARAMETER, strprintf("Invalid parameter, negative position: %d", pos));
        if (pos >= int(tx.vout.size()))
            throw JSONRPCError(RPC_INVALID_PARAMETER, strprintf("Invalid parameter, position too large: %d", pos));
        setSubtractFeeFromOutputs.insert(pos);
    }

    CAmount nFeeOut;
    string strFailReason;
<<<<<<< HEAD
    
    CAccount* fundingAccount = AccountFromValue(pwallet, request.params[1], true);
    if(!pwallet->FundTransaction(fundingAccount, tx, nFeeOut, overrideEstimatedFeerate, feeRate, changePosition, strFailReason, includeWatching, lockUnspents, setSubtractFeeFromOutputs, reserveChangeKey, changeAddress))
    {
=======

    if (!pwallet->FundTransaction(tx, nFeeOut, overrideEstimatedFeerate, feeRate, changePosition, strFailReason, includeWatching, lockUnspents, setSubtractFeeFromOutputs, reserveChangeKey, changeAddress)) {
>>>>>>> c1190963
        throw JSONRPCError(RPC_INTERNAL_ERROR, strFailReason);
    }

    UniValue result(UniValue::VOBJ);
    result.push_back(Pair("hex", EncodeHexTx(tx)));
    result.push_back(Pair("changepos", changePosition));
    result.push_back(Pair("fee", ValueFromAmount(nFeeOut)));

    return result;
}

//fixme: (GULDEN) (MERGE)
/*
// Calculate the size of the transaction assuming all signatures are max size
// Use DummySignatureCreator, which inserts 72 byte signatures everywhere.
// TODO: re-use this in CWallet::CreateTransaction (right now
// CreateTransaction uses the constructed dummy-signed tx to do a priority
// calculation, but we should be able to refactor after priority is removed).
// NOTE: this requires that all inputs must be in mapWallet (eg the tx should
// be IsAllFromMe).
int64_t CalculateMaximumSignedTxSize(const CTransaction &tx, CWallet &wallet)
{
    CMutableTransaction txNew(tx);
    std::vector<pair<CWalletTx *, unsigned int>> vCoins;
    // Look up the inputs.  We should have already checked that this transaction
    // IsAllFromMe(ISMINE_SPENDABLE), so every input should already be in our
    // wallet, with a valid index into the vout array.
    for (auto& input : tx.vin) {
        const auto mi = wallet.mapWallet.find(input.prevout.hash);
        assert(mi != wallet.mapWallet.end() && input.prevout.n < mi->second.tx->vout.size());
        vCoins.emplace_back(make_pair(&(mi->second), input.prevout.n));
    }
    if (!wallet.DummySignTx(txNew, vCoins)) {
        // This should never happen, because IsAllFromMe(ISMINE_SPENDABLE)
        // implies that we can sign for every input.
        throw JSONRPCError(RPC_INVALID_ADDRESS_OR_KEY, "Transaction contains inputs that cannot be signed");
    }
    return GetVirtualTransactionSize(txNew);
}

UniValue bumpfee(const JSONRPCRequest& request)
{
    CWallet * const pwallet = GetWalletForJSONRPCRequest(request);

    if (!EnsureWalletIsAvailable(pwallet, request.fHelp))
        return NullUniValue;

    if (request.fHelp || request.params.size() < 1 || request.params.size() > 2) {
        throw runtime_error(
            "bumpfee \"txid\" ( options ) \n"
            "\nBumps the fee of an opt-in-RBF transaction T, replacing it with a new transaction B.\n"
            "An opt-in RBF transaction with the given txid must be in the wallet.\n"
            "The command will pay the additional fee by decreasing (or perhaps removing) its change output.\n"
            "If the change output is not big enough to cover the increased fee, the command will currently fail\n"
            "instead of adding new inputs to compensate. (A future implementation could improve this.)\n"
            "The command will fail if the wallet or mempool contains a transaction that spends one of T's outputs.\n"
            "By default, the new fee will be calculated automatically using estimatefee.\n"
            "The user can specify a confirmation target for estimatefee.\n"
            "Alternatively, the user can specify totalFee, or use RPC setpaytxfee to set a higher fee rate.\n"
            "At a minimum, the new fee rate must be high enough to pay an additional new relay fee (incrementalfee\n"
            "returned by getnetworkinfo) to enter the node's mempool.\n"
            "\nArguments:\n"
            "1. txid                  (string, required) The txid to be bumped\n"
            "2. options               (object, optional)\n"
            "   {\n"
            "     \"confTarget\"        (numeric, optional) Confirmation target (in blocks)\n"
            "     \"totalFee\"          (numeric, optional) Total fee (NOT feerate) to pay, in satoshis.\n"
            "                         In rare cases, the actual fee paid might be slightly higher than the specified\n"
            "                         totalFee if the tx change output has to be removed because it is too close to\n"
            "                         the dust threshold.\n"
            "     \"replaceable\"       (boolean, optional, default true) Whether the new transaction should still be\n"
            "                         marked bip-125 replaceable. If true, the sequence numbers in the transaction will\n"
            "                         be left unchanged from the original. If false, any input sequence numbers in the\n"
            "                         original transaction that were less than 0xfffffffe will be increased to 0xfffffffe\n"
            "                         so the new transaction will not be explicitly bip-125 replaceable (though it may\n"
            "                         still be replacable in practice, for example if it has unconfirmed ancestors which\n"
            "                         are replaceable).\n"
            "   }\n"
            "\nResult:\n"
            "{\n"
            "  \"txid\":    \"value\",   (string)  The id of the new transaction\n"
            "  \"origfee\":  n,         (numeric) Fee of the replaced transaction\n"
            "  \"fee\":      n,         (numeric) Fee of the new transaction\n"
            "  \"errors\":  [ str... ] (json array of strings) Errors encountered during processing (may be empty)\n"
            "}\n"
            "\nExamples:\n"
            "\nBump the fee, get the new transaction\'s txid\n" +
            HelpExampleCli("bumpfee", "<txid>"));
    }

    RPCTypeCheck(request.params, boost::assign::list_of(UniValue::VSTR)(UniValue::VOBJ));
    uint256 hash;
    hash.SetHex(request.params[0].get_str());

    // retrieve the original tx from the wallet
    LOCK2(cs_main, pwallet->cs_wallet);
    EnsureWalletIsUnlocked(pwallet);
    if (!pwallet->mapWallet.count(hash)) {
        throw JSONRPCError(RPC_INVALID_ADDRESS_OR_KEY, "Invalid or non-wallet transaction id");
    }
    CWalletTx& wtx = pwallet->mapWallet[hash];

    if (pwallet->HasWalletSpend(hash)) {
<<<<<<< HEAD
        throw JSONRPCError(RPC_MISC_ERROR, "Transaction has descendants in the wallet");
=======
        throw JSONRPCError(RPC_INVALID_PARAMETER, "Transaction has descendants in the wallet");
>>>>>>> c1190963
    }

    {
        LOCK(mempool.cs);
        auto it = mempool.mapTx.find(hash);
        if (it != mempool.mapTx.end() && it->GetCountWithDescendants() > 1) {
            throw JSONRPCError(RPC_INVALID_PARAMETER, "Transaction has descendants in the mempool");
        }
    }

    if (wtx.GetDepthInMainChain() != 0) {
        throw JSONRPCError(RPC_WALLET_ERROR, "Transaction has been mined, or is conflicted with a mined transaction");
    }

    if (!SignalsOptInRBF(wtx)) {
        throw JSONRPCError(RPC_WALLET_ERROR, "Transaction is not BIP 125 replaceable");
    }

    if (wtx.mapValue.count("replaced_by_txid")) {
        throw JSONRPCError(RPC_WALLET_ERROR, strprintf("Cannot bump transaction %s which was already bumped by transaction %s", hash.ToString(), wtx.mapValue.at("replaced_by_txid")));
    }

    // check that original tx consists entirely of our inputs
    // if not, we can't bump the fee, because the wallet has no way of knowing the value of the other inputs (thus the fee)
    if (!pwallet->IsAllFromMe(wtx, ISMINE_SPENDABLE)) {
<<<<<<< HEAD
        throw JSONRPCError(RPC_INVALID_ADDRESS_OR_KEY, "Transaction contains inputs that don't belong to this wallet");
=======
        throw JSONRPCError(RPC_WALLET_ERROR, "Transaction contains inputs that don't belong to this wallet");
>>>>>>> c1190963
    }

    // figure out which output was change
    // if there was no change output or multiple change outputs, fail
    int nOutput = -1;
    for (size_t i = 0; i < wtx.tx->vout.size(); ++i) {
        if (pwallet->IsChange(wtx.tx->vout[i])) {
            if (nOutput != -1) {
                throw JSONRPCError(RPC_WALLET_ERROR, "Transaction has multiple change outputs");
            }
            nOutput = i;
        }
    }
    if (nOutput == -1) {
        throw JSONRPCError(RPC_WALLET_ERROR, "Transaction does not have a change output");
    }

    // Calculate the expected size of the new transaction.
    int64_t txSize = GetVirtualTransactionSize(*(wtx.tx));
    const int64_t maxNewTxSize = CalculateMaximumSignedTxSize(*wtx.tx, *pwallet);

    // optional parameters
    bool specifiedConfirmTarget = false;
    int newConfirmTarget = nTxConfirmTarget;
    CAmount totalFee = 0;
    bool replaceable = true;
    if (request.params.size() > 1) {
        UniValue options = request.params[1];
        RPCTypeCheckObj(options,
            {
                {"confTarget", UniValueType(UniValue::VNUM)},
                {"totalFee", UniValueType(UniValue::VNUM)},
                {"replaceable", UniValueType(UniValue::VBOOL)},
            },
            true, true);

        if (options.exists("confTarget") && options.exists("totalFee")) {
            throw JSONRPCError(RPC_INVALID_PARAMETER, "confTarget and totalFee options should not both be set. Please provide either a confirmation target for fee estimation or an explicit total fee for the transaction.");
        } else if (options.exists("confTarget")) {
            specifiedConfirmTarget = true;
            newConfirmTarget = options["confTarget"].get_int();
            if (newConfirmTarget <= 0) { // upper-bound will be checked by estimatefee/smartfee
                throw JSONRPCError(RPC_INVALID_PARAMETER, "Invalid confTarget (cannot be <= 0)");
            }
        } else if (options.exists("totalFee")) {
            totalFee = options["totalFee"].get_int64();
            CAmount requiredFee = CWallet::GetRequiredFee(maxNewTxSize);
            if (totalFee < requiredFee ) {
                throw JSONRPCError(RPC_INVALID_PARAMETER,
                                   strprintf("Insufficient totalFee (cannot be less than required fee %s)",
                                             FormatMoney(requiredFee)));
            }
        }

        if (options.exists("replaceable")) {
            replaceable = options["replaceable"].get_bool();
        }
    }

    // calculate the old fee and fee-rate
    CAmount nOldFee = wtx.GetDebit(ISMINE_SPENDABLE) - wtx.tx->GetValueOut();
    CFeeRate nOldFeeRate(nOldFee, txSize);
    CAmount nNewFee;
    CFeeRate nNewFeeRate;
    // The wallet uses a conservative WALLET_INCREMENTAL_RELAY_FEE value to
    // future proof against changes to network wide policy for incremental relay
    // fee that our node may not be aware of.
    CFeeRate walletIncrementalRelayFee = CFeeRate(WALLET_INCREMENTAL_RELAY_FEE);
    if (::incrementalRelayFee > walletIncrementalRelayFee) {
        walletIncrementalRelayFee = ::incrementalRelayFee;
    }

    if (totalFee > 0) {
        CAmount minTotalFee = nOldFeeRate.GetFee(maxNewTxSize) + ::incrementalRelayFee.GetFee(maxNewTxSize);
        if (totalFee < minTotalFee) {
            throw JSONRPCError(RPC_INVALID_PARAMETER, strprintf("Insufficient totalFee, must be at least %s (oldFee %s + incrementalFee %s)",
                                                                FormatMoney(minTotalFee), FormatMoney(nOldFeeRate.GetFee(maxNewTxSize)), FormatMoney(::incrementalRelayFee.GetFee(maxNewTxSize))));
        }
        nNewFee = totalFee;
        nNewFeeRate = CFeeRate(totalFee, maxNewTxSize);
    } else {
        // if user specified a confirm target then don't consider any global payTxFee
        if (specifiedConfirmTarget) {
            nNewFee = CWallet::GetMinimumFee(maxNewTxSize, newConfirmTarget, mempool, CAmount(0));
        }
        // otherwise use the regular wallet logic to select payTxFee or default confirm target
        else {
            nNewFee = CWallet::GetMinimumFee(maxNewTxSize, newConfirmTarget, mempool);
        }

        nNewFeeRate = CFeeRate(nNewFee, maxNewTxSize);

        // New fee rate must be at least old rate + minimum incremental relay rate
        // walletIncrementalRelayFee.GetFeePerK() should be exact, because it's initialized
        // in that unit (fee per kb).
        // However, nOldFeeRate is a calculated value from the tx fee/size, so
        // add 1 satoshi to the result, because it may have been rounded down.
        if (nNewFeeRate.GetFeePerK() < nOldFeeRate.GetFeePerK() + 1 + walletIncrementalRelayFee.GetFeePerK()) {
            nNewFeeRate = CFeeRate(nOldFeeRate.GetFeePerK() + 1 + walletIncrementalRelayFee.GetFeePerK());
            nNewFee = nNewFeeRate.GetFee(maxNewTxSize);
        }
    }

    // Check that in all cases the new fee doesn't violate maxTxFee
     if (nNewFee > maxTxFee) {
         throw JSONRPCError(RPC_WALLET_ERROR,
                            strprintf("Specified or calculated fee %s is too high (cannot be higher than maxTxFee %s)",
                                      FormatMoney(nNewFee), FormatMoney(maxTxFee)));
     }

    // check that fee rate is higher than mempool's minimum fee
    // (no point in bumping fee if we know that the new tx won't be accepted to the mempool)
    // This may occur if the user set TotalFee or paytxfee too low, if fallbackfee is too low, or, perhaps,
    // in a rare situation where the mempool minimum fee increased significantly since the fee estimation just a
    // moment earlier. In this case, we report an error to the user, who may use totalFee to make an adjustment.
    CFeeRate minMempoolFeeRate = mempool.GetMinFee(GetArg("-maxmempool", DEFAULT_MAX_MEMPOOL_SIZE) * 1000000);
    if (nNewFeeRate.GetFeePerK() < minMempoolFeeRate.GetFeePerK()) {
        throw JSONRPCError(RPC_WALLET_ERROR, strprintf("New fee rate (%s) is less than the minimum fee rate (%s) to get into the mempool. totalFee value should to be at least %s or settxfee value should be at least %s to add transaction.", FormatMoney(nNewFeeRate.GetFeePerK()), FormatMoney(minMempoolFeeRate.GetFeePerK()), FormatMoney(minMempoolFeeRate.GetFee(maxNewTxSize)), FormatMoney(minMempoolFeeRate.GetFeePerK())));
    }

    // Now modify the output to increase the fee.
    // If the output is not large enough to pay the fee, fail.
    CAmount nDelta = nNewFee - nOldFee;
    assert(nDelta > 0);
    CMutableTransaction tx(*(wtx.tx));
    CTxOut* poutput = &(tx.vout[nOutput]);
    if (poutput->nValue < nDelta) {
        throw JSONRPCError(RPC_WALLET_ERROR, "Change output is too small to bump the fee");
    }

    // If the output would become dust, discard it (converting the dust to fee)
    poutput->nValue -= nDelta;
    if (poutput->nValue <= poutput->GetDustThreshold(::dustRelayFee)) {
        LogPrint("rpc", "Bumping fee and discarding dust output\n");
        nNewFee += poutput->nValue;
        tx.vout.erase(tx.vout.begin() + nOutput);
    }

    // Mark new tx not replaceable, if requested.
    if (!replaceable) {
        for (auto& input : tx.vin) {
            if (input.nSequence < 0xfffffffe) input.nSequence = 0xfffffffe;
        }
    }

    // sign the new tx
    CTransaction txNewConst(tx);
    int nIn = 0;
    for (auto& input : tx.vin) {
        std::map<uint256, CWalletTx>::const_iterator mi = pwallet->mapWallet.find(input.prevout.hash);
        assert(mi != pwallet->mapWallet.end() && input.prevout.n < mi->second.tx->vout.size());
        const CScript& scriptPubKey = mi->second.tx->vout[input.prevout.n].scriptPubKey;
        const CAmount& amount = mi->second.tx->vout[input.prevout.n].nValue;
        SignatureData sigdata;
        if (!ProduceSignature(TransactionSignatureCreator(pwallet, &txNewConst, nIn, amount, SIGHASH_ALL), scriptPubKey, sigdata)) {
            throw JSONRPCError(RPC_WALLET_ERROR, "Can't sign transaction.");
        }
        UpdateTransaction(tx, nIn, sigdata);
        nIn++;
    }

    // commit/broadcast the tx
    CReserveKey reservekey(pwallet);
    CWalletTx wtxBumped(pwallet, MakeTransactionRef(std::move(tx)));
    wtxBumped.mapValue = wtx.mapValue;
    wtxBumped.mapValue["replaces_txid"] = hash.ToString();
    wtxBumped.vOrderForm = wtx.vOrderForm;
    wtxBumped.strFromAccount = wtx.strFromAccount;
    wtxBumped.fTimeReceivedIsTxTime = true;
    wtxBumped.fFromMe = true;
    CValidationState state;
    if (!pwallet->CommitTransaction(wtxBumped, reservekey, g_connman.get(), state)) {
        // NOTE: CommitTransaction never returns false, so this should never happen.
        throw JSONRPCError(RPC_WALLET_ERROR, strprintf("Error: The transaction was rejected! Reason given: %s", state.GetRejectReason()));
    }

    UniValue vErrors(UniValue::VARR);
    if (state.IsInvalid()) {
        // This can happen if the mempool rejected the transaction.  Report
        // what happened in the "errors" response.
        vErrors.push_back(strprintf("Error: The transaction was rejected: %s", FormatStateMessage(state)));
    }

    // mark the original tx as bumped
    if (!pwallet->MarkReplaced(wtx.GetHash(), wtxBumped.GetHash())) {
        // TODO: see if JSON-RPC has a standard way of returning a response
        // along with an exception. It would be good to return information about
        // wtxBumped to the caller even if marking the original transaction
        // replaced does not succeed for some reason.
        vErrors.push_back("Error: Created new bumpfee transaction but could not mark the original transaction as replaced.");
    }

    UniValue result(UniValue::VOBJ);
    result.push_back(Pair("txid", wtxBumped.GetHash().GetHex()));
    result.push_back(Pair("origfee", ValueFromAmount(nOldFee)));
    result.push_back(Pair("fee", ValueFromAmount(nNewFee)));
    result.push_back(Pair("errors", vErrors));

    return result;
}*/

extern UniValue dumpprivkey(const JSONRPCRequest& request); // in rpcdump.cpp
extern UniValue importprivkey(const JSONRPCRequest& request);
extern UniValue importaddress(const JSONRPCRequest& request);
extern UniValue importpubkey(const JSONRPCRequest& request);
extern UniValue dumpwallet(const JSONRPCRequest& request);
extern UniValue importwallet(const JSONRPCRequest& request);
extern UniValue importprunedfunds(const JSONRPCRequest& request);
extern UniValue removeprunedfunds(const JSONRPCRequest& request);
extern UniValue importmulti(const JSONRPCRequest& request);

static const CRPCCommand commands[] =
{ //  category              name                        actor (function)           okSafeMode
    //  --------------------- ------------------------    -----------------------    ----------
    { "rawtransactions",    "fundrawtransaction",       &fundrawtransaction,       false,  {"hexstring","options"} },
    { "hidden",             "resendwallettransactions", &resendwallettransactions, true,   {} },
    { "wallet",             "abandontransaction",       &abandontransaction,       false,  {"txid"} },
    { "wallet",             "addmultisigaddress",       &addmultisigaddress,       true,   {"nrequired","keys","account"} },
    { "wallet",             "addwitnessaddress",        &addwitnessaddress,        true,   {"address"} },
    { "wallet",             "backupwallet",             &backupwallet,             true,   {"destination"} },
    //{ "wallet",             "bumpfee",                  &bumpfee,                  true,   {"txid", "options"} },
    { "wallet",             "dumpprivkey",              &dumpprivkey,              true,   {"address"}  },
    { "wallet",             "dumpwallet",               &dumpwallet,               true,   {"filename"} },
    { "wallet",             "encryptwallet",            &encryptwallet,            true,   {"passphrase"} },
    //{ "wallet",             "getaccountaddress",        &getaccountaddress,        true,   {"account"} },
    { "wallet",             "getaccount",               &getaccount,               true,   {"address"} },
    { "wallet",             "getaddressesbyaccount",    &getaddressesbyaccount,    true,   {"account"} },
    { "wallet",             "getbalance",               &getbalance,               false,  {"account","minconf","include_watchonly"} },
    { "wallet",             "getnewaddress",            &getnewaddress,            true,   {"account"} },
    { "wallet",             "getrawchangeaddress",      &getrawchangeaddress,      true,   {} },
    //{ "wallet",             "getreceivedbyaccount",     &getreceivedbyaccount,     false,  {"account","minconf"} },
    { "wallet",             "getreceivedbyaddress",     &getreceivedbyaddress,     false,  {"address","minconf"} },
    { "wallet",             "gettransaction",           &gettransaction,           false,  {"txid","include_watchonly"} },
    { "wallet",             "getunconfirmedbalance",    &getunconfirmedbalance,    false,  {} },
    { "wallet",             "getwalletinfo",            &getwalletinfo,            false,  {} },
    { "wallet",             "importmulti",              &importmulti,              true,   {"requests","options"} },
    { "wallet",             "importprivkey",            &importprivkey,            true,   {"privkey","label","rescan"} },
    { "wallet",             "importwallet",             &importwallet,             true,   {"filename"} },
    { "wallet",             "importaddress",            &importaddress,            true,   {"address","label","rescan","p2sh"} },
    { "wallet",             "importprunedfunds",        &importprunedfunds,        true,   {"rawtransaction","txoutproof"} },
    { "wallet",             "importpubkey",             &importpubkey,             true,   {"pubkey","label","rescan"} },
    { "wallet",             "keypoolrefill",            &keypoolrefill,            true,   {"newsize"} },
    //{ "wallet",             "listaccounts",             &listaccounts,             false,  {"minconf","include_watchonly"} },
    { "wallet",             "listaddressgroupings",     &listaddressgroupings,     false,  {} },
    { "wallet",             "listlockunspent",          &listlockunspent,          false,  {} },
    { "wallet",             "listreceivedbyaccount",    &listreceivedbyaccount,    false,  {"minconf","include_empty","include_watchonly"} },
    { "wallet",             "listreceivedbyaddress",    &listreceivedbyaddress,    false,  {"minconf","include_empty","include_watchonly"} },
    { "wallet",             "listsinceblock",           &listsinceblock,           false,  {"blockhash","target_confirmations","include_watchonly"} },
    { "wallet",             "listtransactions",         &listtransactions,         false,  {"account","count","skip","include_watchonly"} },
    { "wallet",             "listunspent",              &listunspent,              false,  {"minconf","maxconf","addresses","include_unsafe"} },
    { "wallet",             "lockunspent",              &lockunspent,              true,   {"unlock","transactions"} },
    { "wallet",             "move",                     &movecmd,                  false,  {"fromaccount","toaccount","amount","minconf","comment"} },
    { "wallet",             "sendfrom",                 &sendfrom,                 false,  {"fromaccount","toaddress","amount","minconf","comment","comment_to"} },
    { "wallet",             "sendmany",                 &sendmany,                 false,  {"fromaccount","amounts","minconf","comment","subtractfeefrom"} },
    { "wallet",             "sendtoaddress",            &sendtoaddress,            false,  {"address","amount","comment","comment_to","subtractfeefromamount"} },
    { "wallet",             "sendtoaddressfromaccount", &sendtoaddressfromaccount, false,  {"fromaccount", "address", "amount", "comment", "comment-to", "subtractfeefromamount"} },
    //{ "wallet",             "setaccount",               &setaccount,               true,   {"address","account"} },
    { "wallet",             "settxfee",                 &settxfee,                 true,   {"amount"} },
    { "wallet",             "signmessage",              &signmessage,              true,   {"address","message"} },
    { "wallet",             "walletlock",               &walletlock,               true,   {} },
    { "wallet",             "walletpassphrasechange",   &walletpassphrasechange,   true,   {"oldpassphrase","newpassphrase"} },
    { "wallet",             "walletpassphrase",         &walletpassphrase,         true,   {"passphrase","timeout"} },
    { "wallet",             "removeprunedfunds",        &removeprunedfunds,        true,   {"txid"} },
};

void RegisterWalletRPCCommands(CRPCTable &t)
{
    if (GetBoolArg("-disablewallet", false))
        return;

    for (unsigned int vcidx = 0; vcidx < ARRAYLEN(commands); vcidx++)
        t.appendCommand(commands[vcidx].name, &commands[vcidx]);
}<|MERGE_RESOLUTION|>--- conflicted
+++ resolved
@@ -184,29 +184,15 @@
 
     // Generate a new key that is added to wallet
     CPubKey newKey;
-<<<<<<< HEAD
     if (!pwallet->GetKeyFromPool(newKey, account, KEYCHAIN_EXTERNAL))
-=======
-    if (!pwallet->GetKeyFromPool(newKey)) {
->>>>>>> c1190963
         throw JSONRPCError(RPC_WALLET_KEYPOOL_RAN_OUT, "Error: Keypool ran out, please call keypoolrefill first");
-    }
     CKeyID keyID = newKey.GetID();
 
-<<<<<<< HEAD
-=======
-    pwallet->SetAddressBook(keyID, strAccount, "receive");
-
->>>>>>> c1190963
     return CBitcoinAddress(keyID).ToString();
 }
 
 
-<<<<<<< HEAD
 /*CBitcoinAddress GetAccountAddress(CWallet * const pwallet, string strAccount, bool bForceNew=false)
-=======
-CBitcoinAddress GetAccountAddress(CWallet * const pwallet, string strAccount, bool bForceNew=false)
->>>>>>> c1190963
 {
     CPubKey pubKey;
     if (!pwallet->GetAccountPubkey(pubKey, strAccount, bForceNew)) {
@@ -279,21 +265,13 @@
     if (!fromAccount)
         throw JSONRPCError(RPC_INVALID_PARAMETER, "No active account for request.");
 
-<<<<<<< HEAD
-=======
-    LOCK2(cs_main, pwallet->cs_wallet);
->>>>>>> c1190963
 
     if (!pwallet->IsLocked()) {
         pwallet->TopUpKeyPool();
     }
 
-<<<<<<< HEAD
     
     CReserveKey reservekey(pwallet, fromAccount, KEYCHAIN_CHANGE);
-=======
-    CReserveKey reservekey(pwallet);
->>>>>>> c1190963
     CPubKey vchPubKey;
     if (!reservekey.GetReservedKey(vchPubKey))
         throw JSONRPCError(RPC_WALLET_KEYPOOL_RAN_OUT, "Error: Keypool ran out, please call keypoolrefill first");
@@ -321,13 +299,8 @@
             "1. \"address\"         (string, required) The bitcoin address to be associated with an account.\n"
             "2. \"account\"         (string, required) The account to assign the address to.\n"
             "\nExamples:\n"
-<<<<<<< HEAD
             + HelpExampleCli("setaccount", "\"GD1ZrZNe3JUo7ZycKEYQQiQAWd9y54F4XZ\" \"tabby\"")
             + HelpExampleRpc("setaccount", "\"GD1ZrZNe3JUo7ZycKEYQQiQAWd9y54F4XZ\", \"tabby\"")
-=======
-            + HelpExampleCli("setaccount", "\"1D1ZrZNe3JUo7ZycKEYQQiQAWd9y54F4XX\" \"tabby\"")
-            + HelpExampleRpc("setaccount", "\"1D1ZrZNe3JUo7ZycKEYQQiQAWd9y54F4XX\", \"tabby\"")
->>>>>>> c1190963
         );
 
     LOCK2(cs_main, pwallet->cs_wallet);
@@ -343,11 +316,7 @@
     // Only add the account if the address is yours.
     if (IsMine(*pwallet, address.Get())) {
         // Detect when changing the account of an address that is the 'unused current key' of another account:
-<<<<<<< HEAD
         if (pwallet->mapAddressBook.count(address.ToString()))
-=======
-        if (pwallet->mapAddressBook.count(address.Get())) {
->>>>>>> c1190963
             string strOldAccount = pwallet->mapAddressBook[address.Get()].name;
             if (address == GetAccountAddress(pwallet, strOldAccount)) {
                 GetAccountAddress(pwallet, strOldAccount, true);
@@ -381,13 +350,8 @@
             "  \"accountLabel\"  (string) a bitcoin address associated with the given account\n"
             "]\n"
             "\nExamples:\n"
-<<<<<<< HEAD
             + HelpExampleCli("getaccount", "\"GD1ZrZNe3JUo7ZycKEYQQiQAWd9y54F4XZ\"")
             + HelpExampleRpc("getaccount", "\"GD1ZrZNe3JUo7ZycKEYQQiQAWd9y54F4XZ\"")
-=======
-            + HelpExampleCli("getaccount", "\"1D1ZrZNe3JUo7ZycKEYQQiQAWd9y54F4XX\"")
-            + HelpExampleRpc("getaccount", "\"1D1ZrZNe3JUo7ZycKEYQQiQAWd9y54F4XX\"")
->>>>>>> c1190963
         );
 
     LOCK2(cs_main, pwallet->cs_wallet);
@@ -396,7 +360,6 @@
     if (!address.IsValid())
         throw JSONRPCError(RPC_INVALID_ADDRESS_OR_KEY, "Invalid Bitcoin address");
 
-<<<<<<< HEAD
     UniValue jsonGroupings(UniValue::VARR);
     
     //fixme: (GULDEN) (WATCHONLY)
@@ -414,14 +377,6 @@
     }
     
     return jsonGroupings;
-=======
-    string strAccount;
-    map<CTxDestination, CAddressBookData>::iterator mi = pwallet->mapAddressBook.find(address.Get());
-    if (mi != pwallet->mapAddressBook.end() && !(*mi).second.name.empty()) {
-        strAccount = (*mi).second.name;
-    }
-    return strAccount;
->>>>>>> c1190963
 }
 
 
@@ -452,7 +407,6 @@
 
     CAccount* fromAccount = AccountFromValue(pwallet, request.params[0], true);
 
-<<<<<<< HEAD
     // Find all addresses that have the given account and are not in the key pool
     std::set<CKeyID> setAddress;
     fromAccount->GetKeys(setAddress);
@@ -478,24 +432,11 @@
     for(const auto& key : setAddress)
     {   
         ret.push_back(CBitcoinAddress(key).ToString());
-=======
-    // Find all addresses that have the given account
-    UniValue ret(UniValue::VARR);
-    for (const std::pair<CBitcoinAddress, CAddressBookData>& item : pwallet->mapAddressBook) {
-        const CBitcoinAddress& address = item.first;
-        const string& strName = item.second.name;
-        if (strName == strAccount)
-            ret.push_back(address.ToString());
->>>>>>> c1190963
     }
     return ret;
 }
 
-<<<<<<< HEAD
 static void SendMoney(CWallet * const pwallet, CAccount* fromAccount, const CTxDestination &address, CAmount nValue, bool fSubtractFeeFromAmount, CWalletTx& wtxNew)
-=======
-static void SendMoney(CWallet * const pwallet, const CTxDestination &address, CAmount nValue, bool fSubtractFeeFromAmount, CWalletTx& wtxNew)
->>>>>>> c1190963
 {
     CAmount curBalance = pwallet->GetBalance();
 
@@ -517,22 +458,14 @@
     CScript scriptPubKey = GetScriptForDestination(address);
 
     // Create and send the transaction
-<<<<<<< HEAD
     CReserveKey reservekey(pwallet, fromAccount, KEYCHAIN_CHANGE);
-=======
-    CReserveKey reservekey(pwallet);
->>>>>>> c1190963
     CAmount nFeeRequired;
     std::string strError;
     vector<CRecipient> vecSend;
     int nChangePosRet = -1;
     CRecipient recipient = {scriptPubKey, nValue, fSubtractFeeFromAmount};
     vecSend.push_back(recipient);
-<<<<<<< HEAD
     if (!pwallet->CreateTransaction(fromAccount, vecSend, wtxNew, reservekey, nFeeRequired, nChangePosRet, strError)) {
-=======
-    if (!pwallet->CreateTransaction(vecSend, wtxNew, reservekey, nFeeRequired, nChangePosRet, strError)) {
->>>>>>> c1190963
         if (!fSubtractFeeFromAmount && nValue + nFeeRequired > curBalance)
             strError = strprintf("Error: This transaction requires a transaction fee of at least %s", FormatMoney(nFeeRequired));
         throw JSONRPCError(RPC_WALLET_ERROR, strError);
@@ -554,11 +487,7 @@
     if (request.fHelp || request.params.size() < 2 || request.params.size() > 5)
         throw runtime_error(
             "sendtoaddress \"address\" amount ( \"comment\" \"comment_to\" subtractfeefromamount )\n"
-<<<<<<< HEAD
             "\nSend an amount to a given address using the currently active account. If you want to use a specific account then use sendtoaddressfromaccount instead\n"
-=======
-            "\nSend an amount to a given address.\n"
->>>>>>> c1190963
             + HelpRequiringPassphrase(pwallet) +
             "\nArguments:\n"
             "1. \"address\"            (string, required) The bitcoin address to send to.\n"
@@ -603,7 +532,6 @@
 
     EnsureWalletIsUnlocked(pwallet);
 
-<<<<<<< HEAD
     SendMoney(pwallet, pwallet->getActiveAccount(), address.Get(), nAmount, fSubtractFeeFromAmount, wtx);
 
     return wtx.GetHash().GetHex();
@@ -672,9 +600,6 @@
     EnsureWalletIsUnlocked(pwallet);
 
     SendMoney(pwallet, fromAccount, address.Get(), nAmount, fSubtractFeeFromAmount, wtx);
-=======
-    SendMoney(pwallet, address.Get(), nAmount, fSubtractFeeFromAmount, wtx);
->>>>>>> c1190963
 
     return wtx.GetHash().GetHex();
 }
@@ -723,14 +648,9 @@
             //fixme: CBSU - Rather do this inside GetAddressGroupings
             for(const auto& accountIter : pwallet->mapAccounts)
             {
-<<<<<<< HEAD
                 if (IsMine(*accountIter.second, address))
                 {
                     addressInfo.push_back(accountIter.second->getLabel());
-=======
-                if (pwallet->mapAddressBook.find(CBitcoinAddress(address).Get()) != pwallet->mapAddressBook.end()) {
-                    addressInfo.push_back(pwallet->mapAddressBook.find(CBitcoinAddress(address).Get())->second.name);
->>>>>>> c1190963
                 }
             }
             jsonGrouping.push_back(addressInfo);
@@ -761,19 +681,11 @@
             "\nUnlock the wallet for 30 seconds\n"
             + HelpExampleCli("walletpassphrase", "\"mypassphrase\" 30") +
             "\nCreate the signature\n"
-<<<<<<< HEAD
             + HelpExampleCli("signmessage", "\"GD1ZrZNe3JUo7ZycKEYQQiQAWd9y54F4XZ\" \"my message\"") +
             "\nVerify the signature\n"
             + HelpExampleCli("verifymessage", "\"GD1ZrZNe3JUo7ZycKEYQQiQAWd9y54F4XZ\" \"signature\" \"my message\"") +
             "\nAs json rpc\n"
             + HelpExampleRpc("signmessage", "\"GD1ZrZNe3JUo7ZycKEYQQiQAWd9y54F4XZ\", \"my message\"")
-=======
-            + HelpExampleCli("signmessage", "\"1D1ZrZNe3JUo7ZycKEYQQiQAWd9y54F4XX\" \"my message\"") +
-            "\nVerify the signature\n"
-            + HelpExampleCli("verifymessage", "\"1D1ZrZNe3JUo7ZycKEYQQiQAWd9y54F4XX\" \"signature\" \"my message\"") +
-            "\nAs json rpc\n"
-            + HelpExampleRpc("signmessage", "\"1D1ZrZNe3JUo7ZycKEYQQiQAWd9y54F4XX\", \"my message\"")
->>>>>>> c1190963
         );
 
     LOCK2(cs_main, pwallet->cs_wallet);
@@ -825,7 +737,6 @@
             "amount   (numeric) The total amount in " + CURRENCY_UNIT + " received at this address.\n"
             "\nExamples:\n"
             "\nThe amount from transactions with at least 1 confirmation\n"
-<<<<<<< HEAD
             + HelpExampleCli("getreceivedbyaddress", "\"GD1ZrZNe3JUo7ZycKEYQQiQAWd9y54F4XZ\"") +
             "\nThe amount including unconfirmed transactions, zero confirmations\n"
             + HelpExampleCli("getreceivedbyaddress", "\"GD1ZrZNe3JUo7ZycKEYQQiQAWd9y54F4XZ\" 0") +
@@ -833,15 +744,6 @@
             + HelpExampleCli("getreceivedbyaddress", "\"GD1ZrZNe3JUo7ZycKEYQQiQAWd9y54F4XZ\" 6") +
             "\nAs a json rpc call\n"
             + HelpExampleRpc("getreceivedbyaddress", "\"GD1ZrZNe3JUo7ZycKEYQQiQAWd9y54F4XZ\", 6")
-=======
-            + HelpExampleCli("getreceivedbyaddress", "\"1D1ZrZNe3JUo7ZycKEYQQiQAWd9y54F4XX\"") +
-            "\nThe amount including unconfirmed transactions, zero confirmations\n"
-            + HelpExampleCli("getreceivedbyaddress", "\"1D1ZrZNe3JUo7ZycKEYQQiQAWd9y54F4XX\" 0") +
-            "\nThe amount with at least 6 confirmation, very safe\n"
-            + HelpExampleCli("getreceivedbyaddress", "\"1D1ZrZNe3JUo7ZycKEYQQiQAWd9y54F4XX\" 6") +
-            "\nAs a json rpc call\n"
-            + HelpExampleRpc("getreceivedbyaddress", "\"1D1ZrZNe3JUo7ZycKEYQQiQAWd9y54F4XX\", 6")
->>>>>>> c1190963
        );
 
     LOCK2(cs_main, pwallet->cs_wallet);
@@ -1023,15 +925,8 @@
         return  ValueFromAmount(nBalance);
     }
 
-<<<<<<< HEAD
     CAccount* forAccount = AccountFromValue(pwallet, request.params[0], true);
     CAmount nBalance = pwallet->GetAccountBalance(forAccount->getUUID(), nMinDepth, filter);
-=======
-    string strAccount = AccountFromValue(request.params[0]);
-
-    CAmount nBalance = pwallet->GetAccountBalance(strAccount, nMinDepth, filter);
-
->>>>>>> c1190963
     return ValueFromAmount(nBalance);
 }
 
@@ -1114,15 +1009,9 @@
 
     EnsureWalletIsUnlocked(pwallet);
 
-<<<<<<< HEAD
     // Check funds
     if (nAmount > nBalance)
         throw JSONRPCError(RPC_WALLET_INSUFFICIENT_FUNDS, "Account has insufficient funds");
-=======
-    if (!pwallet->AccountMove(strFrom, strTo, nAmount, strComment)) {
-        throw JSONRPCError(RPC_DATABASE_ERROR, "database error");
-    }
->>>>>>> c1190963
 
     CWalletTx wtx;
     wtx.strFromAccount = fromAccount->getUUID();
@@ -1156,11 +1045,7 @@
             "\nDEPRECATED (use sendtoaddress). Sent an amount from an account to a bitcoin address."
             + HelpRequiringPassphrase(pwallet) + "\n"
             "\nArguments:\n"
-<<<<<<< HEAD
             "1. \"fromaccount\"       (string, required) The UUID or unique label of the account to send funds from. May be the active account using \"\".\n"
-=======
-            "1. \"fromaccount\"       (string, required) The name of the account to send funds from. May be the default account using \"\".\n"
->>>>>>> c1190963
             "                       Specifying an account does not influence coin selection, but it does associate the newly created\n"
             "                       transaction with the account, so the account's balance computation and transaction history can reflect\n"
             "                       the spend.\n"
@@ -1206,19 +1091,11 @@
     EnsureWalletIsUnlocked(pwallet);
 
     // Check funds
-<<<<<<< HEAD
     CAmount nBalance = pwallet->GetAccountBalance(fromAccount->getUUID(), nMinDepth, ISMINE_SPENDABLE);
     if (nAmount > nBalance)
         throw JSONRPCError(RPC_WALLET_INSUFFICIENT_FUNDS, "Account has insufficient funds");
 
     SendMoney(pwallet, fromAccount, address.Get(), nAmount, false, wtx);
-=======
-    CAmount nBalance = pwallet->GetAccountBalance(strAccount, nMinDepth, ISMINE_SPENDABLE);
-    if (nAmount > nBalance)
-        throw JSONRPCError(RPC_WALLET_INSUFFICIENT_FUNDS, "Account has insufficient funds");
-
-    SendMoney(pwallet, address.Get(), nAmount, false, wtx);
->>>>>>> c1190963
 
     return wtx.GetHash().GetHex();
 }
@@ -1258,7 +1135,6 @@
             "                                    the number of addresses.\n"
             "\nExamples:\n"
             "\nSend two amounts to two different addresses:\n"
-<<<<<<< HEAD
             + HelpExampleCli("sendmany", "\"\" \"{\\\"GD1ZrZNe3JUo7ZycKEYQQiQAWd9y54F4XZ\\\":0.01,\\\"G353tsE8YMTA4EuV7dgUXGjNFf9KpVvKHz\\\":0.02}\"") +
             "\nSend two amounts to two different addresses setting the confirmation and comment:\n"
             + HelpExampleCli("sendmany", "\"\" \"{\\\"GD1ZrZNe3JUo7ZycKEYQQiQAWd9y54F4XZ\\\":0.01,\\\"G353tsE8YMTA4EuV7dgUXGjNFf9KpVvKHz\\\":0.02}\" 6 \"testing\"") +
@@ -1266,15 +1142,6 @@
             + HelpExampleCli("sendmany", "\"\" \"{\\\"GD1ZrZNe3JUo7ZycKEYQQiQAWd9y54F4XZ\\\":0.01,\\\"G353tsE8YMTA4EuV7dgUXGjNFf9KpVvKHz\\\":0.02}\" 1 \"\" \"[\\\"GD1ZrZNe3JUo7ZycKEYQQiQAWd9y54F4XZ\\\",\\\"G353tsE8YMTA4EuV7dgUXGjNFf9KpVvKHz\\\"]\"") +
             "\nAs a json rpc call\n"
             + HelpExampleRpc("sendmany", "\"\", \"{\\\"GD1ZrZNe3JUo7ZycKEYQQiQAWd9y54F4XZ\\\":0.01,\\\"G353tsE8YMTA4EuV7dgUXGjNFf9KpVvKHz\\\":0.02}\", 6, \"testing\"")
-=======
-            + HelpExampleCli("sendmany", "\"\" \"{\\\"1D1ZrZNe3JUo7ZycKEYQQiQAWd9y54F4XX\\\":0.01,\\\"1353tsE8YMTA4EuV7dgUXGjNFf9KpVvKHz\\\":0.02}\"") +
-            "\nSend two amounts to two different addresses setting the confirmation and comment:\n"
-            + HelpExampleCli("sendmany", "\"\" \"{\\\"1D1ZrZNe3JUo7ZycKEYQQiQAWd9y54F4XX\\\":0.01,\\\"1353tsE8YMTA4EuV7dgUXGjNFf9KpVvKHz\\\":0.02}\" 6 \"testing\"") +
-            "\nSend two amounts to two different addresses, subtract fee from amount:\n"
-            + HelpExampleCli("sendmany", "\"\" \"{\\\"1D1ZrZNe3JUo7ZycKEYQQiQAWd9y54F4XX\\\":0.01,\\\"1353tsE8YMTA4EuV7dgUXGjNFf9KpVvKHz\\\":0.02}\" 1 \"\" \"[\\\"1D1ZrZNe3JUo7ZycKEYQQiQAWd9y54F4XX\\\",\\\"1353tsE8YMTA4EuV7dgUXGjNFf9KpVvKHz\\\"]\"") +
-            "\nAs a json rpc call\n"
-            + HelpExampleRpc("sendmany", "\"\", \"{\\\"1D1ZrZNe3JUo7ZycKEYQQiQAWd9y54F4XX\\\":0.01,\\\"1353tsE8YMTA4EuV7dgUXGjNFf9KpVvKHz\\\":0.02}\", 6, \"testing\"")
->>>>>>> c1190963
         );
 
     LOCK2(cs_main, pwallet->cs_wallet);
@@ -1333,29 +1200,17 @@
     EnsureWalletIsUnlocked(pwallet);
 
     // Check funds
-<<<<<<< HEAD
     CAmount nBalance = pwallet->GetAccountBalance(fromAccount->getUUID(), nMinDepth, ISMINE_SPENDABLE);
-=======
-    CAmount nBalance = pwallet->GetAccountBalance(strAccount, nMinDepth, ISMINE_SPENDABLE);
->>>>>>> c1190963
     if (totalAmount > nBalance)
         throw JSONRPCError(RPC_WALLET_INSUFFICIENT_FUNDS, "Account has insufficient funds");
 
     // Send
-<<<<<<< HEAD
     CReserveKey keyChange(pwallet, fromAccount, KEYCHAIN_CHANGE);
     CAmount nFeeRequired = 0;
     int nChangePosRet = -1;
     string strFailReason;
     
     bool fCreated = pwallet->CreateTransaction(fromAccount, vecSend, wtx, keyChange, nFeeRequired, nChangePosRet, strFailReason);
-=======
-    CReserveKey keyChange(pwallet);
-    CAmount nFeeRequired = 0;
-    int nChangePosRet = -1;
-    string strFailReason;
-    bool fCreated = pwallet->CreateTransaction(vecSend, wtx, keyChange, nFeeRequired, nChangePosRet, strFailReason);
->>>>>>> c1190963
     if (!fCreated)
         throw JSONRPCError(RPC_WALLET_INSUFFICIENT_FUNDS, strFailReason);
     CValidationState state;
@@ -1407,11 +1262,7 @@
     
     throw runtime_error("Temporarily disabled for this release as it needs to be reworked to be account safe, will return soon in a future release, apologies for the inconvenience.");
 
-<<<<<<< HEAD
     /*LOCK2(cs_main, pwallet->cs_wallet);
-=======
-    LOCK2(cs_main, pwallet->cs_wallet);
->>>>>>> c1190963
 
     string strAccount;
     if (request.params.size() > 2)
@@ -1423,12 +1274,8 @@
     pwallet->AddCScript(inner);
 
     pwallet->SetAddressBook(innerID, strAccount, "send");
-<<<<<<< HEAD
     return CBitcoinAddress(innerID).ToString();*/
     return "";
-=======
-    return CBitcoinAddress(innerID).ToString();
->>>>>>> c1190963
 }
 
 class Witnessifier : public boost::static_visitor<bool>
@@ -1446,12 +1293,8 @@
         if (pwallet) {
             CScript basescript = GetScriptForDestination(keyID);
             isminetype typ;
-<<<<<<< HEAD
             //fixme: (GULDEN) (MERGE)
             /*typ = IsMine(*pwallet, basescript, SIGVERSION_WITNESS_V0);
-=======
-            typ = IsMine(*pwallet, basescript, SIGVERSION_WITNESS_V0);
->>>>>>> c1190963
             if (typ != ISMINE_SPENDABLE && typ != ISMINE_WATCH_SOLVABLE)
                 return false;*/
             CScript witscript = GetScriptForWitness(basescript);
@@ -1472,12 +1315,8 @@
                 return true;
             }
             isminetype typ;
-<<<<<<< HEAD
             //fixme: (GULDEN) (MERGE)
             /*typ = IsMine(*pwallet, subscript, SIGVERSION_WITNESS_V0);
-=======
-            typ = IsMine(*pwallet, subscript, SIGVERSION_WITNESS_V0);
->>>>>>> c1190963
             if (typ != ISMINE_SPENDABLE && typ != ISMINE_WATCH_SOLVABLE)
                 return false;*/
             CScript witscript = GetScriptForWitness(subscript);
@@ -1495,11 +1334,7 @@
     if (!EnsureWalletIsAvailable(pwallet, request.fHelp)) {
         return NullUniValue;
     }
-<<<<<<< HEAD
     
-=======
-
->>>>>>> c1190963
     if (request.fHelp || request.params.size() < 1 || request.params.size() > 1)
     {
         string msg = "addwitnessaddress \"address\"\n"
@@ -1536,11 +1371,7 @@
         throw JSONRPCError(RPC_WALLET_ERROR, "Public key or redeemscript not known to wallet, or the key is uncompressed");
     }
 
-<<<<<<< HEAD
     pwallet->SetAddressBook(CBitcoinAddress(w.result).ToString(), "", "receive");
-=======
-    pwallet->SetAddressBook(w.result, "", "receive");
->>>>>>> c1190963
 
     return CBitcoinAddress(w.result).ToString();
 }
@@ -1611,17 +1442,9 @@
     // Reply
     UniValue ret(UniValue::VARR);
     map<string, tallyitem> mapAccountTally;
-<<<<<<< HEAD
     for (const auto &accountIter : pwallet->mapAccounts)
     {
         if (accountIter.second->m_Type == AccountType::Shadow)
-=======
-    for (const std::pair<CBitcoinAddress, CAddressBookData>& item : pwallet->mapAddressBook) {
-        const CBitcoinAddress& address = item.first;
-        const string& strAccount = item.second.name;
-        map<CBitcoinAddress, tallyitem>::iterator it = mapTally.find(address);
-        if (it == mapTally.end() && !fIncludeEmpty)
->>>>>>> c1190963
             continue;
         
         std::string accountUUID = accountIter.second->getUUID();
@@ -1793,11 +1616,7 @@
         entry.push_back(Pair("address", addr.ToString()));
 }
 
-<<<<<<< HEAD
 void ListTransactions(CWallet * const pwallet, const CWalletTx& wtx, const string& strAccount, int nMinDepth, bool fLong, UniValue& ret, const isminefilter& filter, bool ignorerpconlylistsecuredtransactions=false)
-=======
-void ListTransactions(CWallet * const pwallet, const CWalletTx& wtx, const string& strAccount, int nMinDepth, bool fLong, UniValue& ret, const isminefilter& filter)
->>>>>>> c1190963
 {
     CAmount nFee;
     string strSentAccount;
@@ -1815,31 +1634,11 @@
     {
         for (const auto& accountIter : pwallet->mapAccounts)
         {
-<<<<<<< HEAD
             if (accountIter.second->m_Type != AccountType::Shadow)
             {
                 doForAccounts.push_back(accountIter.second);
             }
             //fixme: (FUT) - Handle shadow children
-=======
-            UniValue entry(UniValue::VOBJ);
-            if (involvesWatchonly || (::IsMine(*pwallet, s.destination) & ISMINE_WATCH_ONLY)) {
-                entry.push_back(Pair("involvesWatchonly", true));
-            }
-            entry.push_back(Pair("account", strSentAccount));
-            MaybePushAddress(entry, s.destination);
-            entry.push_back(Pair("category", "send"));
-            entry.push_back(Pair("amount", ValueFromAmount(-s.amount)));
-            if (pwallet->mapAddressBook.count(s.destination)) {
-                entry.push_back(Pair("label", pwallet->mapAddressBook[s.destination].name));
-            }
-            entry.push_back(Pair("vout", s.vout));
-            entry.push_back(Pair("fee", ValueFromAmount(-nFee)));
-            if (fLong)
-                WalletTxToJSON(wtx, entry);
-            entry.push_back(Pair("abandoned", wtx.isAbandoned()));
-            ret.push_back(entry);
->>>>>>> c1190963
         }
     }
     else
@@ -1857,7 +1656,6 @@
         // Sent
         if ((!listSent.empty() || nFee != 0) )
         {
-<<<<<<< HEAD
             BOOST_FOREACH(const COutputEntry& s, listSent)
             {
                 UniValue entry(UniValue::VOBJ);
@@ -1893,19 +1691,6 @@
                 }
                 entry.push_back(Pair("account", account->getUUID()));
                 entry.push_back(Pair("accountlabel", account->getLabel()));
-=======
-            string account;
-            if (pwallet->mapAddressBook.count(r.destination)) {
-                account = pwallet->mapAddressBook[r.destination].name;
-            }
-            if (fAllAccounts || (account == strAccount))
-            {
-                UniValue entry(UniValue::VOBJ);
-                if (involvesWatchonly || (::IsMine(*pwallet, r.destination) & ISMINE_WATCH_ONLY)) {
-                    entry.push_back(Pair("involvesWatchonly", true));
-                }
-                entry.push_back(Pair("account", account));
->>>>>>> c1190963
                 MaybePushAddress(entry, r.destination);
                 if (wtx.IsCoinBase())
                 {
@@ -1921,11 +1706,7 @@
                     entry.push_back(Pair("category", "receive"));
                 }
                 entry.push_back(Pair("amount", ValueFromAmount(r.amount)));
-<<<<<<< HEAD
                 if (pwallet->mapAddressBook.count(CBitcoinAddress(r.destination).ToString())) {
-=======
-                if (pwallet->mapAddressBook.count(r.destination)) {
->>>>>>> c1190963
                     entry.push_back(Pair("label", account));
                 }
                 entry.push_back(Pair("vout", r.vout));
@@ -2126,13 +1907,8 @@
             includeWatchonly = includeWatchonly | ISMINE_WATCH_ONLY;
 
     map<string, CAmount> mapAccountBalances;
-<<<<<<< HEAD
     BOOST_FOREACH(const PAIRTYPE(std::string, CAddressBookData)& entry, pwallet->mapAddressBook) {
         if (IsMine(*pwallet, CBitcoinAddress(entry.first).Get()) & includeWatchonly) // This address belongs to me
-=======
-    for (const std::pair<CTxDestination, CAddressBookData>& entry : pwallet->mapAddressBook) {
-        if (IsMine(*pwallet, entry.first) & includeWatchonly) {  // This address belongs to me
->>>>>>> c1190963
             mapAccountBalances[entry.second.name] = 0;
         }
     }
@@ -2153,13 +1929,8 @@
         if (nDepth >= nMinDepth)
         {
             BOOST_FOREACH(const COutputEntry& r, listReceived)
-<<<<<<< HEAD
                 if (pwallet->mapAddressBook.count(CBitcoinAddress(r.destination).ToString()))
                     mapAccountBalances[pwallet->mapAddressBook[CBitcoinAddress(r.destination).ToString()].name] += r.amount;
-=======
-                if (pwallet->mapAddressBook.count(r.destination)) {
-                    mapAccountBalances[pwallet->mapAddressBook[r.destination].name] += r.amount;
->>>>>>> c1190963
                 }
                 else
                     mapAccountBalances[""] += r.amount;
@@ -2364,11 +2135,7 @@
     WalletTxToJSON(wtx, entry);
 
     UniValue details(UniValue::VARR);
-<<<<<<< HEAD
     ListTransactions(pwallet, wtx, "*", 0, false, details, filter, true);
-=======
-    ListTransactions(pwallet, wtx, "*", 0, false, details, filter);
->>>>>>> c1190963
     entry.push_back(Pair("details", details));
 
     string strHex = EncodeHexTx(static_cast<CTransaction>(wtx), RPCSerializationFlags());
@@ -2477,15 +2244,9 @@
     EnsureWalletIsUnlocked(pwallet);
     pwallet->TopUpKeyPool(kpSize);
 
-<<<<<<< HEAD
     //fixme: (GULDEN) (FUT) (1.6.1)
     //if (pwallet->GetKeyPoolSize() < kpSize)
         //throw JSONRPCError(RPC_WALLET_ERROR, "Error refreshing keypool.");
-=======
-    if (pwallet->GetKeyPoolSize() < kpSize) {
-        throw JSONRPCError(RPC_WALLET_ERROR, "Error refreshing keypool.");
-    }
->>>>>>> c1190963
 
     return NullUniValue;
 }
@@ -2556,11 +2317,7 @@
 
     int64_t nSleepTime = request.params[1].get_int64();
     pwallet->nRelockTime = GetTime() + nSleepTime;
-<<<<<<< HEAD
-    RPCRunLater(strprintf("lockwallet_%u", uintptr_t(pwallet)), boost::bind(LockWallet, pwallet), nSleepTime);
-=======
     RPCRunLater(strprintf("lockwallet(%s)", pwallet->strWalletFile), boost::bind(LockWallet, pwallet), nSleepTime);
->>>>>>> c1190963
 
     return NullUniValue;
 }
@@ -2928,23 +2685,13 @@
     obj.push_back(Pair("immature_balance",    ValueFromAmount(pwallet->GetImmatureBalance())));
     obj.push_back(Pair("txcount",       (int)pwallet->mapWallet.size()));
     obj.push_back(Pair("keypoololdest", pwallet->GetOldestKeyPoolTime()));
-<<<<<<< HEAD
     //fixme: (FUT) (1.6.1)
     //obj.push_back(Pair("keypoolsize",   (int)pwallet->GetKeyPoolSize()));
-=======
-    obj.push_back(Pair("keypoolsize",   (int)pwallet->GetKeyPoolSize()));
->>>>>>> c1190963
     if (pwallet->IsCrypted()) {
         obj.push_back(Pair("unlocked_until", pwallet->nRelockTime));
     }
     obj.push_back(Pair("paytxfee",      ValueFromAmount(payTxFee.GetFeePerK())));
-<<<<<<< HEAD
     //obj.push_back(Pair("hdmasterkeyid", masterKeyID.GetHex()));
-=======
-    CKeyID masterKeyID = pwallet->GetHDChain().masterKeyID;
-    if (!masterKeyID.IsNull())
-         obj.push_back(Pair("hdmasterkeyid", masterKeyID.GetHex()));
->>>>>>> c1190963
     return obj;
 }
 
@@ -3060,7 +2807,6 @@
     }
 
     UniValue results(UniValue::VARR);
-<<<<<<< HEAD
     assert(pwallet != NULL);
     LOCK2(cs_main, pwallet->cs_wallet);
     
@@ -3090,15 +2836,6 @@
         BOOST_FOREACH(const COutput& out, vecOutputs) {
             if (out.nDepth < nMinDepth || out.nDepth > nMaxDepth)
                 continue;
-=======
-    vector<COutput> vecOutputs;
-    assert(pwallet != NULL);
-    LOCK2(cs_main, pwallet->cs_wallet);
-    pwallet->AvailableCoins(vecOutputs, !include_unsafe, NULL, true);
-    BOOST_FOREACH(const COutput& out, vecOutputs) {
-        if (out.nDepth < nMinDepth || out.nDepth > nMaxDepth)
-            continue;
->>>>>>> c1190963
 
             CTxDestination address;
             const CScript& scriptPubKey = out.tx->tx->vout[out.i].scriptPubKey;
@@ -3114,25 +2851,15 @@
             if (fValidAddress) {
                 entry.push_back(Pair("address", CBitcoinAddress(address).ToString()));
 
-<<<<<<< HEAD
                 entry.push_back(Pair("account", account->getUUID()));
                 entry.push_back(Pair("accountlabel", account->getLabel()));
-=======
-            if (pwallet->mapAddressBook.count(address)) {
-                entry.push_back(Pair("account", pwallet->mapAddressBook[address].name));
->>>>>>> c1190963
             }
 
             if (scriptPubKey.IsPayToScriptHash()) {
                 const CScriptID& hash = boost::get<CScriptID>(address);
                 CScript redeemScript;
-<<<<<<< HEAD
                 if (pwallet->GetCScript(hash, redeemScript))
-=======
-                if (pwallet->GetCScript(hash, redeemScript)) {
->>>>>>> c1190963
                     entry.push_back(Pair("redeemScript", HexStr(redeemScript.begin(), redeemScript.end())));
-                }
             }
 
             entry.push_back(Pair("scriptPubKey", HexStr(scriptPubKey.begin(), scriptPubKey.end())));
@@ -3293,15 +3020,10 @@
 
     CAmount nFeeOut;
     string strFailReason;
-<<<<<<< HEAD
     
     CAccount* fundingAccount = AccountFromValue(pwallet, request.params[1], true);
     if(!pwallet->FundTransaction(fundingAccount, tx, nFeeOut, overrideEstimatedFeerate, feeRate, changePosition, strFailReason, includeWatching, lockUnspents, setSubtractFeeFromOutputs, reserveChangeKey, changeAddress))
     {
-=======
-
-    if (!pwallet->FundTransaction(tx, nFeeOut, overrideEstimatedFeerate, feeRate, changePosition, strFailReason, includeWatching, lockUnspents, setSubtractFeeFromOutputs, reserveChangeKey, changeAddress)) {
->>>>>>> c1190963
         throw JSONRPCError(RPC_INTERNAL_ERROR, strFailReason);
     }
 
@@ -3405,11 +3127,7 @@
     CWalletTx& wtx = pwallet->mapWallet[hash];
 
     if (pwallet->HasWalletSpend(hash)) {
-<<<<<<< HEAD
-        throw JSONRPCError(RPC_MISC_ERROR, "Transaction has descendants in the wallet");
-=======
         throw JSONRPCError(RPC_INVALID_PARAMETER, "Transaction has descendants in the wallet");
->>>>>>> c1190963
     }
 
     {
@@ -3435,11 +3153,7 @@
     // check that original tx consists entirely of our inputs
     // if not, we can't bump the fee, because the wallet has no way of knowing the value of the other inputs (thus the fee)
     if (!pwallet->IsAllFromMe(wtx, ISMINE_SPENDABLE)) {
-<<<<<<< HEAD
-        throw JSONRPCError(RPC_INVALID_ADDRESS_OR_KEY, "Transaction contains inputs that don't belong to this wallet");
-=======
         throw JSONRPCError(RPC_WALLET_ERROR, "Transaction contains inputs that don't belong to this wallet");
->>>>>>> c1190963
     }
 
     // figure out which output was change
