// Copyright (c) 2010 Satoshi Nakamoto
// Copyright (c) 2009-2016 The Bitcoin Core developers
// Distributed under the MIT software license, see the accompanying
// file COPYING or http://www.opensource.org/licenses/mit-license.php.
//
// File contains modifications by: The Gulden developers
// All modifications:
// Copyright (c) 2016-2017 The Gulden developers
// Authored by: Malcolm MacLeod (mmacleod@webmail.co.za)
// Distributed under the GULDEN software license, see the accompanying
// file COPYING

#include "amount.h"
#include "base58.h"
#include "chain.h"
#include "consensus/validation.h"
#include "core_io.h"
#include "init.h"
#include "wallet/coincontrol.h"
#include "validation.h"
#include "net.h"
#include "policy/fees.h"
#include "policy/policy.h"
#include "policy/rbf.h"
#include "rpc/server.h"
#include "script/sign.h"
#include "timedata.h"
#include "util.h"
#include "utilmoneystr.h"
#include "wallet/feebumper.h"
#include "wallet/wallet.h"
#include "wallet/walletdb.h"
#include "script/ismine.h"

#include <stdint.h>

#include <boost/assign/list_of.hpp>

#include <univalue.h>

#include <Gulden/auto_checkpoints.h>
#include <Gulden/translate.h>

CWallet *GetWalletForJSONRPCRequest(const JSONRPCRequest& request)
{
    return pwalletMain;
}

std::string HelpRequiringPassphrase(CWallet * const pwallet)
{
    return pwallet && pwallet->IsCrypted()
        ? "\nRequires wallet passphrase to be set with walletpassphrase call."
        : "";
}

bool EnsureWalletIsAvailable(CWallet * const pwallet, bool avoidException)
{
    if (!pwallet) {
        if (!avoidException)
            throw JSONRPCError(RPC_METHOD_NOT_FOUND, "Method not found (disabled)");
        else
            return false;
    }
    return true;
}

void EnsureWalletIsUnlocked(CWallet * const pwallet)
{
    if (pwallet->IsLocked()) {
        throw JSONRPCError(RPC_WALLET_UNLOCK_NEEDED, "Error: Please enter the wallet passphrase with walletpassphrase first.");
    }
}

void WalletTxToJSON(const CWalletTx& wtx, UniValue& entry)
{
    int confirms = wtx.GetDepthInMainChain();
    entry.push_back(Pair("confirmations", confirms));
    if (wtx.IsCoinBase())
        entry.push_back(Pair("generated", true));
    if (confirms > 0)
    {
        entry.push_back(Pair("blockhash", wtx.hashBlock.GetHex()));
        entry.push_back(Pair("blockindex", wtx.nIndex));
        entry.push_back(Pair("blocktime", mapBlockIndex[wtx.hashBlock]->GetBlockTime()));
    } else {
        entry.push_back(Pair("trusted", wtx.IsTrusted()));
    }
    uint256 hash = wtx.GetHash();
    entry.push_back(Pair("txid", hash.GetHex()));
    UniValue conflicts(UniValue::VARR);
    BOOST_FOREACH(const uint256& conflict, wtx.GetConflicts())
        conflicts.push_back(conflict.GetHex());
    entry.push_back(Pair("walletconflicts", conflicts));
    entry.push_back(Pair("time", wtx.GetTxTime()));
    entry.push_back(Pair("timereceived", (int64_t)wtx.nTimeReceived));

    // Add opt-in RBF status
    std::string rbfStatus = "no";
    if (confirms <= 0) {
        LOCK(mempool.cs);
        RBFTransactionState rbfState = IsRBFOptIn(wtx, mempool);
        if (rbfState == RBF_TRANSACTIONSTATE_UNKNOWN)
            rbfStatus = "unknown";
        else if (rbfState == RBF_TRANSACTIONSTATE_REPLACEABLE_BIP125)
            rbfStatus = "yes";
    }
    entry.push_back(Pair("bip125-replaceable", rbfStatus));

    BOOST_FOREACH(const PAIRTYPE(std::string, std::string)& item, wtx.mapValue)
        entry.push_back(Pair(item.first, item.second));
}

CAccount* AccountFromValue(CWallet* pwallet, const UniValue& value, bool useDefaultIfEmpty)
{
    std::string strAccountUUIDOrLabel = value.get_str();
          
    if (!pwallet)
        throw std::runtime_error("Cannot use command without an active wallet");
    
    if (strAccountUUIDOrLabel.empty())
    {
        if (!pwallet->getActiveAccount())
        {
            throw std::runtime_error("No account identifier passed, and no active account selected, please select an active account or pass a valid identifier.");
        }
        return pwallet->getActiveAccount();
    }
    
    CAccount* foundAccount = NULL;
    if (pwallet->mapAccounts.find(strAccountUUIDOrLabel) != pwallet->mapAccounts.end())
    {
        foundAccount = pwallet->mapAccounts[strAccountUUIDOrLabel];
    }
    for (const auto& accountIter : pwallet->mapAccounts)
    {
        if (accountIter.second->getLabel() == strAccountUUIDOrLabel)
        {
            if (foundAccount)
            {
                throw std::runtime_error("failed due to ambiguity, given UUID or label matches multiple accounts.");
            }
            foundAccount = accountIter.second;
        }
    }
    
    if (!foundAccount)
        throw JSONRPCError(RPC_WALLET_INVALID_ACCOUNT_NAME, "Not a valid account UUID or label.");
    
    return foundAccount;
}

UniValue getnewaddress(const JSONRPCRequest& request)
{
    CWallet * const pwallet = GetWalletForJSONRPCRequest(request);
    if (!EnsureWalletIsAvailable(pwallet, request.fHelp)) {
        return NullUniValue;
    }

    if (request.fHelp || request.params.size() > 1)
        throw std::runtime_error(
            "getnewaddress ( \"account\" )\n"
            "\nReturns a new Bitcoin address for receiving payments.\n"
            "If 'account' is not specified the currently active account is used \n"
            "\nArguments:\n"
            "1. \"account\"        (string, optional) The unique account name or UUID for the address to be linked to. If not provided, the currently active account is used. Account must already exist.\n"
            "\nResult:\n"
            "\"address\"    (string) The new bitcoin address\n"
            "\nExamples:\n"
            + HelpExampleCli("getnewaddress", "")
            + HelpExampleRpc("getnewaddress", "")
        );

    LOCK2(cs_main, pwallet->cs_wallet);

    // Parse the account first so we don't generate a key if there's an error
    CAccount* account;
    if (request.params.size() > 0)
        account = AccountFromValue(pwallet, request.params[0], true);
    else
        account = AccountFromValue(pwallet, UniValue(""), true);

    if (!pwallet->IsLocked()) {
        pwallet->TopUpKeyPool();
    }

    // Generate a new key that is added to wallet
    CPubKey newKey;
    if (!pwallet->GetKeyFromPool(newKey, account, KEYCHAIN_EXTERNAL))
        throw JSONRPCError(RPC_WALLET_KEYPOOL_RAN_OUT, "Error: Keypool ran out, please call keypoolrefill first");
    CKeyID keyID = newKey.GetID();

    return CBitcoinAddress(keyID).ToString();
}


/*CBitcoinAddress GetAccountAddress(CWallet* const pwallet, std::string strAccount, bool bForceNew=false)
{
    CPubKey pubKey;
    if (!pwallet->GetAccountPubkey(pubKey, strAccount, bForceNew)) {
        throw JSONRPCError(RPC_WALLET_KEYPOOL_RAN_OUT, "Error: Keypool ran out, please call keypoolrefill first");
    }

    return CBitcoinAddress(pubKey.GetID());
}

UniValue getaccountaddress(const JSONRPCRequest& request)
{
    CWallet * const pwallet = GetWalletForJSONRPCRequest(request);
    if (!EnsureWalletIsAvailable(pwallet, request.fHelp)) {
        return NullUniValue;
    }

    if (request.fHelp || request.params.size() != 1)
        throw std::runtime_error(
            "getaccountaddress \"account\"\n"
            "\nDEPRECATED. Returns the current Bitcoin address for receiving payments to this account.\n"
            "\nArguments:\n"
            "1. \"account\"       (string, required) The account name for the address. It can also be set to the empty string \"\" to represent the default account. The account does not need to exist, it will be created and a new address created  if there is no account by the given name.\n"
            "\nResult:\n"
            "\"address\"          (string) The account bitcoin address\n"
            "\nExamples:\n"
            + HelpExampleCli("getaccountaddress", "")
            + HelpExampleCli("getaccountaddress", "\"\"")
            + HelpExampleCli("getaccountaddress", "\"myaccount\"")
            + HelpExampleRpc("getaccountaddress", "\"myaccount\"")
        );

    LOCK2(cs_main, pwallet->cs_wallet);

    // Parse the account first so we don't generate a key if there's an error
    std::string strAccount = AccountFromValue(request.params[0]);

    UniValue ret(UniValue::VSTR);

    ret = GetAccountAddress(pwallet, strAccount).ToString();
    return ret;
}*/

UniValue getrawchangeaddress(const JSONRPCRequest& request)
{
    CWallet * const pwallet = GetWalletForJSONRPCRequest(request);
    if (!EnsureWalletIsAvailable(pwallet, request.fHelp)) {
        return NullUniValue;
    }

    if (request.fHelp || request.params.size() > 1)
        throw std::runtime_error(
            "getrawchangeaddress\n"
            "\nReturns a new Bitcoin address, for receiving change.\n"
            "1. \"account\"        (string, optional) The unique account name or UUID for the address to be linked to. If not provided, the currently active account is used. Account must already exist.\n"
            "This is for use with raw transactions, NOT normal use.\n"
            "\nResult:\n"
            "\"address\"    (string) The address\n"
            "\nExamples:\n"
            + HelpExampleCli("getrawchangeaddress", "")
            + HelpExampleRpc("getrawchangeaddress", "")
       );
        
    LOCK2(cs_main, pwallet->cs_wallet);
    CAccount* fromAccount;
    if (request.params.size() > 0)
        fromAccount = AccountFromValue(pwallet, request.params[0], true);
    else
        fromAccount = AccountFromValue(pwallet, UniValue(""), true);
    
    if (!fromAccount)
        throw JSONRPCError(RPC_INVALID_PARAMETER, "No active account for request.");


    if (!pwallet->IsLocked()) {
        pwallet->TopUpKeyPool();
    }

    
    CReserveKey reservekey(pwallet, fromAccount, KEYCHAIN_CHANGE);
    CPubKey vchPubKey;
    if (!reservekey.GetReservedKey(vchPubKey))
        throw JSONRPCError(RPC_WALLET_KEYPOOL_RAN_OUT, "Error: Keypool ran out, please call keypoolrefill first");

    reservekey.KeepKey();

    CKeyID keyID = vchPubKey.GetID();

    return CBitcoinAddress(keyID).ToString();
}


/*UniValue setaccount(const JSONRPCRequest& request)
{
    CWallet * const pwallet = GetWalletForJSONRPCRequest(request);
    if (!EnsureWalletIsAvailable(pwallet, request.fHelp)) {
        return NullUniValue;
    }

    if (request.fHelp || request.params.size() < 1 || request.params.size() > 2)
        throw std::runtime_error(
            "setaccount \"address\" \"account\"\n"
            "\nDEPRECATED. Sets the account associated with the given address.\n"
            "\nArguments:\n"
            "1. \"address\"         (string, required) The bitcoin address to be associated with an account.\n"
            "2. \"account\"         (string, required) The account to assign the address to.\n"
            "\nExamples:\n"
            + HelpExampleCli("setaccount", "\"GD1ZrZNe3JUo7ZycKEYQQiQAWd9y54F4XZ\" \"tabby\"")
            + HelpExampleRpc("setaccount", "\"GD1ZrZNe3JUo7ZycKEYQQiQAWd9y54F4XZ\", \"tabby\"")
        );

    LOCK2(cs_main, pwallet->cs_wallet);

    CBitcoinAddress address(request.params[0].get_str());
    if (!address.IsValid())
        throw JSONRPCError(RPC_INVALID_ADDRESS_OR_KEY, "Invalid Bitcoin address");

    std::string strAccount;
    if (request.params.size() > 1)
        strAccount = AccountFromValue(request.params[1]);

    // Only add the account if the address is yours.
    if (IsMine(*pwallet, address.Get())) {
        // Detect when changing the account of an address that is the 'unused current key' of another account:
        if (pwallet->mapAddressBook.count(address.ToString()))
            std::string strOldAccount = pwallet->mapAddressBook[address.Get()].name;
            if (address == GetAccountAddress(pwallet, strOldAccount)) {
                GetAccountAddress(pwallet, strOldAccount, true);
            }
        }
        pwallet->SetAddressBook(address.Get(), strAccount, "receive");
    }
    else
        throw JSONRPCError(RPC_MISC_ERROR, "setaccount can only be used with own address");

    return NullUniValue;
}*/


UniValue getaccount(const JSONRPCRequest& request)
{
    CWallet * const pwallet = GetWalletForJSONRPCRequest(request);
    if (!EnsureWalletIsAvailable(pwallet, request.fHelp)) {
        return NullUniValue;
    }

    if (request.fHelp || request.params.size() != 1)
        throw std::runtime_error(
            "getaccount \"address\"\n"
            "\nReturns the UUID and label of the account associated with the given address.\n"
            "\nArguments:\n"
            "1. \"address\"         (string, required) The bitcoin address for account lookup.\n"
            "\nResult:\n"
            "[                     (json array of string)\n"
            "  \"accountUUID\"   (string) a bitcoin address associated with the given account\n"
            "  \"accountLabel\"  (string) a bitcoin address associated with the given account\n"
            "]\n"
            "\nExamples:\n"
            + HelpExampleCli("getaccount", "\"GD1ZrZNe3JUo7ZycKEYQQiQAWd9y54F4XZ\"")
            + HelpExampleRpc("getaccount", "\"GD1ZrZNe3JUo7ZycKEYQQiQAWd9y54F4XZ\"")
        );

    LOCK2(cs_main, pwallet->cs_wallet);

    CBitcoinAddress address(request.params[0].get_str());
    if (!address.IsValid())
        throw JSONRPCError(RPC_INVALID_ADDRESS_OR_KEY, "Invalid Bitcoin address");

    UniValue jsonGroupings(UniValue::VARR);
    
    //fixme: (GULDEN) (WATCHONLY)
    for(const auto& accountIter : pwallet->mapAccounts)
    {
        if (::IsMine(*accountIter.second, address.Get()))
        {
            UniValue jsonGrouping(UniValue::VARR);
            UniValue addressInfo(UniValue::VARR);
            addressInfo.push_back(accountIter.second->getUUID());
            addressInfo.push_back(accountIter.second->getLabel());
            jsonGrouping.push_back(addressInfo);
            jsonGroupings.push_back(jsonGrouping);
        }
    }
    
    return jsonGroupings;
}


UniValue getaddressesbyaccount(const JSONRPCRequest& request)
{
    CWallet * const pwallet = GetWalletForJSONRPCRequest(request);
    if (!EnsureWalletIsAvailable(pwallet, request.fHelp)) {
        return NullUniValue;
    }

    if (request.fHelp || request.params.size() != 1)
        throw std::runtime_error(
            "getaddressesbyaccount \"account\"\n"
            "\nReturns the list of assigned addresses for the given account, includes empty addresses but excludes addresses still in the keypool.\n"
            "\nArguments:\n"
            "1. \"account\"  (string, required) The UUID or unique label of the account to move funds from. May be the currently active account using \"\"\n"
            "\nResult:\n"
            "[                     (json array of string)\n"
            "  \"address\"         (string) a bitcoin address associated with the given account\n"
            "  ,...\n"
            "]\n"
            "\nExamples:\n"
            + HelpExampleCli("getaddressesbyaccount", "\"tabby\"")
            + HelpExampleRpc("getaddressesbyaccount", "\"tabby\"")
        );

    LOCK2(cs_main, pwallet->cs_wallet);

    CAccount* fromAccount = AccountFromValue(pwallet, request.params[0], true);

    // Find all addresses that have the given account and are not in the key pool
    std::set<CKeyID> setAddress;
    fromAccount->GetKeys(setAddress);
    
    CWalletDB walletdb(*pwallet->dbw);
    for (const auto& keyChain : { KEYCHAIN_EXTERNAL, KEYCHAIN_CHANGE })
    {
        const auto& keyPool = ( keyChain == KEYCHAIN_EXTERNAL ? fromAccount->setKeyPoolExternal : fromAccount->setKeyPoolInternal );
        CKeyPool keypoolentry;
        for (const auto& keyIndex : keyPool)
        {
            if (!walletdb.ReadPool(keyIndex, keypoolentry))
                throw std::runtime_error(std::string(__func__) + ": read failed");
            
            if ( setAddress.find(keypoolentry.vchPubKey.GetID()) != setAddress.end() )
            {
                setAddress.erase(setAddress.find(keypoolentry.vchPubKey.GetID()));
            }
        }
    }
    
    UniValue ret(UniValue::VARR);
    for(const auto& key : setAddress)
    {   
        ret.push_back(CBitcoinAddress(key).ToString());
    }
    return ret;
}

static void SendMoney(CWallet * const pwallet, CAccount* fromAccount, const CTxDestination &address, CAmount nValue, bool fSubtractFeeFromAmount, CWalletTx& wtxNew)
{
    CAmount curBalance = pwallet->GetBalance();

    if (fromAccount->IsReadOnly())
        throw JSONRPCError(RPC_INVALID_PARAMETER, "Can't send from a read only account");
        
    // Check amount
    if (nValue <= 0)
        throw JSONRPCError(RPC_INVALID_PARAMETER, "Invalid amount");

    if (nValue > curBalance)
        throw JSONRPCError(RPC_WALLET_INSUFFICIENT_FUNDS, "Insufficient funds");

    if (pwallet->GetBroadcastTransactions() && !g_connman) {
        throw JSONRPCError(RPC_CLIENT_P2P_DISABLED, "Error: Peer-to-peer functionality missing or disabled");
    }

    // Parse Bitcoin address
    CScript scriptPubKey = GetScriptForDestination(address);

    // Create and send the transaction
    CReserveKey reservekey(pwallet, fromAccount, KEYCHAIN_CHANGE);
    CAmount nFeeRequired;
    std::string strError;
    std::vector<CRecipient> vecSend;
    int nChangePosRet = -1;
    CRecipient recipient = {scriptPubKey, nValue, fSubtractFeeFromAmount};
    vecSend.push_back(recipient);
    if (!pwallet->CreateTransaction(fromAccount, vecSend, wtxNew, reservekey, nFeeRequired, nChangePosRet, strError)) {
        if (!fSubtractFeeFromAmount && nValue + nFeeRequired > curBalance)
            strError = strprintf("Error: This transaction requires a transaction fee of at least %s", FormatMoney(nFeeRequired));
        throw JSONRPCError(RPC_WALLET_ERROR, strError);
    }
    CValidationState state;
    if (!pwallet->CommitTransaction(wtxNew, reservekey, g_connman.get(), state)) {
        strError = strprintf("Error: The transaction was rejected! Reason given: %s", state.GetRejectReason());
        throw JSONRPCError(RPC_WALLET_ERROR, strError);
    }
}

UniValue sendtoaddress(const JSONRPCRequest& request)
{
    CWallet * const pwallet = GetWalletForJSONRPCRequest(request);
    if (!EnsureWalletIsAvailable(pwallet, request.fHelp)) {
        return NullUniValue;
    }

    if (request.fHelp || request.params.size() < 2 || request.params.size() > 5)
        throw std::runtime_error(
            "sendtoaddress \"address\" amount ( \"comment\" \"comment_to\" subtractfeefromamount )\n"
            "\nSend an amount to a given address using the currently active account. If you want to use a specific account then use sendtoaddressfromaccount instead\n"
            + HelpRequiringPassphrase(pwallet) +
            "\nArguments:\n"
            "1. \"address\"            (string, required) The bitcoin address to send to.\n"
            "2. \"amount\"             (numeric or string, required) The amount in " + CURRENCY_UNIT + " to send. eg 0.1\n"
            "3. \"comment\"            (string, optional) A comment used to store what the transaction is for. \n"
            "                             This is not part of the transaction, just kept in your wallet.\n"
            "4. \"comment_to\"         (string, optional) A comment to store the name of the person or organization \n"
            "                             to which you're sending the transaction. This is not part of the \n"
            "                             transaction, just kept in your wallet.\n"
            "5. subtractfeefromamount  (boolean, optional, default=false) The fee will be deducted from the amount being sent.\n"
            "                             The recipient will receive less bitcoins than you enter in the amount field.\n"
            "\nResult:\n"
            "\"txid\"                  (string) The transaction id.\n"
            "\nExamples:\n"
            + HelpExampleCli("sendtoaddress", "\"GM72Sfpbz1BPpXFHz9m3CdqATR44Jvaydd\" 0.1")
            + HelpExampleCli("sendtoaddress", "\"GM72Sfpbz1BPpXFHz9m3CdqATR44Jvaydd\" 0.1 \"donation\" \"seans outpost\"")
            + HelpExampleCli("sendtoaddress", "\"GM72Sfpbz1BPpXFHz9m3CdqATR44Jvaydd\" 0.1 \"\" \"\" true")
            + HelpExampleRpc("sendtoaddress", "\"GM72Sfpbz1BPpXFHz9m3CdqATR44Jvaydd\", 0.1, \"donation\", \"seans outpost\"")
        );

    LOCK2(cs_main, pwallet->cs_wallet);

    CBitcoinAddress address(request.params[0].get_str());
    if (!address.IsValid())
        throw JSONRPCError(RPC_INVALID_ADDRESS_OR_KEY, "Invalid Bitcoin address");

    // Amount
    CAmount nAmount = AmountFromValue(request.params[1]);
    if (nAmount <= 0)
        throw JSONRPCError(RPC_TYPE_ERROR, "Invalid amount for send");

    // Wallet comments
    CWalletTx wtx;
    if (request.params.size() > 2 && !request.params[2].isNull() && !request.params[2].get_str().empty())
        wtx.mapValue["comment"] = request.params[2].get_str();
    if (request.params.size() > 3 && !request.params[3].isNull() && !request.params[3].get_str().empty())
        wtx.mapValue["to"]      = request.params[3].get_str();

    bool fSubtractFeeFromAmount = false;
    if (request.params.size() > 4)
        fSubtractFeeFromAmount = request.params[4].get_bool();

    EnsureWalletIsUnlocked(pwallet);

    SendMoney(pwallet, pwallet->getActiveAccount(), address.Get(), nAmount, fSubtractFeeFromAmount, wtx);

    return wtx.GetHash().GetHex();
}

UniValue sendtoaddressfromaccount(const JSONRPCRequest& request)
{
    #ifdef ENABLE_WALLET
    CWallet * const pwallet = GetWalletForJSONRPCRequest(request);

    LOCK2(cs_main, pwallet ? &pwallet->cs_wallet : NULL);
    #else
    LOCK(cs_main);
    #endif
    
    if (!EnsureWalletIsAvailable(pwallet, request.fHelp))
        return NullUniValue;

    if (request.fHelp || request.params.size() < 3 || request.params.size() > 6)
        throw std::runtime_error(
            "sendtoaddressfromaccount \"account\" \"bitcoinaddress\" amount ( \"comment\" \"comment-to\" subtractfeefromamount )\n"
            "\nSend an amount to a given address using the currently active account. If you want to use a specific account then use sendtoaddressfromaccount instead\n"
            + HelpRequiringPassphrase(pwallet) +
            "\nArguments:\n"
            "1. \"fromaccount\"  (string, required) The UUID or unique label of the account to move funds from. May be the currently active account using \"\".\n"
            "2. \"bitcoinaddress\"  (string, required) The bitcoin address to send to.\n"
            "3. \"amount\"      (numeric or string, required) The amount in " + CURRENCY_UNIT + " to send. eg 0.1\n"
            "4. \"comment\"     (string, optional) A comment used to store what the transaction is for. \n"
            "                             This is not part of the transaction, just kept in your wallet.\n"
            "5. \"comment-to\"  (string, optional) A comment to store the name of the person or organization \n"
            "                             to which you're sending the transaction. This is not part of the \n"
            "                             transaction, just kept in your wallet.\n"
            "6. subtractfeefromamount  (boolean, optional, default=false) The fee will be deducted from the amount being sent.\n"
            "                             The recipient will receive less bitcoins than you enter in the amount field.\n"
            "\nResult:\n"
            "\"transactionid\"  (string) The transaction id.\n"
            "\nExamples:\n"
            + HelpExampleCli("sendtoaddress", "\"My account\" \"GM72Sfpbz1BPpXFHz9m3CdqATR44Jvaydd\" 0.1")
            + HelpExampleCli("sendtoaddress", "\"\" \"GM72Sfpbz1BPpXFHz9m3CdqATR44Jvaydd\" 0.1 \"donation\" \"seans outpost\"")
            + HelpExampleCli("sendtoaddress", "\"My account\" \"GM72Sfpbz1BPpXFHz9m3CdqATR44Jvaydd\" 0.1 \"\" \"\" true")
            + HelpExampleRpc("sendtoaddress", "\"\" \"GM72Sfpbz1BPpXFHz9m3CdqATR44Jvaydd\", 0.1, \"donation\", \"seans outpost\"")
        );

    CAccount* fromAccount = AccountFromValue(pwallet, request.params[0], true);
    
    CBitcoinAddress address(request.params[1].get_str());
    if (!address.IsValid())
        throw JSONRPCError(RPC_INVALID_ADDRESS_OR_KEY, "Invalid Bitcoin address");

    // Amount
    CAmount nAmount = AmountFromValue(request.params[2]);
    if (nAmount <= 0)
        throw JSONRPCError(RPC_TYPE_ERROR, "Invalid amount for send");

    // Wallet comments
    CWalletTx wtx;
    if (request.params.size() > 3 && !request.params[3].isNull() && !request.params[3].get_str().empty())
        wtx.mapValue["comment"] = request.params[2].get_str();
    if (request.params.size() > 4 && !request.params[4].isNull() && !request.params[4].get_str().empty())
        wtx.mapValue["to"]      = request.params[4].get_str();

    bool fSubtractFeeFromAmount = false;
    if (request.params.size() > 5)
        fSubtractFeeFromAmount = request.params[5].get_bool();

    EnsureWalletIsUnlocked(pwallet);

    SendMoney(pwallet, fromAccount, address.Get(), nAmount, fSubtractFeeFromAmount, wtx);

    return wtx.GetHash().GetHex();
}

UniValue listaddressgroupings(const JSONRPCRequest& request)
{
    CWallet * const pwallet = GetWalletForJSONRPCRequest(request);
    if (!EnsureWalletIsAvailable(pwallet, request.fHelp)) {
        return NullUniValue;
    }

    if (request.fHelp)
        throw std::runtime_error(
            "listaddressgroupings\n"
            "\nLists groups of addresses which have had their common ownership\n"
            "made public by common use as inputs or as the resulting change\n"
            "in past transactions\n"
            "\nResult:\n"
            "[\n"
            "  [\n"
            "    [\n"
            "      \"address\",            (string) The bitcoin address\n"
            "      amount,                 (numeric) The amount in " + CURRENCY_UNIT + "\n"
            "      \"account\"             (string, optional) The account\n"
            "    ]\n"
            "    ,...\n"
            "  ]\n"
            "  ,...\n"
            "]\n"
            "\nExamples:\n"
            + HelpExampleCli("listaddressgroupings", "")
            + HelpExampleRpc("listaddressgroupings", "")
        );

    LOCK2(cs_main, pwallet->cs_wallet);

    UniValue jsonGroupings(UniValue::VARR);
    std::map<CTxDestination, CAmount> balances = pwallet->GetAddressBalances();
    for (std::set<CTxDestination> grouping : pwallet->GetAddressGroupings()) {
        UniValue jsonGrouping(UniValue::VARR);
        BOOST_FOREACH(CTxDestination address, grouping)
        {
            UniValue addressInfo(UniValue::VARR);
            addressInfo.push_back(CBitcoinAddress(address).ToString());
            addressInfo.push_back(ValueFromAmount(balances[address]));
            //fixme: CBSU - Rather do this inside GetAddressGroupings
            for(const auto& accountIter : pwallet->mapAccounts)
            {
                if (IsMine(*accountIter.second, address))
                {
                    addressInfo.push_back(accountIter.second->getLabel());
                }
            }
            jsonGrouping.push_back(addressInfo);
        }
        jsonGroupings.push_back(jsonGrouping);
    }
    return jsonGroupings;
}

UniValue signmessage(const JSONRPCRequest& request)
{
    CWallet * const pwallet = GetWalletForJSONRPCRequest(request);
    if (!EnsureWalletIsAvailable(pwallet, request.fHelp)) {
        return NullUniValue;
    }

    if (request.fHelp || request.params.size() != 2)
        throw std::runtime_error(
            "signmessage \"address\" \"message\"\n"
            "\nSign a message with the private key of an address"
            + HelpRequiringPassphrase(pwallet) + "\n"
            "\nArguments:\n"
            "1. \"address\"         (string, required) The bitcoin address to use for the private key.\n"
            "2. \"message\"         (string, required) The message to create a signature of.\n"
            "\nResult:\n"
            "\"signature\"          (string) The signature of the message encoded in base 64\n"
            "\nExamples:\n"
            "\nUnlock the wallet for 30 seconds\n"
            + HelpExampleCli("walletpassphrase", "\"mypassphrase\" 30") +
            "\nCreate the signature\n"
            + HelpExampleCli("signmessage", "\"GD1ZrZNe3JUo7ZycKEYQQiQAWd9y54F4XZ\" \"my message\"") +
            "\nVerify the signature\n"
            + HelpExampleCli("verifymessage", "\"GD1ZrZNe3JUo7ZycKEYQQiQAWd9y54F4XZ\" \"signature\" \"my message\"") +
            "\nAs json rpc\n"
            + HelpExampleRpc("signmessage", "\"GD1ZrZNe3JUo7ZycKEYQQiQAWd9y54F4XZ\", \"my message\"")
        );

    LOCK2(cs_main, pwallet->cs_wallet);

    EnsureWalletIsUnlocked(pwallet);

    std::string strAddress = request.params[0].get_str();
    std::string strMessage = request.params[1].get_str();

    CBitcoinAddress addr(strAddress);
    if (!addr.IsValid())
        throw JSONRPCError(RPC_TYPE_ERROR, "Invalid address");

    CKeyID keyID;
    if (!addr.GetKeyID(keyID))
        throw JSONRPCError(RPC_TYPE_ERROR, "Address does not refer to key");

    CKey key;
    if (!pwallet->GetKey(keyID, key)) {
        throw JSONRPCError(RPC_WALLET_ERROR, "Private key not available");
    }

    CHashWriter ss(SER_GETHASH, 0);
    ss << strMessageMagic;
    ss << strMessage;

    std::vector<unsigned char> vchSig;
    if (!key.SignCompact(ss.GetHash(), vchSig))
        throw JSONRPCError(RPC_INVALID_ADDRESS_OR_KEY, "Sign failed");

    return EncodeBase64(&vchSig[0], vchSig.size());
}

UniValue getreceivedbyaddress(const JSONRPCRequest& request)
{
    CWallet * const pwallet = GetWalletForJSONRPCRequest(request);
    if (!EnsureWalletIsAvailable(pwallet, request.fHelp)) {
        return NullUniValue;
    }

    if (request.fHelp || request.params.size() < 1 || request.params.size() > 2)
        throw std::runtime_error(
            "getreceivedbyaddress \"address\" ( minconf )\n"
            "\nReturns the total amount received by the given address in transactions with at least minconf confirmations.\n"
            "\nArguments:\n"
            "1. \"address\"         (string, required) The bitcoin address for transactions.\n"
            "2. minconf             (numeric, optional, default=1) Only include transactions confirmed at least this many times.\n"
            "\nResult:\n"
            "amount   (numeric) The total amount in " + CURRENCY_UNIT + " received at this address.\n"
            "\nExamples:\n"
            "\nThe amount from transactions with at least 1 confirmation\n"
            + HelpExampleCli("getreceivedbyaddress", "\"GD1ZrZNe3JUo7ZycKEYQQiQAWd9y54F4XZ\"") +
            "\nThe amount including unconfirmed transactions, zero confirmations\n"
            + HelpExampleCli("getreceivedbyaddress", "\"GD1ZrZNe3JUo7ZycKEYQQiQAWd9y54F4XZ\" 0") +
            "\nThe amount with at least 6 confirmation, very safe\n"
            + HelpExampleCli("getreceivedbyaddress", "\"GD1ZrZNe3JUo7ZycKEYQQiQAWd9y54F4XZ\" 6") +
            "\nAs a json rpc call\n"
            + HelpExampleRpc("getreceivedbyaddress", "\"GD1ZrZNe3JUo7ZycKEYQQiQAWd9y54F4XZ\", 6")
       );

    LOCK2(cs_main, pwallet->cs_wallet);

    // Bitcoin address
    CBitcoinAddress address = CBitcoinAddress(request.params[0].get_str());
    if (!address.IsValid())
        throw JSONRPCError(RPC_INVALID_ADDRESS_OR_KEY, "Invalid Bitcoin address");
    CScript scriptPubKey = GetScriptForDestination(address.Get());
    if (!IsMine(*pwallet, scriptPubKey)) {
        return ValueFromAmount(0);
    }

    // Minimum confirmations
    int nMinDepth = 1;
    if (request.params.size() > 1)
        nMinDepth = request.params[1].get_int();

    // Tally
    CAmount nAmount = 0;
    for (const std::pair<uint256, CWalletTx>& pairWtx : pwallet->mapWallet) {
        const CWalletTx& wtx = pairWtx.second;
        if (wtx.IsCoinBase() || !CheckFinalTx(*wtx.tx))
            continue;

        BOOST_FOREACH(const CTxOut& txout, wtx.tx->vout)
            if (txout.scriptPubKey == scriptPubKey)
                if (wtx.GetDepthInMainChain() >= nMinDepth)
                    nAmount += txout.nValue;
    }

    return  ValueFromAmount(nAmount);
}


/*UniValue getreceivedbyaccount(const JSONRPCRequest& request)
{
    CWallet * const pwallet = GetWalletForJSONRPCRequest(request);
    if (!EnsureWalletIsAvailable(pwallet, request.fHelp)) {
        return NullUniValue;
    }

    if (request.fHelp || request.params.size() < 1 || request.params.size() > 2)
        throw std::runtime_error(
            "getreceivedbyaccount \"account\" ( minconf )\n"
            "\nDEPRECATED. Returns the total amount received by addresses with <account> in transactions with at least [minconf] confirmations.\n"
            "\nArguments:\n"
            "1. \"account\"      (string, required) The selected account, may be the default account using \"\".\n"
            "2. minconf          (numeric, optional, default=1) Only include transactions confirmed at least this many times.\n"
            "\nResult:\n"
            "amount              (numeric) The total amount in " + CURRENCY_UNIT + " received for this account.\n"
            "\nExamples:\n"
            "\nAmount received by the default account with at least 1 confirmation\n"
            + HelpExampleCli("getreceivedbyaccount", "\"\"") +
            "\nAmount received at the tabby account including unconfirmed amounts with zero confirmations\n"
            + HelpExampleCli("getreceivedbyaccount", "\"tabby\" 0") +
            "\nThe amount with at least 6 confirmation, very safe\n"
            + HelpExampleCli("getreceivedbyaccount", "\"tabby\" 6") +
            "\nAs a json rpc call\n"
            + HelpExampleRpc("getreceivedbyaccount", "\"tabby\", 6")
        );

    LOCK2(cs_main, pwallet->cs_wallet);

    // Minimum confirmations
    int nMinDepth = 1;
    if (request.params.size() > 1)
        nMinDepth = request.params[1].get_int();

    // Get the set of pub keys assigned to account
    std::string strAccount = AccountFromValue(request.params[0]);
    std::set<CTxDestination> setAddress = pwallet->GetAccountAddresses(strAccount);

    // Tally
    CAmount nAmount = 0;
    for (const std::pair<uint256, CWalletTx>& pairWtx : pwallet->mapWallet) {
        const CWalletTx& wtx = pairWtx.second;
        if (wtx.IsCoinBase() || !CheckFinalTx(*wtx.tx))
            continue;

        BOOST_FOREACH(const CTxOut& txout, wtx.tx->vout)
        {
            CTxDestination address;
            if (ExtractDestination(txout.scriptPubKey, address) && IsMine(*pwallet, address) && setAddress.count(address)) {
                if (wtx.GetDepthInMainChain() >= nMinDepth)
                    nAmount += txout.nValue;
            }
        }
    }

    return ValueFromAmount(nAmount);
}*/


UniValue getbalance(const JSONRPCRequest& request)
{
    CWallet * const pwallet = GetWalletForJSONRPCRequest(request);
    if (!EnsureWalletIsAvailable(pwallet, request.fHelp)) {
        return NullUniValue;
    }

    if (request.fHelp || request.params.size() > 3)
        throw std::runtime_error(
            "getbalance ( \"account\" minconf include_watchonly )\n"
            "\nIf account is not specified, returns the server's total available balance.\n"
            "If account is specified, returns the balance in the account.\n"
            "Note that the account \"\" is not the same as leaving the parameter out, but rather will use the currently selected account.\n"
            "\nArguments:\n"
            "1. \"account\"      (string, optional). The selected account, or \"*\" for entire wallet. It may be the currently active account using \"\".\n"
            "                     specific account name to find the balance associated with wallet keys in\n"
            "                     a named account, or as the empty string (\"\") to find the balance\n"
            "                     associated with wallet keys not in any named account, or as \"*\" to find\n"
            "                     the balance associated with all wallet keys regardless of account.\n"
            "                     When this option is specified, it calculates the balance in a different\n"
            "                     way than when it is not specified, and which can count spends twice when\n"
            "                     there are conflicting pending transactions (such as those created by\n"
            "                     the bumpfee command), temporarily resulting in low or even negative\n"
            "                     balances. In general, account balance calculation is not considered\n"
            "                     reliable and has resulted in confusing outcomes, so it is recommended to\n"
            "                     avoid passing this argument.\n"
            "2. minconf           (numeric, optional, default=1) Only include transactions confirmed at least this many times.\n"
            "3. include_watchonly (bool, optional, default=false) Also include balance in watch-only addresses (see 'importaddress')\n"
            "\nResult:\n"
            "amount              (numeric) The total amount in " + CURRENCY_UNIT + " received for this account.\n"
            "\nExamples:\n"
            "\nThe total amount in the wallet\n"
            + HelpExampleCli("getbalance", "") +
            "\nThe total amount in the wallet at least 5 blocks confirmed\n"
            + HelpExampleCli("getbalance", "\"*\" 6") +
            "\nAs a json rpc call\n"
            + HelpExampleRpc("getbalance", "\"*\", 6")
        );

    LOCK2(cs_main, pwallet->cs_wallet);

    if (request.params.size() == 0)
        return  ValueFromAmount(pwallet->GetBalance());

    const std::string* account = request.params[0].get_str() != "*" ? &request.params[0].get_str() : nullptr;

    int nMinDepth = 1;
    if (request.params.size() > 1)
        nMinDepth = request.params[1].get_int();
    isminefilter filter = ISMINE_SPENDABLE;
    if(request.params.size() > 2)
        if(request.params[2].get_bool())
            filter = filter | ISMINE_WATCH_ONLY;

<<<<<<< HEAD
    if (request.params[0].get_str() == "*") {
        // Calculate total balance in a very different way from GetBalance().
        // The biggest difference is that GetBalance() sums up all unspent
        // TxOuts paying to the wallet, while this sums up both spent and
        // unspent TxOuts paying to the wallet, and then subtracts the values of
        // TxIns spending from the wallet. This also has fewer restrictions on
        // which unconfirmed transactions are considered trusted.
        CAmount nBalance = 0;
        for (const std::pair<uint256, CWalletTx>& pairWtx : pwallet->mapWallet) {
            const CWalletTx& wtx = pairWtx.second;
            if (!CheckFinalTx(wtx) || wtx.GetBlocksToMaturity() > 0 || wtx.GetDepthInMainChain() < 0)
                continue;

            CAmount allFee;
            std::list<COutputEntry> listReceived;
            std::list<COutputEntry> listSent;
            for (const auto& accountIter : pwallet->mapAccounts)
            {
                if (accountIter.second->m_Type != AccountType::Shadow)
                {
                    wtx.GetAmounts(listReceived, listSent, allFee, filter, accountIter.second);
                    if (wtx.GetDepthInMainChain() >= nMinDepth)
                    {
                        BOOST_FOREACH(const COutputEntry& r, listReceived)
                            nBalance += r.amount;
                    }
                    BOOST_FOREACH(const COutputEntry& s, listSent)
                        nBalance -= s.amount;
                    nBalance -= allFee;
                }
            }
        }
        return  ValueFromAmount(nBalance);
    }

    CAccount* forAccount = AccountFromValue(pwallet, request.params[0], true);
    CAmount nBalance = pwallet->GetAccountBalance(forAccount->getUUID(), nMinDepth, filter);
    return ValueFromAmount(nBalance);
=======
    return ValueFromAmount(pwallet->GetLegacyBalance(filter, nMinDepth, account));
>>>>>>> cf578250
}

UniValue getunconfirmedbalance(const JSONRPCRequest &request)
{
    CWallet * const pwallet = GetWalletForJSONRPCRequest(request);
    if (!EnsureWalletIsAvailable(pwallet, request.fHelp)) {
        return NullUniValue;
    }

    if (request.fHelp || request.params.size() > 0)
        throw std::runtime_error(
                "getunconfirmedbalance\n"
                "Returns the server's total unconfirmed balance\n");

    LOCK2(cs_main, pwallet->cs_wallet);

    return ValueFromAmount(pwallet->GetUnconfirmedBalance());
}


UniValue movecmd(const JSONRPCRequest& request)
{
    CWallet * const pwallet = GetWalletForJSONRPCRequest(request);
    if (!EnsureWalletIsAvailable(pwallet, request.fHelp)) {
        return NullUniValue;
    }

    if (request.fHelp || request.params.size() < 3 || request.params.size() > 5)
        throw std::runtime_error(
            "move \"fromaccount\" \"toaccount\" amount ( minconf \"comment\" )\n"
            "\nMove a specified amount from one account in your wallet to another.\n"
            "\nArguments:\n"
            "1. \"fromaccount\"   (string, required) The UUID or unique label of the account to move funds from. May be the currently active account using \"\".\n"
            "2. \"toaccount\"     (string, required) The UUID or unique label of the account to move funds to. May be the currently active account using \"\".\n"
            "3. amount            (numeric) Quantity of " + CURRENCY_UNIT + " to move between accounts, -1 to move all available funds (based on min depth).\n"
            "4. (dummy)           (numeric, optional) Ignored. Remains for backward compatibility.\n"
            "5. \"comment\"       (string, optional) An optional comment, stored in the wallet only.\n"
            "\nResult:\n"
            "true|false           (boolean) true if successful.\n"
            "\nExamples:\n"
            "\nMove 0.01 " + CURRENCY_UNIT + " from the default account to the account named tabby\n"
            + HelpExampleCli("move", "\"\" \"tabby\" 0.01") +
            "\nMove 0.01 " + CURRENCY_UNIT + " timotei to akiko with a comment and funds have 6 confirmations\n"
            + HelpExampleCli("move", "\"timotei\" \"akiko\" 0.01 6 \"happy birthday!\"") +
            "\nAs a json rpc call\n"
            + HelpExampleRpc("move", "\"timotei\", \"akiko\", 0.01, 6, \"happy birthday!\"")
        );

    LOCK2(cs_main, pwallet->cs_wallet);

    CAccount* fromAccount = AccountFromValue(pwallet, request.params[0], true);
    CAccount* toAccount = AccountFromValue(pwallet, request.params[1], true);
    
    if (fromAccount->getUUID() == toAccount->getUUID())
    {
        throw JSONRPCError(RPC_INVALID_PARAMETER, std::string("From and to account are the same"));
    }
    
    std::string strComment = "";
    int nMinDepth = 0;
        nMinDepth = request.params[3].get_int();
    if (request.params.size() > 4)
        strComment = request.params[4].get_str();
    
    bool subtractFeeFromAmount = false;
    CAmount nBalance = pwallet->GetAccountBalance(fromAccount->getUUID(), nMinDepth, ISMINE_SPENDABLE);
    CAmount nAmount = 0;
    if (request.params[2].getValStr() == "-1")
    {
        subtractFeeFromAmount = true;
        nAmount = nBalance;
    }
    else
        nAmount = AmountFromValue(request.params[2]);
    
    if (nAmount <= 0)
        throw JSONRPCError(RPC_TYPE_ERROR, "Invalid amount for send");


    EnsureWalletIsUnlocked(pwallet);

    // Check funds
    if (nAmount > nBalance)
        throw JSONRPCError(RPC_WALLET_INSUFFICIENT_FUNDS, "Account has insufficient funds");

    CWalletTx wtx;
    wtx.strFromAccount = fromAccount->getUUID();
    if (!strComment.empty())
        wtx.mapValue["comment"] = request.params[4].get_str();
    
    
    CReserveKey receiveKey(pwallet, toAccount, KEYCHAIN_EXTERNAL);
    CPubKey vchPubKey;
    if (!receiveKey.GetReservedKey(vchPubKey))
        throw JSONRPCError(RPC_WALLET_KEYPOOL_RAN_OUT, "Error: Keypool ran out, please call keypoolrefill first");
    
    SendMoney(pwallet, fromAccount, vchPubKey.GetID(), nAmount, subtractFeeFromAmount, wtx);

    receiveKey.KeepKey();
    
    return true;
}


UniValue sendfrom(const JSONRPCRequest& request)
{
    CWallet * const pwallet = GetWalletForJSONRPCRequest(request);
    if (!EnsureWalletIsAvailable(pwallet, request.fHelp)) {
        return NullUniValue;
    }

    if (request.fHelp || request.params.size() < 3 || request.params.size() > 6)
        throw std::runtime_error(
            "sendfrom \"fromaccount\" \"toaddress\" amount ( minconf \"comment\" \"comment_to\" )\n"
            "\nDEPRECATED (use sendtoaddress). Sent an amount from an account to a bitcoin address."
            + HelpRequiringPassphrase(pwallet) + "\n"
            "\nArguments:\n"
            "1. \"fromaccount\"       (string, required) The UUID or unique label of the account to send funds from. May be the active account using \"\".\n"
            "                       Specifying an account does not influence coin selection, but it does associate the newly created\n"
            "                       transaction with the account, so the account's balance computation and transaction history can reflect\n"
            "                       the spend.\n"
            "2. \"toaddress\"         (string, required) The bitcoin address to send funds to.\n"
            "3. amount                (numeric or string, required) The amount in " + CURRENCY_UNIT + " (transaction fee is added on top).\n"
            "4. minconf               (numeric, optional, default=1) Only use funds with at least this many confirmations.\n"
            "5. \"comment\"           (string, optional) A comment used to store what the transaction is for. \n"
            "                                     This is not part of the transaction, just kept in your wallet.\n"
            "6. \"comment_to\"        (string, optional) An optional comment to store the name of the person or organization \n"
            "                                     to which you're sending the transaction. This is not part of the transaction, \n"
            "                                     it is just kept in your wallet.\n"
            "\nResult:\n"
            "\"txid\"                 (string) The transaction id.\n"
            "\nExamples:\n"
            "\nSend 0.01 " + CURRENCY_UNIT + " from the default account to the address, must have at least 1 confirmation\n"
            + HelpExampleCli("sendfrom", "\"\" \"GM72Sfpbz1BPpXFHz9m3CdqATR44Jvaydd\" 0.01") +
            "\nSend 0.01 from the tabby account to the given address, funds must have at least 6 confirmations\n"
            + HelpExampleCli("sendfrom", "\"tabby\" \"GM72Sfpbz1BPpXFHz9m3CdqATR44Jvaydd\" 0.01 6 \"donation\" \"seans outpost\"") +
            "\nAs a json rpc call\n"
            + HelpExampleRpc("sendfrom", "\"tabby\", \"GM72Sfpbz1BPpXFHz9m3CdqATR44Jvaydd\", 0.01, 6, \"donation\", \"seans outpost\"")
        );

    LOCK2(cs_main, pwallet->cs_wallet);

    CAccount* fromAccount = AccountFromValue(pwallet, request.params[0], true);
    CBitcoinAddress address(request.params[1].get_str());
    if (!address.IsValid())
        throw JSONRPCError(RPC_INVALID_ADDRESS_OR_KEY, "Invalid Bitcoin address");
    CAmount nAmount = AmountFromValue(request.params[2]);
    if (nAmount <= 0)
        throw JSONRPCError(RPC_TYPE_ERROR, "Invalid amount for send");
    int nMinDepth = 1;
    if (request.params.size() > 3)
        nMinDepth = request.params[3].get_int();

    CWalletTx wtx;
    wtx.strFromAccount = fromAccount->getUUID();
    if (request.params.size() > 4 && !request.params[4].isNull() && !request.params[4].get_str().empty())
        wtx.mapValue["comment"] = request.params[4].get_str();
    if (request.params.size() > 5 && !request.params[5].isNull() && !request.params[5].get_str().empty())
        wtx.mapValue["to"]      = request.params[5].get_str();

    EnsureWalletIsUnlocked(pwallet);

    // Check funds
<<<<<<< HEAD
    CAmount nBalance = pwallet->GetAccountBalance(fromAccount->getUUID(), nMinDepth, ISMINE_SPENDABLE);
=======
    CAmount nBalance = pwallet->GetLegacyBalance(ISMINE_SPENDABLE, nMinDepth, &strAccount);
>>>>>>> cf578250
    if (nAmount > nBalance)
        throw JSONRPCError(RPC_WALLET_INSUFFICIENT_FUNDS, "Account has insufficient funds");

    SendMoney(pwallet, fromAccount, address.Get(), nAmount, false, wtx);

    return wtx.GetHash().GetHex();
}


UniValue sendmany(const JSONRPCRequest& request)
{
    CWallet * const pwallet = GetWalletForJSONRPCRequest(request);
    if (!EnsureWalletIsAvailable(pwallet, request.fHelp)) {
        return NullUniValue;
    }

    if (request.fHelp || request.params.size() < 2 || request.params.size() > 5)
        throw std::runtime_error(
            "sendmany \"fromaccount\" {\"address\":amount,...} ( minconf \"comment\" [\"address\",...] )\n"
            "\nSend multiple times. Amounts are double-precision floating point numbers."
            + HelpRequiringPassphrase(pwallet) + "\n"
            "\nArguments:\n"
            "1. \"fromaccount\"         (string, required) The UUID or unique label of the account to send the funds from. Should be \"\" for the active account\n"
            "2. \"amounts\"             (string, required) A json object with addresses and amounts\n"
            "    {\n"
            "      \"address\":amount   (numeric or string) The bitcoin address is the key, the numeric amount (can be string) in " + CURRENCY_UNIT + " is the value\n"
            "      ,...\n"
            "    }\n"
            "3. minconf                 (numeric, optional, default=1) Only use the balance confirmed at least this many times.\n"
            "4. \"comment\"             (string, optional) A comment\n"
            "5. subtractfeefrom         (array, optional) A json array with addresses.\n"
            "                           The fee will be equally deducted from the amount of each selected address.\n"
            "                           Those recipients will receive less bitcoins than you enter in their corresponding amount field.\n"
            "                           If no addresses are specified here, the sender pays the fee.\n"
            "    [\n"
            "      \"address\"          (string) Subtract fee from this address\n"
            "      ,...\n"
            "    ]\n"
            "\nResult:\n"
            "\"txid\"                   (string) The transaction id for the send. Only 1 transaction is created regardless of \n"
            "                                    the number of addresses.\n"
            "\nExamples:\n"
            "\nSend two amounts to two different addresses:\n"
            + HelpExampleCli("sendmany", "\"\" \"{\\\"GD1ZrZNe3JUo7ZycKEYQQiQAWd9y54F4XZ\\\":0.01,\\\"G353tsE8YMTA4EuV7dgUXGjNFf9KpVvKHz\\\":0.02}\"") +
            "\nSend two amounts to two different addresses setting the confirmation and comment:\n"
            + HelpExampleCli("sendmany", "\"\" \"{\\\"GD1ZrZNe3JUo7ZycKEYQQiQAWd9y54F4XZ\\\":0.01,\\\"G353tsE8YMTA4EuV7dgUXGjNFf9KpVvKHz\\\":0.02}\" 6 \"testing\"") +
            "\nSend two amounts to two different addresses, subtract fee from amount:\n"
            + HelpExampleCli("sendmany", "\"\" \"{\\\"GD1ZrZNe3JUo7ZycKEYQQiQAWd9y54F4XZ\\\":0.01,\\\"G353tsE8YMTA4EuV7dgUXGjNFf9KpVvKHz\\\":0.02}\" 1 \"\" \"[\\\"GD1ZrZNe3JUo7ZycKEYQQiQAWd9y54F4XZ\\\",\\\"G353tsE8YMTA4EuV7dgUXGjNFf9KpVvKHz\\\"]\"") +
            "\nAs a json rpc call\n"
            + HelpExampleRpc("sendmany", "\"\", \"{\\\"GD1ZrZNe3JUo7ZycKEYQQiQAWd9y54F4XZ\\\":0.01,\\\"G353tsE8YMTA4EuV7dgUXGjNFf9KpVvKHz\\\":0.02}\", 6, \"testing\"")
        );

    LOCK2(cs_main, pwallet->cs_wallet);

    if (pwallet->GetBroadcastTransactions() && !g_connman) {
        throw JSONRPCError(RPC_CLIENT_P2P_DISABLED, "Error: Peer-to-peer functionality missing or disabled");
    }

    CAccount* fromAccount = AccountFromValue(pwallet, request.params[0], true);
    UniValue sendTo = request.params[1].get_obj();
    int nMinDepth = 1;
    if (request.params.size() > 2)
        nMinDepth = request.params[2].get_int();

    CWalletTx wtx;
    wtx.strFromAccount = fromAccount->getUUID();
    if (request.params.size() > 3 && !request.params[3].isNull() && !request.params[3].get_str().empty())
        wtx.mapValue["comment"] = request.params[3].get_str();

    UniValue subtractFeeFromAmount(UniValue::VARR);
    if (request.params.size() > 4)
        subtractFeeFromAmount = request.params[4].get_array();

    std::set<CBitcoinAddress> setAddress;
    std::vector<CRecipient> vecSend;

    CAmount totalAmount = 0;
    std::vector<std::string> keys = sendTo.getKeys();
    BOOST_FOREACH(const std::string& name_, keys)
    {
        CBitcoinAddress address(name_);
        if (!address.IsValid())
            throw JSONRPCError(RPC_INVALID_ADDRESS_OR_KEY, std::string("Invalid Bitcoin address: ")+name_);

        if (setAddress.count(address))
            throw JSONRPCError(RPC_INVALID_PARAMETER, std::string("Invalid parameter, duplicated address: ")+name_);
        setAddress.insert(address);

        CScript scriptPubKey = GetScriptForDestination(address.Get());
        CAmount nAmount = AmountFromValue(sendTo[name_]);
        if (nAmount <= 0)
            throw JSONRPCError(RPC_TYPE_ERROR, "Invalid amount for send");
        totalAmount += nAmount;

        bool fSubtractFeeFromAmount = false;
        for (unsigned int idx = 0; idx < subtractFeeFromAmount.size(); idx++) {
            const UniValue& addr = subtractFeeFromAmount[idx];
            if (addr.get_str() == name_)
                fSubtractFeeFromAmount = true;
        }

        CRecipient recipient = {scriptPubKey, nAmount, fSubtractFeeFromAmount};
        vecSend.push_back(recipient);
    }

    EnsureWalletIsUnlocked(pwallet);

    // Check funds
<<<<<<< HEAD
    CAmount nBalance = pwallet->GetAccountBalance(fromAccount->getUUID(), nMinDepth, ISMINE_SPENDABLE);
=======
    CAmount nBalance = pwallet->GetLegacyBalance(ISMINE_SPENDABLE, nMinDepth, &strAccount);
>>>>>>> cf578250
    if (totalAmount > nBalance)
        throw JSONRPCError(RPC_WALLET_INSUFFICIENT_FUNDS, "Account has insufficient funds");

    // Send
    CReserveKey keyChange(pwallet, fromAccount, KEYCHAIN_CHANGE);
    CAmount nFeeRequired = 0;
    int nChangePosRet = -1;
    std::string strFailReason;
    
    bool fCreated = pwallet->CreateTransaction(fromAccount, vecSend, wtx, keyChange, nFeeRequired, nChangePosRet, strFailReason);
    if (!fCreated)
        throw JSONRPCError(RPC_WALLET_INSUFFICIENT_FUNDS, strFailReason);
    CValidationState state;
    if (!pwallet->CommitTransaction(wtx, keyChange, g_connman.get(), state)) {
        strFailReason = strprintf("Transaction commit failed:: %s", state.GetRejectReason());
        throw JSONRPCError(RPC_WALLET_ERROR, strFailReason);
    }

    return wtx.GetHash().GetHex();
}

// Defined in rpc/misc.cpp
extern CScript _createmultisig_redeemScript(CWallet * const pwallet, const UniValue& params);

UniValue addmultisigaddress(const JSONRPCRequest& request)
{
    CWallet * const pwallet = GetWalletForJSONRPCRequest(request);
    if (!EnsureWalletIsAvailable(pwallet, request.fHelp)) {
        return NullUniValue;
    }

    if (request.fHelp || request.params.size() < 2 || request.params.size() > 3)
    {
        std::string msg = "addmultisigaddress nrequired [\"key\",...] ( \"account\" )\n"
            "\nAdd a nrequired-to-sign multisignature address to the wallet.\n"
            "Each key is a Bitcoin address or hex-encoded public key.\n"
            "If 'account' is specified (DEPRECATED), assign address to that account.\n"

            "\nArguments:\n"
            "1. nrequired        (numeric, required) The number of required signatures out of the n keys or addresses.\n"
            "2. \"keys\"         (string, required) A json array of bitcoin addresses or hex-encoded public keys\n"
            "     [\n"
            "       \"address\"  (string) bitcoin address or hex-encoded public key\n"
            "       ...,\n"
            "     ]\n"
            "3. \"account\"      (string, optional) DEPRECATED. An account to assign the addresses to.\n"

            "\nResult:\n"
            "\"address\"         (string) A bitcoin address associated with the keys.\n"

            "\nExamples:\n"
            "\nAdd a multisig address from 2 addresses\n"
            + HelpExampleCli("addmultisigaddress", "2 \"[\\\"G6sSauSf5pF2UkUwvKGq4qjNRzBZYqgEL5\\\",\\\"G71sgjn4YtPu27adkKGrdDwzRTxnRkBfKV\\\"]\"") +
            "\nAs json rpc call\n"
            + HelpExampleRpc("addmultisigaddress", "2, \"[\\\"G6sSauSf5pF2UkUwvKGq4qjNRzBZYqgEL5\\\",\\\"G71sgjn4YtPu27adkKGrdDwzRTxnRkBfKV\\\"]\"")
        ;
        throw std::runtime_error(msg);
    }
    
    throw std::runtime_error("Temporarily disabled for this release as it needs to be reworked to be account safe, will return soon in a future release, apologies for the inconvenience.");

    /*LOCK2(cs_main, pwallet->cs_wallet);

    std::string strAccount;
    if (request.params.size() > 2)
        strAccount = AccountFromValue(request.params[2]);

    // Construct using pay-to-script-hash:
    CScript inner = _createmultisig_redeemScript(pwallet, request.params);
    CScriptID innerID(inner);
    pwallet->AddCScript(inner);

    pwallet->SetAddressBook(innerID, strAccount, "send");
    return CBitcoinAddress(innerID).ToString();*/
    return "";
}

class Witnessifier : public boost::static_visitor<bool>
{
public:
    CWallet * const pwallet;
    CScriptID result;

    Witnessifier(CWallet *_pwallet) : pwallet(_pwallet) {}

    bool operator()(const CNoDestination &dest) const { return false; }

    bool operator()(const CKeyID &keyID) {
        CPubKey pubkey;
        if (pwallet) {
            CScript basescript = GetScriptForDestination(keyID);
            isminetype typ;
            typ = IsMine(*pwallet, basescript, SIGVERSION_WITNESS_V0);
            if (typ != ISMINE_SPENDABLE && typ != ISMINE_WATCH_SOLVABLE)
                return false;
            CScript witscript = GetScriptForWitness(basescript);
            pwallet->AddCScript(witscript);
            result = CScriptID(witscript);
            return true;
        }
        return false;
    }

    bool operator()(const CScriptID &scriptID) {
        CScript subscript;
        if (pwallet && pwallet->GetCScript(scriptID, subscript)) {
            int witnessversion;
            std::vector<unsigned char> witprog;
            if (subscript.IsWitnessProgram(witnessversion, witprog)) {
                result = scriptID;
                return true;
            }
            isminetype typ;
            typ = IsMine(*pwallet, subscript, SIGVERSION_WITNESS_V0);
            if (typ != ISMINE_SPENDABLE && typ != ISMINE_WATCH_SOLVABLE)
                return false;
            CScript witscript = GetScriptForWitness(subscript);
            pwallet->AddCScript(witscript);
            result = CScriptID(witscript);
            return true;
        }
        return false;
    }
};

UniValue addwitnessaddress(const JSONRPCRequest& request)
{
    CWallet * const pwallet = GetWalletForJSONRPCRequest(request);
    if (!EnsureWalletIsAvailable(pwallet, request.fHelp)) {
        return NullUniValue;
    }
    
    if (request.fHelp || request.params.size() < 1 || request.params.size() > 1)
    {
        std::string msg = "addwitnessaddress \"address\"\n"
            "\nAdd a witness address for a script (with pubkey or redeemscript known).\n"
            "It returns the witness script.\n"

            "\nArguments:\n"
            "1. \"address\"       (string, required) An address known to the wallet\n"

            "\nResult:\n"
            "\"witnessaddress\",  (string) The value of the new address (P2SH of witness script).\n"
            "}\n"
        ;
        throw std::runtime_error(msg);
    }
    
    throw std::runtime_error("segwit not yet enabled.");

    {
        LOCK(cs_main);
        if (!IsWitnessEnabled(chainActive.Tip(), Params().GetConsensus()) && !GetBoolArg("-walletprematurewitness", false)) {
            throw JSONRPCError(RPC_WALLET_ERROR, "Segregated witness not enabled on network");
        }
    }

    CBitcoinAddress address(request.params[0].get_str());
    if (!address.IsValid())
        throw JSONRPCError(RPC_INVALID_ADDRESS_OR_KEY, "Invalid Bitcoin address");

    Witnessifier w(pwallet);
    CTxDestination dest = address.Get();
    bool ret = boost::apply_visitor(w, dest);
    if (!ret) {
        throw JSONRPCError(RPC_WALLET_ERROR, "Public key or redeemscript not known to wallet, or the key is uncompressed");
    }

    pwallet->SetAddressBook(CBitcoinAddress(w.result).ToString(), "", "receive");

    return CBitcoinAddress(w.result).ToString();
}

struct tallyitem
{
    CAmount nAmount;
    int nConf;
    std::vector<uint256> txids;
    bool fIsWatchonly;
    tallyitem()
    {
        nAmount = 0;
        nConf = std::numeric_limits<int>::max();
        fIsWatchonly = false;
    }
};

UniValue ListReceived(CWallet * const pwallet, const UniValue& params, bool fByAccounts)
{
    // Minimum confirmations
    int nMinDepth = 1;
    if (params.size() > 0)
        nMinDepth = params[0].get_int();

    // Whether to include empty accounts
    bool fIncludeEmpty = false;
    if (params.size() > 1)
        fIncludeEmpty = params[1].get_bool();

    isminefilter filter = ISMINE_SPENDABLE;
    if(params.size() > 2)
        if(params[2].get_bool())
            filter = filter | ISMINE_WATCH_ONLY;

    // Tally
    std::map<CBitcoinAddress, tallyitem> mapTally;
    for (const std::pair<uint256, CWalletTx>& pairWtx : pwallet->mapWallet) {
        const CWalletTx& wtx = pairWtx.second;

        if (wtx.IsCoinBase() || !CheckFinalTx(*wtx.tx))
            continue;

        int nDepth = wtx.GetDepthInMainChain();
        if (nDepth < nMinDepth)
            continue;

        BOOST_FOREACH(const CTxOut& txout, wtx.tx->vout)
        {
            CTxDestination address;
            if (!ExtractDestination(txout.scriptPubKey, address))
                continue;

            isminefilter mine = IsMine(*pwallet, address);
            if(!(mine & filter))
                continue;

            tallyitem& item = mapTally[address];
            item.nAmount += txout.nValue;
            item.nConf = std::min(item.nConf, nDepth);
            item.txids.push_back(wtx.GetHash());
            
            if (mine & ISMINE_WATCH_ONLY)
                item.fIsWatchonly = true;
        }
    }

    // Reply
    UniValue ret(UniValue::VARR);
    std::map<std::string, tallyitem> mapAccountTally;
    for (const auto &accountIter : pwallet->mapAccounts)
    {
        if (accountIter.second->m_Type == AccountType::Shadow)
            continue;
        
        std::string accountUUID = accountIter.second->getUUID();
        std::string accountLabel = accountIter.second->getLabel();
        
        if (accountIter.second->m_Type == AccountType::Shadow)
        {
            accountUUID = accountIter.second->getParentUUID();
            accountLabel = pwallet->mapAccounts[accountUUID]->getLabel();
        }
        
        std::set<CKeyID> setAddress;
        accountIter.second->GetKeys(setAddress);
        for(const auto& key : setAddress)
        {
            CBitcoinAddress address(key);
            std::map<CBitcoinAddress, tallyitem>::iterator it = mapTally.find(address);
            if (it == mapTally.end() && !fIncludeEmpty)
                continue;
            
            CAmount nAmount = 0;
            int nConf = std::numeric_limits<int>::max();
            bool fIsWatchonly = false;
            if (it != mapTally.end())
            {
                nAmount = (*it).second.nAmount;
                nConf = (*it).second.nConf;
                fIsWatchonly = (*it).second.fIsWatchonly;
            }
            
            if (fByAccounts)
            {
                tallyitem& _item = mapAccountTally[accountUUID];
                _item.nAmount += nAmount;
                _item.nConf = std::min(_item.nConf, nConf);
                _item.fIsWatchonly = fIsWatchonly;
            }
            else
            {
                UniValue obj(UniValue::VOBJ);
                if(fIsWatchonly)
                    obj.push_back(Pair("involvesWatchonly", true));
                obj.push_back(Pair("address",       address.ToString()));
                obj.push_back(Pair("account",       accountUUID));
                obj.push_back(Pair("accountlabel",  accountLabel));
                obj.push_back(Pair("amount",        ValueFromAmount(nAmount)));
                obj.push_back(Pair("confirmations", (nConf == std::numeric_limits<int>::max() ? 0 : nConf)));
                if (!fByAccounts)
                    obj.push_back(Pair("label", accountLabel));
                UniValue transactions(UniValue::VARR);
                if (it != mapTally.end())
                {
                    BOOST_FOREACH(const uint256& _item, (*it).second.txids)
                    {
                        transactions.push_back(_item.GetHex());
                    }
                }
                obj.push_back(Pair("txids", transactions));
                ret.push_back(obj);
            }
        }
    }
    if (fByAccounts)
    {
        for (std::map<std::string, tallyitem>::iterator it = mapAccountTally.begin(); it != mapAccountTally.end(); ++it)
        {
            CAmount nAmount = (*it).second.nAmount;
            int nConf = (*it).second.nConf;
            UniValue obj(UniValue::VOBJ);
            if((*it).second.fIsWatchonly)
                obj.push_back(Pair("involvesWatchonly", true));
            obj.push_back(Pair("account",       (*it).first));
            obj.push_back(Pair("amount",        ValueFromAmount(nAmount)));
            obj.push_back(Pair("confirmations", (nConf == std::numeric_limits<int>::max() ? 0 : nConf)));
            ret.push_back(obj);
        }
    }

    return ret;
}

UniValue listreceivedbyaddress(const JSONRPCRequest& request)
{
    CWallet * const pwallet = GetWalletForJSONRPCRequest(request);
    if (!EnsureWalletIsAvailable(pwallet, request.fHelp)) {
        return NullUniValue;
    }

    if (request.fHelp || request.params.size() > 3)
        throw std::runtime_error(
            "listreceivedbyaddress ( minconf include_empty include_watchonly)\n"
            "\nList balances by receiving address.\n"
            "\nArguments:\n"
            "1. minconf           (numeric, optional, default=1) The minimum number of confirmations before payments are included.\n"
            "2. include_empty     (bool, optional, default=false) Whether to include addresses that haven't received any payments.\n"
            "3. include_watchonly (bool, optional, default=false) Whether to include watch-only addresses (see 'importaddress').\n"

            "\nResult:\n"
            "[\n"
            "  {\n"
            "    \"involvesWatchonly\" : true,        (bool) Only returned if imported addresses were involved in transaction\n"
            "    \"address\" : \"receivingaddress\",  (string) The receiving address\n"
            "    \"account\" : \"accountname\",       (string) The account of the receiving address.\n"
            "    \"amount\" : x.xxx,                  (numeric) The total amount in " + CURRENCY_UNIT + " received by the address\n"
            "    \"confirmations\" : n,               (numeric) The number of confirmations of the most recent transaction included\n"
            "    \"label\" : \"label\",               (string) A comment for the address/transaction, if any\n"
            "    \"txids\": [\n"
            "       n,                                (numeric) The ids of transactions received with the address \n"
            "       ...\n"
            "    ]\n"
            "  }\n"
            "  ,...\n"
            "]\n"

            "\nExamples:\n"
            + HelpExampleCli("listreceivedbyaddress", "")
            + HelpExampleCli("listreceivedbyaddress", "6 true")
            + HelpExampleRpc("listreceivedbyaddress", "6, true, true")
        );

    LOCK2(cs_main, pwallet->cs_wallet);

    return ListReceived(pwallet, request.params, false);
}

UniValue listreceivedbyaccount(const JSONRPCRequest& request)
{
    CWallet * const pwallet = GetWalletForJSONRPCRequest(request);
    if (!EnsureWalletIsAvailable(pwallet, request.fHelp)) {
        return NullUniValue;
    }

    if (request.fHelp || request.params.size() > 3)
        throw std::runtime_error(
            "listreceivedbyaccount ( minconf include_empty include_watchonly)\n"
            "\nList balances by account.\n"
            "\nArguments:\n"
            "1. minconf           (numeric, optional, default=1) The minimum number of confirmations before payments are included.\n"
            "2. include_empty     (bool, optional, default=false) Whether to include accounts that haven't received any payments.\n"
            "3. include_watchonly (bool, optional, default=false) Whether to include watch-only addresses (see 'importaddress').\n"

            "\nResult:\n"
            "[\n"
            "  {\n"
            "    \"involvesWatchonly\" : true,   (bool) Only returned if imported addresses were involved in transaction\n"
            "    \"account\" : \"UUID\",         (string) The UUID of the receiving account\n"
            "    \"amount\" : x.xxx,             (numeric) The total amount received by addresses with this account\n"
            "    \"confirmations\" : n,          (numeric) The number of confirmations of the most recent transaction included\n"
            "    \"label\" : \"label\"           (string) A comment for the address/transaction, if any\n"
            "  }\n"
            "  ,...\n"
            "]\n"

            "\nExamples:\n"
            + HelpExampleCli("listreceivedbyaccount", "")
            + HelpExampleCli("listreceivedbyaccount", "6 true")
            + HelpExampleRpc("listreceivedbyaccount", "6, true, true")
        );

    LOCK2(cs_main, pwallet->cs_wallet);

    return ListReceived(pwallet, request.params, true);
}

static void MaybePushAddress(UniValue & entry, const CTxDestination &dest)
{
    CBitcoinAddress addr;
    if (addr.Set(dest))
        entry.push_back(Pair("address", addr.ToString()));
}

void ListTransactions(CWallet * const pwallet, const CWalletTx& wtx, const std::string& strAccount, int nMinDepth, bool fLong, UniValue& ret, const isminefilter& filter, bool ignorerpconlylistsecuredtransactions=false)
{
    CAmount nFee;
    std::string strSentAccount;
    std::list<COutputEntry> listReceived;
    std::list<COutputEntry> listSent;

    // If rpconlylistsecuredtransactions is present then only include if tx is secured by a checkpoint
    bool securedTransaction = (Checkpoints::IsSecuredBySyncCheckpoint(wtx.hashBlock));
    //fixme: Get checkpoints working for testnet.
    if (!ignorerpconlylistsecuredtransactions && GetBoolArg("-rpconlylistsecuredtransactions", true) && ( !securedTransaction && !GetBoolArg("-testnet", false) ))
        return;
    
    std::vector<CAccount*> doForAccounts;
    if (strAccount == std::string("*"))
    {
        for (const auto& accountIter : pwallet->mapAccounts)
        {
            if (accountIter.second->m_Type != AccountType::Shadow)
            {
                doForAccounts.push_back(accountIter.second);
            }
            //fixme: (FUT) - Handle shadow children
        }
    }
    else
    {
        doForAccounts.push_back(AccountFromValue(pwallet, strAccount, true));
    }
    
    
    for (auto& account : doForAccounts)
    {
        wtx.GetAmounts(listReceived, listSent, nFee, filter, account);

        bool involvesWatchonly = wtx.IsFromMe(ISMINE_WATCH_ONLY);

        // Sent
        if ((!listSent.empty() || nFee != 0) )
        {
            BOOST_FOREACH(const COutputEntry& s, listSent)
            {
                UniValue entry(UniValue::VOBJ);
                if(involvesWatchonly || (::IsMine(*pwallet, s.destination) & ISMINE_WATCH_ONLY))
                    entry.push_back(Pair("involvesWatchonly", true));
                entry.push_back(Pair("account", account->getUUID()));
                entry.push_back(Pair("accountlabel", account->getLabel()));
                MaybePushAddress(entry, s.destination);
                entry.push_back(Pair("category", "send"));
                entry.push_back(Pair("amount", ValueFromAmount(-s.amount)));
                if (pwallet->mapAddressBook.count(CBitcoinAddress(s.destination).ToString())) {
                    entry.push_back(Pair("label", pwallet->mapAddressBook[CBitcoinAddress(s.destination).ToString()].name));
                }
                entry.push_back(Pair("vout", s.vout));
                entry.push_back(Pair("fee", ValueFromAmount(-nFee)));
                entry.push_back(Pair("secured_by_checkpoint",securedTransaction?"yes":"no"));
                if (fLong)
                    WalletTxToJSON(wtx, entry);
                entry.push_back(Pair("abandoned", wtx.isAbandoned()));
                ret.push_back(entry);
            }
        }

        // Received
        if (listReceived.size() > 0 && wtx.GetDepthInMainChain() >= nMinDepth)
        {
            BOOST_FOREACH(const COutputEntry& r, listReceived)
            {                

                UniValue entry(UniValue::VOBJ);
                if (involvesWatchonly || (::IsMine(*pwallet, r.destination) & ISMINE_WATCH_ONLY)) {
                    entry.push_back(Pair("involvesWatchonly", true));
                }
                entry.push_back(Pair("account", account->getUUID()));
                entry.push_back(Pair("accountlabel", account->getLabel()));
                MaybePushAddress(entry, r.destination);
                if (wtx.IsCoinBase())
                {
                    if (wtx.GetDepthInMainChain() < 1)
                        entry.push_back(Pair("category", "orphan"));
                    else if (wtx.GetBlocksToMaturity() > 0)
                        entry.push_back(Pair("category", "immature"));
                    else
                        entry.push_back(Pair("category", "generate"));
                }
                else
                {
                    entry.push_back(Pair("category", "receive"));
                }
                entry.push_back(Pair("amount", ValueFromAmount(r.amount)));
                if (pwallet->mapAddressBook.count(CBitcoinAddress(r.destination).ToString())) {
                    entry.push_back(Pair("label", account));
                }
                entry.push_back(Pair("vout", r.vout));
                entry.push_back(Pair("secured_by_checkpoint",securedTransaction?"yes":"no"));
                if (fLong)
                    WalletTxToJSON(wtx, entry);
                ret.push_back(entry);
            }
        }
    }
}

void AcentryToJSON(const CAccountingEntry& acentry, const std::string& strAccount, UniValue& ret)
{
    bool fAllAccounts = (strAccount == std::string("*"));

    if (fAllAccounts || acentry.strAccount == strAccount)
    {
        UniValue entry(UniValue::VOBJ);
        entry.push_back(Pair("account", acentry.strAccount));
        entry.push_back(Pair("category", "move"));
        entry.push_back(Pair("time", acentry.nTime));
        entry.push_back(Pair("amount", ValueFromAmount(acentry.nCreditDebit)));
        entry.push_back(Pair("otheraccount", acentry.strOtherAccount));
        entry.push_back(Pair("comment", acentry.strComment));
        ret.push_back(entry);
    }
}

UniValue listtransactions(const JSONRPCRequest& request)
{
    CWallet * const pwallet = GetWalletForJSONRPCRequest(request);
    if (!EnsureWalletIsAvailable(pwallet, request.fHelp)) {
        return NullUniValue;
    }

    if (request.fHelp || request.params.size() > 4)
        throw std::runtime_error(
            "listtransactions ( \"account\" count skip include_watchonly)\n"
            "\nReturns up to 'count' most recent transactions skipping the first 'from' transactions for account 'account'.\n"
            "\nArguments:\n"
            "1. \"account\"    (string, optional) The account UUID or unique label. \"*\" for all accounts.\n"
            "2. count          (numeric, optional, default=10) The number of transactions to return\n"
            "3. skip           (numeric, optional, default=0) The number of transactions to skip\n"
            "4. include_watchonly (bool, optional, default=false) Include transactions to watch-only addresses (see 'importaddress')\n"
            "\nResult:\n"
            "[\n"
            "  {\n"
            "    \"account\":\"accountname\",       (string) The account name associated with the transaction. \n"
            "                                                It will be \"\" for the active account.\n"
            "    \"address\":\"address\",    (string) The bitcoin address of the transaction. Not present for \n"
            "                                                move transactions (category = move).\n"
            "    \"category\":\"send|receive|move\", (string) The transaction category. 'move' is a local (off blockchain)\n"
            "                                                transaction between accounts, and not associated with an address,\n"
            "                                                transaction id or block. 'send' and 'receive' transactions are \n"
            "                                                associated with an address, transaction id and block details\n"
            "    \"amount\": x.xxx,          (numeric) The amount in " + CURRENCY_UNIT + ". This is negative for the 'send' category, and for the\n"
            "                                         'move' category for moves outbound. It is positive for the 'receive' category,\n"
            "                                         and for the 'move' category for inbound funds.\n"
            "    \"label\": \"label\",       (string) A comment for the address/transaction, if any\n"
            "    \"vout\": n,                (numeric) the vout value\n"
            "    \"fee\": x.xxx,             (numeric) The amount of the fee in " + CURRENCY_UNIT + ". This is negative and only available for the \n"
            "                                         'send' category of transactions.\n"
            "    \"confirmations\": n,       (numeric) The number of confirmations for the transaction. Available for 'send' and \n"
            "                                         'receive' category of transactions. Negative confirmations indicate the\n"
            "                                         transaction conflicts with the block chain\n"
            "    \"trusted\": xxx,           (bool) Whether we consider the outputs of this unconfirmed transaction safe to spend.\n"
            "    \"blockhash\": \"hashvalue\", (string) The block hash containing the transaction. Available for 'send' and 'receive'\n"
            "                                          category of transactions.\n"
            "    \"blockindex\": n,          (numeric) The index of the transaction in the block that includes it. Available for 'send' and 'receive'\n"
            "                                          category of transactions.\n"
            "    \"blocktime\": xxx,         (numeric) The block time in seconds since epoch (1 Jan 1970 GMT).\n"
            "    \"txid\": \"transactionid\", (string) The transaction id. Available for 'send' and 'receive' category of transactions.\n"
            "    \"time\": xxx,              (numeric) The transaction time in seconds since epoch (midnight Jan 1 1970 GMT).\n"
            "    \"timereceived\": xxx,      (numeric) The time received in seconds since epoch (midnight Jan 1 1970 GMT). Available \n"
            "                                          for 'send' and 'receive' category of transactions.\n"
            "    \"comment\": \"...\",       (string) If a comment is associated with the transaction.\n"
            "    \"otheraccount\": \"accountname\",  (string) DEPRECATED. For the 'move' category of transactions, the account the funds came \n"
            "                                          from (for receiving funds, positive amounts), or went to (for sending funds,\n"
            "                                          negative amounts).\n"
            "    \"bip125-replaceable\": \"yes|no|unknown\",  (string) Whether this transaction could be replaced due to BIP125 (replace-by-fee);\n"
            "                                                     may be unknown for unconfirmed transactions not in the mempool\n"
            "    \"abandoned\": xxx          (bool) 'true' if the transaction has been abandoned (inputs are respendable). Only available for the \n"
            "                                         'send' category of transactions.\n"
            "  }\n"
            "]\n"

            "\nExamples:\n"
            "\nList the most recent 10 transactions in the systems\n"
            + HelpExampleCli("listtransactions", "") +
            "\nList transactions 100 to 120\n"
            + HelpExampleCli("listtransactions", "\"*\" 20 100") +
            "\nAs a json rpc call\n"
            + HelpExampleRpc("listtransactions", "\"*\", 20, 100")
        );

    LOCK2(cs_main, pwallet->cs_wallet);

    std::string strAccount = "*";
    if (request.params.size() > 0)
        strAccount = request.params[0].get_str();
    int nCount = 10;
    if (request.params.size() > 1)
        nCount = request.params[1].get_int();
    int nFrom = 0;
    if (request.params.size() > 2)
        nFrom = request.params[2].get_int();
    isminefilter filter = ISMINE_SPENDABLE;
    if(request.params.size() > 3)
        if(request.params[3].get_bool())
            filter = filter | ISMINE_WATCH_ONLY;

    if (nCount < 0)
        throw JSONRPCError(RPC_INVALID_PARAMETER, "Negative count");
    if (nFrom < 0)
        throw JSONRPCError(RPC_INVALID_PARAMETER, "Negative from");

    UniValue ret(UniValue::VARR);

    const CWallet::TxItems & txOrdered = pwallet->wtxOrdered;

    // iterate backwards until we have nCount items to return:
    for (CWallet::TxItems::const_reverse_iterator it = txOrdered.rbegin(); it != txOrdered.rend(); ++it)
    {
        CWalletTx *const pwtx = (*it).second.first;
        if (pwtx != 0)
            ListTransactions(pwallet, *pwtx, strAccount, 0, true, ret, filter);
        CAccountingEntry *const pacentry = (*it).second.second;
        if (pacentry != 0)
            AcentryToJSON(*pacentry, strAccount, ret);

        if ((int)ret.size() >= (nCount+nFrom)) break;
    }
    // ret is newest to oldest

    if (nFrom > (int)ret.size())
        nFrom = ret.size();
    if ((nFrom + nCount) > (int)ret.size())
        nCount = ret.size() - nFrom;

    std::vector<UniValue> arrTmp = ret.getValues();

    std::vector<UniValue>::iterator first = arrTmp.begin();
    std::advance(first, nFrom);
    std::vector<UniValue>::iterator last = arrTmp.begin();
    std::advance(last, nFrom+nCount);

    if (last != arrTmp.end()) arrTmp.erase(last, arrTmp.end());
    if (first != arrTmp.begin()) arrTmp.erase(arrTmp.begin(), first);

    std::reverse(arrTmp.begin(), arrTmp.end()); // Return oldest to newest

    ret.clear();
    ret.setArray();
    ret.push_backV(arrTmp);

    return ret;
}

/*UniValue listaccounts(const JSONRPCRequest& request)
{
    CWallet * const pwallet = GetWalletForJSONRPCRequest(request);
    if (!EnsureWalletIsAvailable(pwallet, request.fHelp)) {
        return NullUniValue;
    }

    if (request.fHelp || request.params.size() > 2)
        throw std::runtime_error(
            "listaccounts ( minconf include_watchonly)\n"
            "\nDEPRECATED. Returns Object that has account names as keys, account balances as values.\n"
            "\nArguments:\n"
            "1. minconf             (numeric, optional, default=1) Only include transactions with at least this many confirmations\n"
            "2. include_watchonly   (bool, optional, default=false) Include balances in watch-only addresses (see 'importaddress')\n"
            "\nResult:\n"
            "{                      (json object where keys are account names, and values are numeric balances\n"
            "  \"account\": x.xxx,  (numeric) The property name is the account name, and the value is the total balance for the account.\n"
            "  ...\n"
            "}\n"
            "\nExamples:\n"
            "\nList account balances where there at least 1 confirmation\n"
            + HelpExampleCli("listaccounts", "") +
            "\nList account balances including zero confirmation transactions\n"
            + HelpExampleCli("listaccounts", "0") +
            "\nList account balances for 6 or more confirmations\n"
            + HelpExampleCli("listaccounts", "6") +
            "\nAs json rpc call\n"
            + HelpExampleRpc("listaccounts", "6")
        );

    LOCK2(cs_main, pwallet->cs_wallet);

    int nMinDepth = 1;
    if (request.params.size() > 0)
        nMinDepth = request.params[0].get_int();
    isminefilter includeWatchonly = ISMINE_SPENDABLE;
    if(request.params.size() > 1)
        if(request.params[1].get_bool())
            includeWatchonly = includeWatchonly | ISMINE_WATCH_ONLY;

    std::map<std::string, CAmount> mapAccountBalances;
    BOOST_FOREACH(const PAIRTYPE(std::string, CAddressBookData)& entry, pwallet->mapAddressBook) {
        if (IsMine(*pwallet, CBitcoinAddress(entry.first).Get()) & includeWatchonly) // This address belongs to me
            mapAccountBalances[entry.second.name] = 0;
        }
    }

    for (const std::pair<uint256, CWalletTx>& pairWtx : pwallet->mapWallet) {
        const CWalletTx& wtx = pairWtx.second;
        CAmount nFee;
        std::string strSentAccount;
        std::list<COutputEntry> listReceived;
        std::list<COutputEntry> listSent;
        int nDepth = wtx.GetDepthInMainChain();
        if (wtx.GetBlocksToMaturity() > 0 || nDepth < 0)
            continue;
        wtx.GetAmounts(listReceived, listSent, nFee, strSentAccount, includeWatchonly);
        mapAccountBalances[strSentAccount] -= nFee;
        BOOST_FOREACH(const COutputEntry& s, listSent)
            mapAccountBalances[strSentAccount] -= s.amount;
        if (nDepth >= nMinDepth)
        {
            BOOST_FOREACH(const COutputEntry& r, listReceived)
                if (pwallet->mapAddressBook.count(CBitcoinAddress(r.destination).ToString()))
                    mapAccountBalances[pwallet->mapAddressBook[CBitcoinAddress(r.destination).ToString()].name] += r.amount;
                }
                else
                    mapAccountBalances[""] += r.amount;
        }
    }

    const std::list<CAccountingEntry>& acentries = pwallet->laccentries;
    BOOST_FOREACH(const CAccountingEntry& entry, acentries)
        mapAccountBalances[entry.strAccount] += entry.nCreditDebit;

    UniValue ret(UniValue::VOBJ);
    BOOST_FOREACH(const PAIRTYPE(std::string, CAmount)& accountBalance, mapAccountBalances) {
        ret.push_back(Pair(accountBalance.first, ValueFromAmount(accountBalance.second)));
    }
    return NullUniValue;
}*/

UniValue listsinceblock(const JSONRPCRequest& request)
{
    CWallet * const pwallet = GetWalletForJSONRPCRequest(request);
    if (!EnsureWalletIsAvailable(pwallet, request.fHelp)) {
        return NullUniValue;
    }

    if (request.fHelp)
        throw std::runtime_error(
            "listsinceblock ( \"blockhash\" target_confirmations include_watchonly)\n"
            "\nGet all transactions in blocks since block [blockhash], or all transactions if omitted\n"
            "\nArguments:\n"
            "1. \"blockhash\"            (string, optional) The block hash to list transactions since\n"
            "2. target_confirmations:    (numeric, optional) The confirmations required, must be 1 or more\n"
            "3. include_watchonly:       (bool, optional, default=false) Include transactions to watch-only addresses (see 'importaddress')"
            "\nResult:\n"
            "{\n"
            "  \"transactions\": [\n"
            "    \"account\":\"accountname\",       (string) The account name associated with the transaction.\n"
            "    \"address\":\"address\",    (string) The bitcoin address of the transaction. Not present for move transactions (category = move).\n"
            "    \"category\":\"send|receive\",     (string) The transaction category. 'send' has negative amounts, 'receive' has positive amounts.\n"
            "    \"amount\": x.xxx,          (numeric) The amount in " + CURRENCY_UNIT + ". This is negative for the 'send' category, and for the 'move' category for moves \n"
            "                                          outbound. It is positive for the 'receive' category, and for the 'move' category for inbound funds.\n"
            "    \"vout\" : n,               (numeric) the vout value\n"
            "    \"fee\": x.xxx,             (numeric) The amount of the fee in " + CURRENCY_UNIT + ". This is negative and only available for the 'send' category of transactions.\n"
            "    \"confirmations\": n,       (numeric) The number of confirmations for the transaction. Available for 'send' and 'receive' category of transactions.\n"
            "                                          When it's < 0, it means the transaction conflicted that many blocks ago.\n"
            "    \"blockhash\": \"hashvalue\",     (string) The block hash containing the transaction. Available for 'send' and 'receive' category of transactions.\n"
            "    \"blockindex\": n,          (numeric) The index of the transaction in the block that includes it. Available for 'send' and 'receive' category of transactions.\n"
            "    \"blocktime\": xxx,         (numeric) The block time in seconds since epoch (1 Jan 1970 GMT).\n"
            "    \"txid\": \"transactionid\",  (string) The transaction id. Available for 'send' and 'receive' category of transactions.\n"
            "    \"time\": xxx,              (numeric) The transaction time in seconds since epoch (Jan 1 1970 GMT).\n"
            "    \"timereceived\": xxx,      (numeric) The time received in seconds since epoch (Jan 1 1970 GMT). Available for 'send' and 'receive' category of transactions.\n"
            "    \"bip125-replaceable\": \"yes|no|unknown\",  (string) Whether this transaction could be replaced due to BIP125 (replace-by-fee);\n"
            "                                                   may be unknown for unconfirmed transactions not in the mempool\n"
            "    \"abandoned\": xxx,         (bool) 'true' if the transaction has been abandoned (inputs are respendable). Only available for the 'send' category of transactions.\n"
            "    \"comment\": \"...\",       (string) If a comment is associated with the transaction.\n"
            "    \"label\" : \"label\"       (string) A comment for the address/transaction, if any\n"
            "    \"to\": \"...\",            (string) If a comment to is associated with the transaction.\n"
             "  ],\n"
            "  \"lastblock\": \"lastblockhash\"     (string) The hash of the last block\n"
            "}\n"
            "\nExamples:\n"
            + HelpExampleCli("listsinceblock", "")
            + HelpExampleCli("listsinceblock", "\"000000000000000bacf66f7497b7dc45ef753ee9a7d38571037cdb1a57f663ad\" 6")
            + HelpExampleRpc("listsinceblock", "\"000000000000000bacf66f7497b7dc45ef753ee9a7d38571037cdb1a57f663ad\", 6")
        );

    LOCK2(cs_main, pwallet->cs_wallet);

    const CBlockIndex *pindex = NULL;
    int target_confirms = 1;
    isminefilter filter = ISMINE_SPENDABLE;

    if (request.params.size() > 0)
    {
        uint256 blockId;

        blockId.SetHex(request.params[0].get_str());
        BlockMap::iterator it = mapBlockIndex.find(blockId);
        if (it != mapBlockIndex.end())
        {
            pindex = it->second;
            if (chainActive[pindex->nHeight] != pindex)
            {
                // the block being asked for is a part of a deactivated chain;
                // we don't want to depend on its perceived height in the block
                // chain, we want to instead use the last common ancestor
                pindex = chainActive.FindFork(pindex);
            }
        }
    }

    if (request.params.size() > 1)
    {
        target_confirms = request.params[1].get_int();

        if (target_confirms < 1)
            throw JSONRPCError(RPC_INVALID_PARAMETER, "Invalid parameter");
    }

    if (request.params.size() > 2 && request.params[2].get_bool())
    {
        filter = filter | ISMINE_WATCH_ONLY;
    }

    int depth = pindex ? (1 + chainActive.Height() - pindex->nHeight) : -1;

    UniValue transactions(UniValue::VARR);

    for (const std::pair<uint256, CWalletTx>& pairWtx : pwallet->mapWallet) {
        CWalletTx tx = pairWtx.second;

        if (depth == -1 || tx.GetDepthInMainChain() < depth)
            ListTransactions(pwallet, tx, "*", 0, true, transactions, filter);
    }

    CBlockIndex *pblockLast = chainActive[chainActive.Height() + 1 - target_confirms];
    uint256 lastblock = pblockLast ? pblockLast->GetBlockHash() : uint256();

    UniValue ret(UniValue::VOBJ);
    ret.push_back(Pair("transactions", transactions));
    ret.push_back(Pair("lastblock", lastblock.GetHex()));

    return ret;
}

UniValue gettransaction(const JSONRPCRequest& request)
{
    CWallet * const pwallet = GetWalletForJSONRPCRequest(request);
    if (!EnsureWalletIsAvailable(pwallet, request.fHelp)) {
        return NullUniValue;
    }

    if (request.fHelp || request.params.size() < 1 || request.params.size() > 2)
        throw std::runtime_error(
            "gettransaction \"txid\" ( include_watchonly )\n"
            "\nGet detailed information about in-wallet transaction <txid>\n"
            "\nArguments:\n"
            "1. \"txid\"                  (string, required) The transaction id\n"
            "2. \"include_watchonly\"     (bool, optional, default=false) Whether to include watch-only addresses in balance calculation and details[]\n"
            "\nResult:\n"
            "{\n"
            "  \"amount\" : x.xxx,        (numeric) The transaction amount in " + CURRENCY_UNIT + "\n"
            "  \"fee\": x.xxx,            (numeric) The amount of the fee in " + CURRENCY_UNIT + ". This is negative and only available for the \n"
            "                              'send' category of transactions.\n"
            "  \"confirmations\" : n,     (numeric) The number of confirmations\n"
            "  \"blockhash\" : \"hash\",  (string) The block hash\n"
            "  \"blockindex\" : xx,       (numeric) The index of the transaction in the block that includes it\n"
            "  \"blocktime\" : ttt,       (numeric) The time in seconds since epoch (1 Jan 1970 GMT)\n"
            "  \"txid\" : \"transactionid\",   (string) The transaction id.\n"
            "  \"time\" : ttt,            (numeric) The transaction time in seconds since epoch (1 Jan 1970 GMT)\n"
            "  \"timereceived\" : ttt,    (numeric) The time received in seconds since epoch (1 Jan 1970 GMT)\n"
            "  \"bip125-replaceable\": \"yes|no|unknown\",  (string) Whether this transaction could be replaced due to BIP125 (replace-by-fee);\n"
            "                                                   may be unknown for unconfirmed transactions not in the mempool\n"
            "  \"details\" : [\n"
            "    {\n"
            "      \"account\" : \"accountname\",  (string) The account name involved in the transaction.\n"
            "      \"address\" : \"address\",          (string) The bitcoin address involved in the transaction\n"
            "      \"category\" : \"send|receive\",    (string) The category, either 'send' or 'receive'\n"
            "      \"amount\" : x.xxx,                 (numeric) The amount in " + CURRENCY_UNIT + "\n"
            "      \"label\" : \"label\",              (string) A comment for the address/transaction, if any\n"
            "      \"vout\" : n,                       (numeric) the vout value\n"
            "      \"fee\": x.xxx,                     (numeric) The amount of the fee in " + CURRENCY_UNIT + ". This is negative and only available for the \n"
            "                                           'send' category of transactions.\n"
            "      \"abandoned\": xxx                  (bool) 'true' if the transaction has been abandoned (inputs are respendable). Only available for the \n"
            "                                           'send' category of transactions.\n"			
            "    }\n"
            "    ,...\n"
            "  ],\n"
            "  \"hex\" : \"data\"         (string) Raw data for transaction\n"
            "}\n"

            "\nExamples:\n"
            + HelpExampleCli("gettransaction", "\"G075db55d416d3ca199f55b6084e2115b9345e16c5cf302fc80e9d5fbf5d48d\"")
            + HelpExampleCli("gettransaction", "\"G075db55d416d3ca199f55b6084e2115b9345e16c5cf302fc80e9d5fbf5d48d\" true")
            + HelpExampleRpc("gettransaction", "\"G075db55d416d3ca199f55b6084e2115b9345e16c5cf302fc80e9d5fbf5d48d\"")
        );

    LOCK2(cs_main, pwallet->cs_wallet);

    uint256 hash;
    hash.SetHex(request.params[0].get_str());

    isminefilter filter = ISMINE_SPENDABLE;
    if(request.params.size() > 1)
        if(request.params[1].get_bool())
            filter = filter | ISMINE_WATCH_ONLY;

    UniValue entry(UniValue::VOBJ);
    if (!pwallet->mapWallet.count(hash)) {
        throw JSONRPCError(RPC_INVALID_ADDRESS_OR_KEY, "Invalid or non-wallet transaction id");
    }
    const CWalletTx& wtx = pwallet->mapWallet[hash];

    CAmount nCredit = wtx.GetCredit(filter);
    CAmount nDebit = wtx.GetDebit(filter);
    CAmount nNet = nCredit - nDebit;
    CAmount nFee = (wtx.IsFromMe(filter) ? wtx.tx->GetValueOut() - nDebit : 0);

    entry.push_back(Pair("amount", ValueFromAmount(nNet - nFee)));
    if (wtx.IsFromMe(filter))
        entry.push_back(Pair("fee", ValueFromAmount(nFee)));

    WalletTxToJSON(wtx, entry);

    UniValue details(UniValue::VARR);
    ListTransactions(pwallet, wtx, "*", 0, false, details, filter, true);
    entry.push_back(Pair("details", details));

    std::string strHex = EncodeHexTx(static_cast<CTransaction>(wtx), RPCSerializationFlags());
    entry.push_back(Pair("hex", strHex));

    return entry;
}

UniValue abandontransaction(const JSONRPCRequest& request)
{
    CWallet * const pwallet = GetWalletForJSONRPCRequest(request);
    if (!EnsureWalletIsAvailable(pwallet, request.fHelp)) {
        return NullUniValue;
    }

    if (request.fHelp || request.params.size() != 1)
        throw std::runtime_error(
            "abandontransaction \"txid\"\n"
            "\nMark in-wallet transaction <txid> as abandoned\n"
            "This will mark this transaction and all its in-wallet descendants as abandoned which will allow\n"
            "for their inputs to be respent.  It can be used to replace \"stuck\" or evicted transactions.\n"
            "It only works on transactions which are not included in a block and are not currently in the mempool.\n"
            "It has no effect on transactions which are already conflicted or abandoned.\n"
            "\nArguments:\n"
            "1. \"txid\"    (string, required) The transaction id\n"
            "\nResult:\n"
            "\nExamples:\n"
            + HelpExampleCli("abandontransaction", "\"1075db55d416d3ca199f55b6084e2115b9345e16c5cf302fc80e9d5fbf5d48d\"")
            + HelpExampleRpc("abandontransaction", "\"1075db55d416d3ca199f55b6084e2115b9345e16c5cf302fc80e9d5fbf5d48d\"")
        );

    LOCK2(cs_main, pwallet->cs_wallet);

    uint256 hash;
    hash.SetHex(request.params[0].get_str());

    if (!pwallet->mapWallet.count(hash)) {
        throw JSONRPCError(RPC_INVALID_ADDRESS_OR_KEY, "Invalid or non-wallet transaction id");
    }
    if (!pwallet->AbandonTransaction(hash)) {
        throw JSONRPCError(RPC_INVALID_ADDRESS_OR_KEY, "Transaction not eligible for abandonment");
    }

    return NullUniValue;
}


UniValue backupwallet(const JSONRPCRequest& request)
{
    CWallet * const pwallet = GetWalletForJSONRPCRequest(request);
    if (!EnsureWalletIsAvailable(pwallet, request.fHelp)) {
        return NullUniValue;
    }

    if (request.fHelp || request.params.size() != 1)
        throw std::runtime_error(
            "backupwallet \"destination\"\n"
            "\nSafely copies current wallet file to destination, which can be a directory or a path with filename.\n"
            "\nArguments:\n"
            "1. \"destination\"   (string) The destination directory or file\n"
            "\nExamples:\n"
            + HelpExampleCli("backupwallet", "\"backup.dat\"")
            + HelpExampleRpc("backupwallet", "\"backup.dat\"")
        );

    LOCK2(cs_main, pwallet->cs_wallet);

    std::string strDest = request.params[0].get_str();
    if (!pwallet->BackupWallet(strDest)) {
        throw JSONRPCError(RPC_WALLET_ERROR, "Error: Wallet backup failed!");
    }

    return NullUniValue;
}


UniValue keypoolrefill(const JSONRPCRequest& request)
{
    CWallet * const pwallet = GetWalletForJSONRPCRequest(request);
    if (!EnsureWalletIsAvailable(pwallet, request.fHelp)) {
        return NullUniValue;
    }

    if (request.fHelp || request.params.size() > 1)
        throw std::runtime_error(
            "keypoolrefill ( newsize )\n"
            "\nFills the keypool."
            + HelpRequiringPassphrase(pwallet) + "\n"
            "\nArguments\n"
            "1. newsize     (numeric, optional, default=100) The new keypool size\n"
            "\nExamples:\n"
            + HelpExampleCli("keypoolrefill", "")
            + HelpExampleRpc("keypoolrefill", "")
        );

    LOCK2(cs_main, pwallet->cs_wallet);

    // 0 is interpreted by TopUpKeyPool() as the default keypool size given by -keypool
    unsigned int kpSize = 0;
    if (request.params.size() > 0) {
        if (request.params[0].get_int() < 0)
            throw JSONRPCError(RPC_INVALID_PARAMETER, "Invalid parameter, expected valid size.");
        kpSize = (unsigned int)request.params[0].get_int();
    }

    EnsureWalletIsUnlocked(pwallet);
    pwallet->TopUpKeyPool(kpSize);

    //fixme: (GULDEN) (FUT) (1.6.1)
    //if (pwallet->GetKeyPoolSize() < kpSize)
        //throw JSONRPCError(RPC_WALLET_ERROR, "Error refreshing keypool.");

    return NullUniValue;
}


static void LockWallet(CWallet* pWallet)
{
    LOCK(pWallet->cs_wallet);
    pWallet->nRelockTime = 0;
    pWallet->Lock();
}

UniValue walletpassphrase(const JSONRPCRequest& request)
{
    CWallet * const pwallet = GetWalletForJSONRPCRequest(request);
    if (!EnsureWalletIsAvailable(pwallet, request.fHelp)) {
        return NullUniValue;
    }

    if (pwallet->IsCrypted() && (request.fHelp || request.params.size() != 2)) {
        throw std::runtime_error(
            "walletpassphrase \"passphrase\" timeout\n"
            "\nStores the wallet decryption key in memory for 'timeout' seconds.\n"
            "This is needed prior to performing transactions related to private keys such as sending bitcoins\n"
            "\nArguments:\n"
            "1. \"passphrase\"     (string, required) The wallet passphrase\n"
            "2. timeout            (numeric, required) The time to keep the decryption key in seconds.\n"
            "\nNote:\n"
            "Issuing the walletpassphrase command while the wallet is already unlocked will set a new unlock\n"
            "time that overrides the old one.\n"
            "\nExamples:\n"
            "\nunlock the wallet for 60 seconds\n"
            + HelpExampleCli("walletpassphrase", "\"my pass phrase\" 60") +
            "\nLock the wallet again (before 60 seconds)\n"
            + HelpExampleCli("walletlock", "") +
            "\nAs json rpc call\n"
            + HelpExampleRpc("walletpassphrase", "\"my pass phrase\", 60")
        );
    }

    LOCK2(cs_main, pwallet->cs_wallet);

    if (request.fHelp)
        return true;
    if (!pwallet->IsCrypted()) {
        throw JSONRPCError(RPC_WALLET_WRONG_ENC_STATE, "Error: running with an unencrypted wallet, but walletpassphrase was called.");
    }

    // Note that the walletpassphrase is stored in request.params[0] which is not mlock()ed
    SecureString strWalletPass;
    strWalletPass.reserve(100);
    // TODO: get rid of this .c_str() by implementing SecureString::operator=(std::string)
    // Alternately, find a way to make request.params[0] mlock()'d to begin with.
    strWalletPass = request.params[0].get_str().c_str();

    if (strWalletPass.length() > 0)
    {
        if (!pwallet->Unlock(strWalletPass)) {
            throw JSONRPCError(RPC_WALLET_PASSPHRASE_INCORRECT, "Error: The wallet passphrase entered was incorrect.");
        }
    }
    else
        throw std::runtime_error(
            "walletpassphrase <passphrase> <timeout>\n"
            "Stores the wallet decryption key in memory for <timeout> seconds.");

    pwallet->TopUpKeyPool();

    int64_t nSleepTime = request.params[1].get_int64();
    pwallet->nRelockTime = GetTime() + nSleepTime;
    RPCRunLater(strprintf("lockwallet(%s)", pwallet->GetName()), boost::bind(LockWallet, pwallet), nSleepTime);

    return NullUniValue;
}


UniValue walletpassphrasechange(const JSONRPCRequest& request)
{
    CWallet * const pwallet = GetWalletForJSONRPCRequest(request);
    if (!EnsureWalletIsAvailable(pwallet, request.fHelp)) {
        return NullUniValue;
    }

    if (pwallet->IsCrypted() && (request.fHelp || request.params.size() != 2)) {
        throw std::runtime_error(
            "walletpassphrasechange \"oldpassphrase\" \"newpassphrase\"\n"
            "\nChanges the wallet passphrase from 'oldpassphrase' to 'newpassphrase'.\n"
            "\nArguments:\n"
            "1. \"oldpassphrase\"      (string) The current passphrase\n"
            "2. \"newpassphrase\"      (string) The new passphrase\n"
            "\nExamples:\n"
            + HelpExampleCli("walletpassphrasechange", "\"old one\" \"new one\"")
            + HelpExampleRpc("walletpassphrasechange", "\"old one\", \"new one\"")
        );
    }

    LOCK2(cs_main, pwallet->cs_wallet);

    if (request.fHelp)
        return true;
    if (!pwallet->IsCrypted()) {
        throw JSONRPCError(RPC_WALLET_WRONG_ENC_STATE, "Error: running with an unencrypted wallet, but walletpassphrasechange was called.");
    }

    // TODO: get rid of these .c_str() calls by implementing SecureString::operator=(std::string)
    // Alternately, find a way to make request.params[0] mlock()'d to begin with.
    SecureString strOldWalletPass;
    strOldWalletPass.reserve(100);
    strOldWalletPass = request.params[0].get_str().c_str();

    SecureString strNewWalletPass;
    strNewWalletPass.reserve(100);
    strNewWalletPass = request.params[1].get_str().c_str();

    if (strOldWalletPass.length() < 1 || strNewWalletPass.length() < 1)
        throw std::runtime_error(
            "walletpassphrasechange <oldpassphrase> <newpassphrase>\n"
            "Changes the wallet passphrase from <oldpassphrase> to <newpassphrase>.");

    if (!pwallet->ChangeWalletPassphrase(strOldWalletPass, strNewWalletPass)) {
        throw JSONRPCError(RPC_WALLET_PASSPHRASE_INCORRECT, "Error: The wallet passphrase entered was incorrect.");
    }

    return NullUniValue;
}


UniValue walletlock(const JSONRPCRequest& request)
{
    CWallet * const pwallet = GetWalletForJSONRPCRequest(request);
    if (!EnsureWalletIsAvailable(pwallet, request.fHelp)) {
        return NullUniValue;
    }

    if (pwallet->IsCrypted() && (request.fHelp || request.params.size() != 0)) {
        throw std::runtime_error(
            "walletlock\n"
            "\nRemoves the wallet encryption key from memory, locking the wallet.\n"
            "After calling this method, you will need to call walletpassphrase again\n"
            "before being able to call any methods which require the wallet to be unlocked.\n"
            "\nExamples:\n"
            "\nSet the passphrase for 2 minutes to perform a transaction\n"
            + HelpExampleCli("walletpassphrase", "\"my pass phrase\" 120") +
            "\nPerform a send (requires passphrase set)\n"
            + HelpExampleCli("sendtoaddress", "\"GM72Sfpbz1BPpXFHz9m3CdqATR44Jvaydd\" 1.0") +
            "\nClear the passphrase since we are done before 2 minutes is up\n"
            + HelpExampleCli("walletlock", "") +
            "\nAs json rpc call\n"
            + HelpExampleRpc("walletlock", "")
        );
    }

    LOCK2(cs_main, pwallet->cs_wallet);

    if (request.fHelp)
        return true;
    if (!pwallet->IsCrypted()) {
        throw JSONRPCError(RPC_WALLET_WRONG_ENC_STATE, "Error: running with an unencrypted wallet, but walletlock was called.");
    }

    pwallet->Lock();
    pwallet->nRelockTime = 0;

    return NullUniValue;
}


UniValue encryptwallet(const JSONRPCRequest& request)
{
    CWallet * const pwallet = GetWalletForJSONRPCRequest(request);
    if (!EnsureWalletIsAvailable(pwallet, request.fHelp)) {
        return NullUniValue;
    }

    if (!pwallet->IsCrypted() && (request.fHelp || request.params.size() != 1)) {
        throw std::runtime_error(
            "encryptwallet \"passphrase\"\n"
            "\nEncrypts the wallet with 'passphrase'. This is for first time encryption.\n"
            "After this, any calls that interact with private keys such as sending or signing \n"
            "will require the passphrase to be set prior the making these calls.\n"
            "Use the walletpassphrase call for this, and then walletlock call.\n"
            "If the wallet is already encrypted, use the walletpassphrasechange call.\n"
            "Note that this will shutdown the server.\n"
            "\nArguments:\n"
            "1. \"passphrase\"    (string) The pass phrase to encrypt the wallet with. It must be at least 1 character, but should be long.\n"
            "\nExamples:\n"
            "\nEncrypt you wallet\n"
            + HelpExampleCli("encryptwallet", "\"my pass phrase\"") +
            "\nNow set the passphrase to use the wallet, such as for signing or sending bitcoin\n"
            + HelpExampleCli("walletpassphrase", "\"my pass phrase\"") +
            "\nNow we can so something like sign\n"
            + HelpExampleCli("signmessage", "\"address\" \"test message\"") +
            "\nNow lock the wallet again by removing the passphrase\n"
            + HelpExampleCli("walletlock", "") +
            "\nAs a json rpc call\n"
            + HelpExampleRpc("encryptwallet", "\"my pass phrase\"")
        );
    }

    LOCK2(cs_main, pwallet->cs_wallet);

    if (request.fHelp)
        return true;
    if (pwallet->IsCrypted()) {
        throw JSONRPCError(RPC_WALLET_WRONG_ENC_STATE, "Error: running with an encrypted wallet, but encryptwallet was called.");
    }

    // TODO: get rid of this .c_str() by implementing SecureString::operator=(std::string)
    // Alternately, find a way to make request.params[0] mlock()'d to begin with.
    SecureString strWalletPass;
    strWalletPass.reserve(100);
    strWalletPass = request.params[0].get_str().c_str();

    if (strWalletPass.length() < 1)
        throw std::runtime_error(
            "encryptwallet <passphrase>\n"
            "Encrypts the wallet with <passphrase>.");

    if (!pwallet->EncryptWallet(strWalletPass)) {
        throw JSONRPCError(RPC_WALLET_ENCRYPTION_FAILED, "Error: Failed to encrypt the wallet.");
    }

    // BDB seems to have a bad habit of writing old data into
    // slack space in .dat files; that is bad if the old data is
    // unencrypted private keys. So:
    StartShutdown();
    return "wallet encrypted; Gulden server stopping, restart to run with encrypted wallet. The keypool has been flushed and a new HD seed was generated (if you are using HD). You need to make a new backup.";
}

UniValue lockunspent(const JSONRPCRequest& request)
{
    CWallet * const pwallet = GetWalletForJSONRPCRequest(request);
    if (!EnsureWalletIsAvailable(pwallet, request.fHelp)) {
        return NullUniValue;
    }

    if (request.fHelp || request.params.size() < 1 || request.params.size() > 2)
        throw std::runtime_error(
            "lockunspent unlock ([{\"txid\":\"txid\",\"vout\":n},...])\n"
            "\nUpdates list of temporarily unspendable outputs.\n"
            "Temporarily lock (unlock=false) or unlock (unlock=true) specified transaction outputs.\n"
            "If no transaction outputs are specified when unlocking then all current locked transaction outputs are unlocked.\n"
            "A locked transaction output will not be chosen by automatic coin selection, when spending bitcoins.\n"
            "Locks are stored in memory only. Nodes start with zero locked outputs, and the locked output list\n"
            "is always cleared (by virtue of process exit) when a node stops or fails.\n"
            "Also see the listunspent call\n"
            "\nArguments:\n"
            "1. unlock            (boolean, required) Whether to unlock (true) or lock (false) the specified transactions\n"
            "2. \"transactions\"  (string, optional) A json array of objects. Each object the txid (string) vout (numeric)\n"
            "     [           (json array of json objects)\n"
            "       {\n"
            "         \"txid\":\"id\",    (string) The transaction id\n"
            "         \"vout\": n         (numeric) The output number\n"
            "       }\n"
            "       ,...\n"
            "     ]\n"

            "\nResult:\n"
            "true|false    (boolean) Whether the command was successful or not\n"

            "\nExamples:\n"
            "\nList the unspent transactions\n"
            + HelpExampleCli("listunspent", "") +
            "\nLock an unspent transaction\n"
            + HelpExampleCli("lockunspent", "false \"[{\\\"txid\\\":\\\"a08e6907dbbd3d809776dbfc5d82e371b764ed838b5655e72f463568df1aadf0\\\",\\\"vout\\\":1}]\"") +
            "\nList the locked transactions\n"
            + HelpExampleCli("listlockunspent", "") +
            "\nUnlock the transaction again\n"
            + HelpExampleCli("lockunspent", "true \"[{\\\"txid\\\":\\\"a08e6907dbbd3d809776dbfc5d82e371b764ed838b5655e72f463568df1aadf0\\\",\\\"vout\\\":1}]\"") +
            "\nAs a json rpc call\n"
            + HelpExampleRpc("lockunspent", "false, \"[{\\\"txid\\\":\\\"a08e6907dbbd3d809776dbfc5d82e371b764ed838b5655e72f463568df1aadf0\\\",\\\"vout\\\":1}]\"")
        );

    LOCK2(cs_main, pwallet->cs_wallet);

    if (request.params.size() == 1)
        RPCTypeCheck(request.params, boost::assign::list_of(UniValue::VBOOL));
    else
        RPCTypeCheck(request.params, boost::assign::list_of(UniValue::VBOOL)(UniValue::VARR));

    bool fUnlock = request.params[0].get_bool();

    if (request.params.size() == 1) {
        if (fUnlock)
            pwallet->UnlockAllCoins();
        return true;
    }

    UniValue outputs = request.params[1].get_array();
    for (unsigned int idx = 0; idx < outputs.size(); idx++) {
        const UniValue& output = outputs[idx];
        if (!output.isObject())
            throw JSONRPCError(RPC_INVALID_PARAMETER, "Invalid parameter, expected object");
        const UniValue& o = output.get_obj();

        RPCTypeCheckObj(o,
            {
                {"txid", UniValueType(UniValue::VSTR)},
                {"vout", UniValueType(UniValue::VNUM)},
            });

        std::string txid = find_value(o, "txid").get_str();
        if (!IsHex(txid))
            throw JSONRPCError(RPC_INVALID_PARAMETER, "Invalid parameter, expected hex txid");

        int nOutput = find_value(o, "vout").get_int();
        if (nOutput < 0)
            throw JSONRPCError(RPC_INVALID_PARAMETER, "Invalid parameter, vout must be positive");

        COutPoint outpt(uint256S(txid), nOutput);

        if (fUnlock)
            pwallet->UnlockCoin(outpt);
        else
            pwallet->LockCoin(outpt);
    }

    return true;
}

UniValue listlockunspent(const JSONRPCRequest& request)
{
    CWallet * const pwallet = GetWalletForJSONRPCRequest(request);
    if (!EnsureWalletIsAvailable(pwallet, request.fHelp)) {
        return NullUniValue;
    }

    if (request.fHelp || request.params.size() > 0)
        throw std::runtime_error(
            "listlockunspent\n"
            "\nReturns list of temporarily unspendable outputs.\n"
            "See the lockunspent call to lock and unlock transactions for spending.\n"
            "\nResult:\n"
            "[\n"
            "  {\n"
            "    \"txid\" : \"transactionid\",     (string) The transaction id locked\n"
            "    \"vout\" : n                      (numeric) The vout value\n"
            "  }\n"
            "  ,...\n"
            "]\n"
            "\nExamples:\n"
            "\nList the unspent transactions\n"
            + HelpExampleCli("listunspent", "") +
            "\nLock an unspent transaction\n"
            + HelpExampleCli("lockunspent", "false \"[{\\\"txid\\\":\\\"a08e6907dbbd3d809776dbfc5d82e371b764ed838b5655e72f463568df1aadf0\\\",\\\"vout\\\":1}]\"") +
            "\nList the locked transactions\n"
            + HelpExampleCli("listlockunspent", "") +
            "\nUnlock the transaction again\n"
            + HelpExampleCli("lockunspent", "true \"[{\\\"txid\\\":\\\"a08e6907dbbd3d809776dbfc5d82e371b764ed838b5655e72f463568df1aadf0\\\",\\\"vout\\\":1}]\"") +
            "\nAs a json rpc call\n"
            + HelpExampleRpc("listlockunspent", "")
        );

    LOCK2(cs_main, pwallet->cs_wallet);

    std::vector<COutPoint> vOutpts;
    pwallet->ListLockedCoins(vOutpts);

    UniValue ret(UniValue::VARR);

    BOOST_FOREACH(COutPoint &outpt, vOutpts) {
        UniValue o(UniValue::VOBJ);

        o.push_back(Pair("txid", outpt.hash.GetHex()));
        o.push_back(Pair("vout", (int)outpt.n));
        ret.push_back(o);
    }

    return ret;
}

UniValue settxfee(const JSONRPCRequest& request)
{
    CWallet * const pwallet = GetWalletForJSONRPCRequest(request);
    if (!EnsureWalletIsAvailable(pwallet, request.fHelp)) {
        return NullUniValue;
    }

    if (request.fHelp || request.params.size() < 1 || request.params.size() > 1)
        throw std::runtime_error(
            "settxfee amount\n"
            "\nSet the transaction fee per kB. Overwrites the paytxfee parameter.\n"
            "\nArguments:\n"
            "1. amount         (numeric or string, required) The transaction fee in " + CURRENCY_UNIT + "/kB\n"
            "\nResult\n"
            "true|false        (boolean) Returns true if successful\n"
            "\nExamples:\n"
            + HelpExampleCli("settxfee", "0.00001")
            + HelpExampleRpc("settxfee", "0.00001")
        );

    LOCK2(cs_main, pwallet->cs_wallet);

    // Amount
    CAmount nAmount = AmountFromValue(request.params[0]);

    payTxFee = CFeeRate(nAmount, 1000);
    return true;
}

UniValue getwalletinfo(const JSONRPCRequest& request)
{
    CWallet * const pwallet = GetWalletForJSONRPCRequest(request);
    if (!EnsureWalletIsAvailable(pwallet, request.fHelp)) {
        return NullUniValue;
    }

    if (request.fHelp || request.params.size() != 0)
        throw std::runtime_error(
            "getwalletinfo\n"
            "Returns an object containing various wallet state info.\n"
            "\nResult:\n"
            "{\n"
            "  \"walletversion\": xxxxx,       (numeric) the wallet version\n"
            "  \"balance\": xxxxxxx,           (numeric) the total confirmed balance of the wallet in " + CURRENCY_UNIT + "\n"
            "  \"unconfirmed_balance\": xxx,   (numeric) the total unconfirmed balance of the wallet in " + CURRENCY_UNIT + "\n"
            "  \"immature_balance\": xxxxxx,   (numeric) the total immature balance of the wallet in " + CURRENCY_UNIT + "\n"
            "  \"txcount\": xxxxxxx,           (numeric) the total number of transactions in the wallet\n"
            "  \"keypoololdest\": xxxxxx,      (numeric) the timestamp (seconds since Unix epoch) of the oldest pre-generated key in the key pool\n"
            //"  \"keypoolsize\": xxxx,          (numeric) how many new keys are pre-generated\n"
            "  \"unlocked_until\": ttt,        (numeric) the timestamp in seconds since epoch (midnight Jan 1 1970 GMT) that the wallet is unlocked for transfers, or 0 if the wallet is locked\n"
            "  \"paytxfee\": x.xxxx,           (numeric) the transaction fee configuration, set in " + CURRENCY_UNIT + "/kB\n"
            //"  \"hdmasterkeyid\": \"<hash160>\" (string) the Hash160 of the HD master pubkey\n"
            "}\n"
            "\nExamples:\n"
            + HelpExampleCli("getwalletinfo", "")
            + HelpExampleRpc("getwalletinfo", "")
        );

    LOCK2(cs_main, pwallet->cs_wallet);

    UniValue obj(UniValue::VOBJ);
    obj.push_back(Pair("walletversion", pwallet->GetVersion()));
    obj.push_back(Pair("balance",       ValueFromAmount(pwallet->GetBalance())));
    obj.push_back(Pair("unconfirmed_balance", ValueFromAmount(pwallet->GetUnconfirmedBalance())));
    obj.push_back(Pair("immature_balance",    ValueFromAmount(pwallet->GetImmatureBalance())));
    obj.push_back(Pair("txcount",       (int)pwallet->mapWallet.size()));
    obj.push_back(Pair("keypoololdest", pwallet->GetOldestKeyPoolTime()));
    //fixme: (FUT) (1.6.1)
    //obj.push_back(Pair("keypoolsize",   (int)pwallet->GetKeyPoolSize()));
    if (pwallet->IsCrypted()) {
        obj.push_back(Pair("unlocked_until", pwallet->nRelockTime));
    }
    obj.push_back(Pair("paytxfee",      ValueFromAmount(payTxFee.GetFeePerK())));
    //obj.push_back(Pair("hdmasterkeyid", masterKeyID.GetHex()));
    return obj;
}

UniValue resendwallettransactions(const JSONRPCRequest& request)
{
    CWallet * const pwallet = GetWalletForJSONRPCRequest(request);
    if (!EnsureWalletIsAvailable(pwallet, request.fHelp)) {
        return NullUniValue;
    }

    if (request.fHelp || request.params.size() != 0)
        throw std::runtime_error(
            "resendwallettransactions\n"
            "Immediately re-broadcast unconfirmed wallet transactions to all peers.\n"
            "Intended only for testing; the wallet code periodically re-broadcasts\n"
            "automatically.\n"
            "Returns array of transaction ids that were re-broadcast.\n"
            );

    if (!g_connman)
        throw JSONRPCError(RPC_CLIENT_P2P_DISABLED, "Error: Peer-to-peer functionality missing or disabled");

    LOCK2(cs_main, pwallet->cs_wallet);

    std::vector<uint256> txids = pwallet->ResendWalletTransactionsBefore(GetTime(), g_connman.get());
    UniValue result(UniValue::VARR);
    BOOST_FOREACH(const uint256& txid, txids)
    {
        result.push_back(txid.ToString());
    }
    return result;
}

UniValue listunspent(const JSONRPCRequest& request)
{
    CWallet * const pwallet = GetWalletForJSONRPCRequest(request);
    if (!EnsureWalletIsAvailable(pwallet, request.fHelp)) {
        return NullUniValue;
    }

    if (request.fHelp || request.params.size() > 4)
        throw std::runtime_error(
            "listunspent account ( minconf maxconf  [\"addresses\",...] [include_unsafe] )\n"
            "\nReturns array of unspent transaction outputs\n"
            "with between minconf and maxconf (inclusive) confirmations.\n"
            "Optionally filter to only include txouts paid to specified addresses.\n"
            "\nArguments:\n"
            "1. minconf          (numeric, optional, default=1) The minimum confirmations to filter\n"
            "2. maxconf          (numeric, optional, default=9999999) The maximum confirmations to filter\n"
            "3. \"addresses\"    (string) A json array of bitcoin addresses to filter\n"
            "    [\n"
            "      \"address\"   (string) bitcoin address\n"
            "      ,...\n"
            "    ]\n"
            "4. include_unsafe (bool, optional, default=true) Include outputs that are not safe to spend\n"
            "                  See description of \"safe\" attribute below.\n"
            "\nResult\n"
            "[                   (array of json object)\n"
            "  {\n"
            "    \"txid\" : \"txid\",          (string) the transaction id \n"
            "    \"vout\" : n,               (numeric) the vout value\n"
            "    \"address\" : \"address\",    (string) the bitcoin address\n"
            "    \"account\" : \"account\",    (string) The associated account."
            "    \"scriptPubKey\" : \"key\",   (string) the script key\n"
            "    \"amount\" : x.xxx,         (numeric) the transaction output amount in " + CURRENCY_UNIT + "\n"
            "    \"confirmations\" : n,      (numeric) The number of confirmations\n"
            "    \"redeemScript\" : n        (string) The redeemScript if scriptPubKey is P2SH\n"
            "    \"spendable\" : xxx,        (bool) Whether we have the private keys to spend this output\n"
            "    \"solvable\" : xxx,         (bool) Whether we know how to spend this output, ignoring the lack of keys\n"
            "    \"safe\" : xxx              (bool) Whether this output is considered safe to spend. Unconfirmed transactions\n"
            "                              from outside keys and unconfirmed replacement transactions are considered unsafe\n"
            "                              and are not eligible for spending by fundrawtransaction and sendtoaddress.\n"
            "  }\n"
            "  ,...\n"
            "]\n"

            "\nExamples\n"
            + HelpExampleCli("listunspent", "")
            + HelpExampleCli("listunspent", "6 9999999 \"[\\\"1PGFqEzfmQch1gKD3ra4k18PNj3tTUUSqg\\\",\\\"1LtvqCaApEdUGFkpKMM4MstjcaL4dKg8SP\\\"]\"")
            + HelpExampleRpc("listunspent", "6, 9999999 \"[\\\"1PGFqEzfmQch1gKD3ra4k18PNj3tTUUSqg\\\",\\\"1LtvqCaApEdUGFkpKMM4MstjcaL4dKg8SP\\\"]\"")
        );

    int nMinDepth = 1;
    if (request.params.size() > 0 && !request.params[0].isNull()) {
        RPCTypeCheckArgument(request.params[0], UniValue::VNUM);
        nMinDepth = request.params[0].get_int();
    }

    int nMaxDepth = 9999999;
    if (request.params.size() > 1 && !request.params[1].isNull()) {
        RPCTypeCheckArgument(request.params[1], UniValue::VNUM);
        nMaxDepth = request.params[1].get_int();
    }

    std::set<CBitcoinAddress> setAddress;
    if (request.params.size() > 2 && !request.params[2].isNull()) {
        RPCTypeCheckArgument(request.params[2], UniValue::VARR);
        UniValue inputs = request.params[2].get_array();
        for (unsigned int idx = 0; idx < inputs.size(); idx++) {
            const UniValue& input = inputs[idx];
            CBitcoinAddress address(input.get_str());
            if (!address.IsValid())
                throw JSONRPCError(RPC_INVALID_ADDRESS_OR_KEY, std::string("Invalid Bitcoin address: ")+input.get_str());
            if (setAddress.count(address))
                throw JSONRPCError(RPC_INVALID_PARAMETER, std::string("Invalid parameter, duplicated address: ")+input.get_str());
           setAddress.insert(address);
        }
    }

    bool include_unsafe = true;
    if (request.params.size() > 3 && !request.params[3].isNull()) {
        RPCTypeCheckArgument(request.params[3], UniValue::VBOOL);
        include_unsafe = request.params[3].get_bool();
    }

    UniValue results(UniValue::VARR);
    assert(pwallet != NULL);
    LOCK2(cs_main, pwallet->cs_wallet);
    
    //fixme: (FUT) (1.6.1) - Take an account as an optional paramater for this call
    std::string strAccount = "*";
    std::vector<CAccount*> doForAccounts;
    if (strAccount == std::string("*"))
    {
        for (const auto& accountIter : pwallet->mapAccounts)
        {
            if (accountIter.second->m_Type != AccountType::Shadow)
            {
                doForAccounts.push_back(accountIter.second);
            }
            //fixme: (FUT) - Handle shadow children
        }
    }
    else
    {
        doForAccounts.push_back(AccountFromValue(pwallet, strAccount, true));
    }
    
    for (auto& account : doForAccounts)
    {
        std::vector<COutput> vecOutputs;
        pwallet->AvailableCoins(account, vecOutputs, !include_unsafe, NULL, true);
        BOOST_FOREACH(const COutput& out, vecOutputs) {
            if (out.nDepth < nMinDepth || out.nDepth > nMaxDepth)
                continue;

            CTxDestination address;
            const CScript& scriptPubKey = out.tx->tx->vout[out.i].scriptPubKey;
            bool fValidAddress = ExtractDestination(scriptPubKey, address);

            if (setAddress.size() && (!fValidAddress || !setAddress.count(address)))
                continue;

            UniValue entry(UniValue::VOBJ);
            entry.push_back(Pair("txid", out.tx->GetHash().GetHex()));
            entry.push_back(Pair("vout", out.i));

            if (fValidAddress) {
                entry.push_back(Pair("address", CBitcoinAddress(address).ToString()));

                entry.push_back(Pair("account", account->getUUID()));
                entry.push_back(Pair("accountlabel", account->getLabel()));
            }

            if (scriptPubKey.IsPayToScriptHash()) {
                const CScriptID& hash = boost::get<CScriptID>(address);
                CScript redeemScript;
                if (pwallet->GetCScript(hash, redeemScript))
                    entry.push_back(Pair("redeemScript", HexStr(redeemScript.begin(), redeemScript.end())));
            }

            entry.push_back(Pair("scriptPubKey", HexStr(scriptPubKey.begin(), scriptPubKey.end())));
            entry.push_back(Pair("amount", ValueFromAmount(out.tx->tx->vout[out.i].nValue)));
            entry.push_back(Pair("confirmations", out.nDepth));
            entry.push_back(Pair("spendable", out.fSpendable));
            entry.push_back(Pair("solvable", out.fSolvable));
        entry.push_back(Pair("safe", out.fSafe));
            results.push_back(entry);
        }
    }

    return results;
}

UniValue fundrawtransaction(const JSONRPCRequest& request)
{
    CWallet * const pwallet = GetWalletForJSONRPCRequest(request);
    if (!EnsureWalletIsAvailable(pwallet, request.fHelp)) {
        return NullUniValue;
    }

    if (request.fHelp || request.params.size() < 2 || request.params.size() > 3)
        throw std::runtime_error(
                            "fundrawtransaction \"hexstring\" ( options )\n"
                            "\nAdd inputs to a transaction until it has enough in value to meet its out value.\n"
                            "This will not modify existing inputs, and will add at most one change output to the outputs.\n"
                            "No existing outputs will be modified unless \"subtractFeeFromOutputs\" is specified.\n"
                            "Note that inputs which were signed may need to be resigned after completion since in/outputs have been added.\n"
                            "The inputs added will not be signed, use signrawtransaction for that.\n"
                            "Note that all existing inputs must have their previous output transaction be in the wallet.\n"
                            "Note that all inputs selected must be of standard form and P2SH scripts must be\n"
                            "in the wallet using importaddress or addmultisigaddress (to calculate fees).\n"
                            "You can see whether this is the case by checking the \"solvable\" field in the listunspent output.\n"
                            "Only pay-to-pubkey, multisig, and P2SH versions thereof are currently supported for watch-only\n"
                            "\nArguments:\n"
                            "1. \"hexstring\"         (string, required) The hex string of the raw transaction\n"
                            "2. \"account\"           (string, required) The account from which to fund the transaction. \"\" to use the currently active account.\n"
                            "3. options               (object, optional)\n"
                            "   {\n"
                            "     \"changeAddress\"          (string, optional, default pool address) The bitcoin address to receive the change\n"
                            "     \"changePosition\"         (numeric, optional, default random) The index of the change output\n"
                            "     \"includeWatching\"        (boolean, optional, default false) Also select inputs which are watch only\n"
                            "     \"lockUnspents\"           (boolean, optional, default false) Lock selected unspent outputs\n"
                            "     \"reserveChangeKey\"       (boolean, optional, default true) Reserves the change output key from the keypool\n"
                            "     \"feeRate\"                (numeric, optional, default not set: makes wallet determine the fee) Set a specific feerate (" + CURRENCY_UNIT + " per KB)\n"
                            "     \"subtractFeeFromOutputs\" (array, optional) A json array of integers.\n"
                            "                              The fee will be equally deducted from the amount of each specified output.\n"
                            "                              The outputs are specified by their zero-based index, before any change output is added.\n"
                            "                              Those recipients will receive less bitcoins than you enter in their corresponding amount field.\n"
                            "                              If no outputs are specified here, the sender pays the fee.\n"
                            "                                  [vout_index,...]\n"
                            "   }\n"
                            "                         for backward compatibility: passing in a true instead of an object will result in {\"includeWatching\":true}\n"
                            "\nResult:\n"
                            "{\n"
                            "  \"hex\":       \"value\", (string)  The resulting raw transaction (hex-encoded string)\n"
                            "  \"fee\":       n,         (numeric) Fee in " + CURRENCY_UNIT + " the resulting transaction pays\n"
                            "  \"changepos\": n          (numeric) The position of the added change output, or -1\n"
                            "}\n"
                            "\nExamples:\n"
                            "\nCreate a transaction with no inputs\n"
                            + HelpExampleCli("createrawtransaction", "\"[]\" \"{\\\"myaddress\\\":0.01}\"") +
                            "\nAdd sufficient unsigned inputs to meet the output value\n"
                            + HelpExampleCli("fundrawtransaction", "\"rawtransactionhex\"") +
                            "\nSign the transaction\n"
                            + HelpExampleCli("signrawtransaction", "\"fundedtransactionhex\"") +
                            "\nSend the transaction\n"
                            + HelpExampleCli("sendrawtransaction", "\"signedtransactionhex\"")
                            );

    RPCTypeCheck(request.params, boost::assign::list_of(UniValue::VSTR));

    CTxDestination changeAddress = CNoDestination();
    int changePosition = -1;
    bool includeWatching = false;
    bool lockUnspents = false;
    bool reserveChangeKey = true;
    CFeeRate feeRate = CFeeRate(0);
    bool overrideEstimatedFeerate = false;
    UniValue subtractFeeFromOutputs;
    std::set<int> setSubtractFeeFromOutputs;

    if (request.params.size() > 2) {
      if (request.params[2].type() == UniValue::VBOOL) {
        // backward compatibility bool only fallback
        includeWatching = request.params[2].get_bool();
      }
      else {
        RPCTypeCheck(request.params, boost::assign::list_of(UniValue::VSTR)(UniValue::VOBJ));

        UniValue options = request.params[2];

        RPCTypeCheckObj(options,
            {
                {"changeAddress", UniValueType(UniValue::VSTR)},
                {"changePosition", UniValueType(UniValue::VNUM)},
                {"includeWatching", UniValueType(UniValue::VBOOL)},
                {"lockUnspents", UniValueType(UniValue::VBOOL)},
                {"reserveChangeKey", UniValueType(UniValue::VBOOL)},
                {"feeRate", UniValueType()}, // will be checked below
                {"subtractFeeFromOutputs", UniValueType(UniValue::VARR)},
            },
            true, true);

        if (options.exists("changeAddress")) {
            CBitcoinAddress address(options["changeAddress"].get_str());

            if (!address.IsValid())
                throw JSONRPCError(RPC_INVALID_ADDRESS_OR_KEY, "changeAddress must be a valid bitcoin address");

            changeAddress = address.Get();
        }

        if (options.exists("changePosition"))
            changePosition = options["changePosition"].get_int();

        if (options.exists("includeWatching"))
            includeWatching = options["includeWatching"].get_bool();

        if (options.exists("lockUnspents"))
            lockUnspents = options["lockUnspents"].get_bool();

        if (options.exists("reserveChangeKey"))
            reserveChangeKey = options["reserveChangeKey"].get_bool();

        if (options.exists("feeRate"))
        {
            feeRate = CFeeRate(AmountFromValue(options["feeRate"]));
            overrideEstimatedFeerate = true;
        }

        if (options.exists("subtractFeeFromOutputs"))
            subtractFeeFromOutputs = options["subtractFeeFromOutputs"].get_array();
      }
    }

    // parse hex string from parameter
    CMutableTransaction tx;
    if (!DecodeHexTx(tx, request.params[0].get_str(), true))
        throw JSONRPCError(RPC_DESERIALIZATION_ERROR, "TX decode failed");

    if (tx.vout.size() == 0)
        throw JSONRPCError(RPC_INVALID_PARAMETER, "TX must have at least one output");

    if (changePosition != -1 && (changePosition < 0 || (unsigned int)changePosition > tx.vout.size()))
        throw JSONRPCError(RPC_INVALID_PARAMETER, "changePosition out of bounds");

    for (unsigned int idx = 0; idx < subtractFeeFromOutputs.size(); idx++) {
        int pos = subtractFeeFromOutputs[idx].get_int();
        if (setSubtractFeeFromOutputs.count(pos))
            throw JSONRPCError(RPC_INVALID_PARAMETER, strprintf("Invalid parameter, duplicated position: %d", pos));
        if (pos < 0)
            throw JSONRPCError(RPC_INVALID_PARAMETER, strprintf("Invalid parameter, negative position: %d", pos));
        if (pos >= int(tx.vout.size()))
            throw JSONRPCError(RPC_INVALID_PARAMETER, strprintf("Invalid parameter, position too large: %d", pos));
        setSubtractFeeFromOutputs.insert(pos);
    }

    CAmount nFeeOut;
    std::string strFailReason;
    
    CAccount* fundingAccount = AccountFromValue(pwallet, request.params[1], true);
    if(!pwallet->FundTransaction(fundingAccount, tx, nFeeOut, overrideEstimatedFeerate, feeRate, changePosition, strFailReason, includeWatching, lockUnspents, setSubtractFeeFromOutputs, reserveChangeKey, changeAddress))
    {
        throw JSONRPCError(RPC_WALLET_ERROR, strFailReason);
    }

    UniValue result(UniValue::VOBJ);
    result.push_back(Pair("hex", EncodeHexTx(tx)));
    result.push_back(Pair("changepos", changePosition));
    result.push_back(Pair("fee", ValueFromAmount(nFeeOut)));

    return result;
}

UniValue bumpfee(const JSONRPCRequest& request)
{
    CWallet * const pwallet = GetWalletForJSONRPCRequest(request);

    if (!EnsureWalletIsAvailable(pwallet, request.fHelp))
        return NullUniValue;

    if (request.fHelp || request.params.size() < 1 || request.params.size() > 2) {
        throw std::runtime_error(
            "bumpfee \"txid\" ( options ) \n"
            "\nBumps the fee of an opt-in-RBF transaction T, replacing it with a new transaction B.\n"
            "An opt-in RBF transaction with the given txid must be in the wallet.\n"
            "The command will pay the additional fee by decreasing (or perhaps removing) its change output.\n"
            "If the change output is not big enough to cover the increased fee, the command will currently fail\n"
            "instead of adding new inputs to compensate. (A future implementation could improve this.)\n"
            "The command will fail if the wallet or mempool contains a transaction that spends one of T's outputs.\n"
            "By default, the new fee will be calculated automatically using estimatefee.\n"
            "The user can specify a confirmation target for estimatefee.\n"
            "Alternatively, the user can specify totalFee, or use RPC setpaytxfee to set a higher fee rate.\n"
            "At a minimum, the new fee rate must be high enough to pay an additional new relay fee (incrementalfee\n"
            "returned by getnetworkinfo) to enter the node's mempool.\n"
            "\nArguments:\n"
            "1. txid                  (string, required) The txid to be bumped\n"
            "2. options               (object, optional)\n"
            "   {\n"
            "     \"confTarget\"        (numeric, optional) Confirmation target (in blocks)\n"
            "     \"totalFee\"          (numeric, optional) Total fee (NOT feerate) to pay, in satoshis.\n"
            "                         In rare cases, the actual fee paid might be slightly higher than the specified\n"
            "                         totalFee if the tx change output has to be removed because it is too close to\n"
            "                         the dust threshold.\n"
            "     \"replaceable\"       (boolean, optional, default true) Whether the new transaction should still be\n"
            "                         marked bip-125 replaceable. If true, the sequence numbers in the transaction will\n"
            "                         be left unchanged from the original. If false, any input sequence numbers in the\n"
            "                         original transaction that were less than 0xfffffffe will be increased to 0xfffffffe\n"
            "                         so the new transaction will not be explicitly bip-125 replaceable (though it may\n"
            "                         still be replacable in practice, for example if it has unconfirmed ancestors which\n"
            "                         are replaceable).\n"
            "   }\n"
            "\nResult:\n"
            "{\n"
            "  \"txid\":    \"value\",   (string)  The id of the new transaction\n"
            "  \"origfee\":  n,         (numeric) Fee of the replaced transaction\n"
            "  \"fee\":      n,         (numeric) Fee of the new transaction\n"
            "  \"errors\":  [ str... ] (json array of strings) Errors encountered during processing (may be empty)\n"
            "}\n"
            "\nExamples:\n"
            "\nBump the fee, get the new transaction\'s txid\n" +
            HelpExampleCli("bumpfee", "<txid>"));
    }

    RPCTypeCheck(request.params, boost::assign::list_of(UniValue::VSTR)(UniValue::VOBJ));
    uint256 hash;
    hash.SetHex(request.params[0].get_str());

    // optional parameters
    bool specifiedConfirmTarget = false;
    int newConfirmTarget = nTxConfirmTarget;
    CAmount totalFee = 0;
    bool replaceable = true;
    if (request.params.size() > 1) {
        UniValue options = request.params[1];
        RPCTypeCheckObj(options,
            {
                {"confTarget", UniValueType(UniValue::VNUM)},
                {"totalFee", UniValueType(UniValue::VNUM)},
                {"replaceable", UniValueType(UniValue::VBOOL)},
            },
            true, true);

        if (options.exists("confTarget") && options.exists("totalFee")) {
            throw JSONRPCError(RPC_INVALID_PARAMETER, "confTarget and totalFee options should not both be set. Please provide either a confirmation target for fee estimation or an explicit total fee for the transaction.");
        } else if (options.exists("confTarget")) {
            specifiedConfirmTarget = true;
            newConfirmTarget = options["confTarget"].get_int();
            if (newConfirmTarget <= 0) { // upper-bound will be checked by estimatefee/smartfee
                throw JSONRPCError(RPC_INVALID_PARAMETER, "Invalid confTarget (cannot be <= 0)");
            }
        } else if (options.exists("totalFee")) {
            totalFee = options["totalFee"].get_int64();
            if (totalFee <= 0) {
                throw JSONRPCError(RPC_INVALID_PARAMETER, strprintf("Invalid totalFee %s (must be greater than 0)", FormatMoney(totalFee)));
            }
        }

        if (options.exists("replaceable")) {
            replaceable = options["replaceable"].get_bool();
        }
    }

    LOCK2(cs_main, pwallet->cs_wallet);
    EnsureWalletIsUnlocked(pwallet);

    CFeeBumper feeBump(pwallet, hash, newConfirmTarget, specifiedConfirmTarget, totalFee, replaceable);
    BumpFeeResult res = feeBump.getResult();
    if (res != BumpFeeResult::OK)
    {
        switch(res) {
            case BumpFeeResult::INVALID_ADDRESS_OR_KEY:
                throw JSONRPCError(RPC_INVALID_ADDRESS_OR_KEY, feeBump.getErrors()[0]);
                break;
            case BumpFeeResult::INVALID_REQUEST:
                throw JSONRPCError(RPC_INVALID_REQUEST, feeBump.getErrors()[0]);
                break;
            case BumpFeeResult::INVALID_PARAMETER:
                throw JSONRPCError(RPC_INVALID_PARAMETER, feeBump.getErrors()[0]);
                break;
            case BumpFeeResult::WALLET_ERROR:
                throw JSONRPCError(RPC_WALLET_ERROR, feeBump.getErrors()[0]);
                break;
            default:
                throw JSONRPCError(RPC_MISC_ERROR, feeBump.getErrors()[0]);
                break;
        }
    }

    // sign bumped transaction
    if (!feeBump.signTransaction(pwallet)) {
        throw JSONRPCError(RPC_WALLET_ERROR, "Can't sign transaction.");
    }
    // commit the bumped transaction
    if(!feeBump.commit(pwallet)) {
        throw JSONRPCError(RPC_WALLET_ERROR, feeBump.getErrors()[0]);
    }
    UniValue result(UniValue::VOBJ);
    result.push_back(Pair("txid", feeBump.getBumpedTxId().GetHex()));
    result.push_back(Pair("origfee", ValueFromAmount(feeBump.getOldFee())));
    result.push_back(Pair("fee", ValueFromAmount(feeBump.getNewFee())));
    UniValue errors(UniValue::VARR);
    for (const std::string& err: feeBump.getErrors())
        errors.push_back(err);
    result.push_back(errors);

    return result;
}

extern UniValue abortrescan(const JSONRPCRequest& request); // in rpcdump.cpp
extern UniValue dumpprivkey(const JSONRPCRequest& request); // in rpcdump.cpp
extern UniValue importprivkey(const JSONRPCRequest& request);
extern UniValue importaddress(const JSONRPCRequest& request);
extern UniValue importpubkey(const JSONRPCRequest& request);
extern UniValue dumpwallet(const JSONRPCRequest& request);
extern UniValue importwallet(const JSONRPCRequest& request);
extern UniValue importprunedfunds(const JSONRPCRequest& request);
extern UniValue removeprunedfunds(const JSONRPCRequest& request);
extern UniValue importmulti(const JSONRPCRequest& request);

static const CRPCCommand commands[] =
{ //  category              name                        actor (function)           okSafeMode
    //  --------------------- ------------------------    -----------------------    ----------
    { "rawtransactions",    "fundrawtransaction",       &fundrawtransaction,       false,  {"hexstring","options"} },
    { "hidden",             "resendwallettransactions", &resendwallettransactions, true,   {} },
    { "wallet",             "abandontransaction",       &abandontransaction,       false,  {"txid"} },
    { "wallet",             "abortrescan",              &abortrescan,              false,  {} },
    { "wallet",             "addmultisigaddress",       &addmultisigaddress,       true,   {"nrequired","keys","account"} },
    { "wallet",             "addwitnessaddress",        &addwitnessaddress,        true,   {"address"} },
    { "wallet",             "backupwallet",             &backupwallet,             true,   {"destination"} },
    //{ "wallet",             "bumpfee",                  &bumpfee,                  true,   {"txid", "options"} },
    { "wallet",             "dumpprivkey",              &dumpprivkey,              true,   {"address"}  },
    { "wallet",             "dumpwallet",               &dumpwallet,               true,   {"filename"} },
    { "wallet",             "encryptwallet",            &encryptwallet,            true,   {"passphrase"} },
    //{ "wallet",             "getaccountaddress",        &getaccountaddress,        true,   {"account"} },
    { "wallet",             "getaccount",               &getaccount,               true,   {"address"} },
    { "wallet",             "getaddressesbyaccount",    &getaddressesbyaccount,    true,   {"account"} },
    { "wallet",             "getbalance",               &getbalance,               false,  {"account","minconf","include_watchonly"} },
    { "wallet",             "getnewaddress",            &getnewaddress,            true,   {"account"} },
    { "wallet",             "getrawchangeaddress",      &getrawchangeaddress,      true,   {} },
    //{ "wallet",             "getreceivedbyaccount",     &getreceivedbyaccount,     false,  {"account","minconf"} },
    { "wallet",             "getreceivedbyaddress",     &getreceivedbyaddress,     false,  {"address","minconf"} },
    { "wallet",             "gettransaction",           &gettransaction,           false,  {"txid","include_watchonly"} },
    { "wallet",             "getunconfirmedbalance",    &getunconfirmedbalance,    false,  {} },
    { "wallet",             "getwalletinfo",            &getwalletinfo,            false,  {} },
    { "wallet",             "importmulti",              &importmulti,              true,   {"requests","options"} },
    { "wallet",             "importprivkey",            &importprivkey,            true,   {"privkey","label","rescan"} },
    { "wallet",             "importwallet",             &importwallet,             true,   {"filename"} },
    { "wallet",             "importaddress",            &importaddress,            true,   {"address","label","rescan","p2sh"} },
    { "wallet",             "importprunedfunds",        &importprunedfunds,        true,   {"rawtransaction","txoutproof"} },
    { "wallet",             "importpubkey",             &importpubkey,             true,   {"pubkey","label","rescan"} },
    { "wallet",             "keypoolrefill",            &keypoolrefill,            true,   {"newsize"} },
    //{ "wallet",             "listaccounts",             &listaccounts,             false,  {"minconf","include_watchonly"} },
    { "wallet",             "listaddressgroupings",     &listaddressgroupings,     false,  {} },
    { "wallet",             "listlockunspent",          &listlockunspent,          false,  {} },
    { "wallet",             "listreceivedbyaccount",    &listreceivedbyaccount,    false,  {"minconf","include_empty","include_watchonly"} },
    { "wallet",             "listreceivedbyaddress",    &listreceivedbyaddress,    false,  {"minconf","include_empty","include_watchonly"} },
    { "wallet",             "listsinceblock",           &listsinceblock,           false,  {"blockhash","target_confirmations","include_watchonly"} },
    { "wallet",             "listtransactions",         &listtransactions,         false,  {"account","count","skip","include_watchonly"} },
    { "wallet",             "listunspent",              &listunspent,              false,  {"minconf","maxconf","addresses","include_unsafe"} },
    { "wallet",             "lockunspent",              &lockunspent,              true,   {"unlock","transactions"} },
    { "wallet",             "move",                     &movecmd,                  false,  {"fromaccount","toaccount","amount","minconf","comment"} },
    { "wallet",             "sendfrom",                 &sendfrom,                 false,  {"fromaccount","toaddress","amount","minconf","comment","comment_to"} },
    { "wallet",             "sendmany",                 &sendmany,                 false,  {"fromaccount","amounts","minconf","comment","subtractfeefrom"} },
    { "wallet",             "sendtoaddress",            &sendtoaddress,            false,  {"address","amount","comment","comment_to","subtractfeefromamount"} },
    { "wallet",             "sendtoaddressfromaccount", &sendtoaddressfromaccount, false,  {"fromaccount", "address", "amount", "comment", "comment-to", "subtractfeefromamount"} },
    //{ "wallet",             "setaccount",               &setaccount,               true,   {"address","account"} },
    { "wallet",             "settxfee",                 &settxfee,                 true,   {"amount"} },
    { "wallet",             "signmessage",              &signmessage,              true,   {"address","message"} },
    { "wallet",             "walletlock",               &walletlock,               true,   {} },
    { "wallet",             "walletpassphrasechange",   &walletpassphrasechange,   true,   {"oldpassphrase","newpassphrase"} },
    { "wallet",             "walletpassphrase",         &walletpassphrase,         true,   {"passphrase","timeout"} },
    { "wallet",             "removeprunedfunds",        &removeprunedfunds,        true,   {"txid"} },
};

void RegisterWalletRPCCommands(CRPCTable &t)
{
    if (GetBoolArg("-disablewallet", false))
        return;

    for (unsigned int vcidx = 0; vcidx < ARRAYLEN(commands); vcidx++)
        t.appendCommand(commands[vcidx].name, &commands[vcidx]);
}<|MERGE_RESOLUTION|>--- conflicted
+++ resolved
@@ -881,60 +881,20 @@
     LOCK2(cs_main, pwallet->cs_wallet);
 
     if (request.params.size() == 0)
-        return  ValueFromAmount(pwallet->GetBalance());
-
-    const std::string* account = request.params[0].get_str() != "*" ? &request.params[0].get_str() : nullptr;
-
+        return ValueFromAmount(pwallet->GetBalance());
+    
     int nMinDepth = 1;
     if (request.params.size() > 1)
         nMinDepth = request.params[1].get_int();
-    isminefilter filter = ISMINE_SPENDABLE;
-    if(request.params.size() > 2)
-        if(request.params[2].get_bool())
-            filter = filter | ISMINE_WATCH_ONLY;
-
-<<<<<<< HEAD
-    if (request.params[0].get_str() == "*") {
-        // Calculate total balance in a very different way from GetBalance().
-        // The biggest difference is that GetBalance() sums up all unspent
-        // TxOuts paying to the wallet, while this sums up both spent and
-        // unspent TxOuts paying to the wallet, and then subtracts the values of
-        // TxIns spending from the wallet. This also has fewer restrictions on
-        // which unconfirmed transactions are considered trusted.
-        CAmount nBalance = 0;
-        for (const std::pair<uint256, CWalletTx>& pairWtx : pwallet->mapWallet) {
-            const CWalletTx& wtx = pairWtx.second;
-            if (!CheckFinalTx(wtx) || wtx.GetBlocksToMaturity() > 0 || wtx.GetDepthInMainChain() < 0)
-                continue;
-
-            CAmount allFee;
-            std::list<COutputEntry> listReceived;
-            std::list<COutputEntry> listSent;
-            for (const auto& accountIter : pwallet->mapAccounts)
-            {
-                if (accountIter.second->m_Type != AccountType::Shadow)
-                {
-                    wtx.GetAmounts(listReceived, listSent, allFee, filter, accountIter.second);
-                    if (wtx.GetDepthInMainChain() >= nMinDepth)
-                    {
-                        BOOST_FOREACH(const COutputEntry& r, listReceived)
-                            nBalance += r.amount;
-                    }
-                    BOOST_FOREACH(const COutputEntry& s, listSent)
-                        nBalance -= s.amount;
-                    nBalance -= allFee;
-                }
-            }
-        }
-        return  ValueFromAmount(nBalance);
-    }
-
-    CAccount* forAccount = AccountFromValue(pwallet, request.params[0], true);
-    CAmount nBalance = pwallet->GetAccountBalance(forAccount->getUUID(), nMinDepth, filter);
-    return ValueFromAmount(nBalance);
-=======
-    return ValueFromAmount(pwallet->GetLegacyBalance(filter, nMinDepth, account));
->>>>>>> cf578250
+        
+    bool includeWatchOnly = false;
+    if (request.params.size() > 2)
+        includeWatchOnly = request.params[2].get_bool();
+
+    CAccount* forAccount = request.params[0].get_str() != "*" ? AccountFromValue(pwallet, request.params[0], true) : nullptr;
+    //NB! - Intermediate AccountFromValue step is required in order to handle default account semantics.
+    std::string accountUUID = forAccount->getUUID();
+    return ValueFromAmount(pwallet->GetLegacyBalance(includeWatchOnly?ISMINE_ALL:ISMINE_SPENDABLE, nMinDepth, &accountUUID));
 }
 
 UniValue getunconfirmedbalance(const JSONRPCRequest &request)
@@ -1000,7 +960,8 @@
         strComment = request.params[4].get_str();
     
     bool subtractFeeFromAmount = false;
-    CAmount nBalance = pwallet->GetAccountBalance(fromAccount->getUUID(), nMinDepth, ISMINE_SPENDABLE);
+    std::string fromAccountUUID = fromAccount->getUUID();
+    CAmount nBalance = pwallet->GetLegacyBalance(ISMINE_SPENDABLE, nMinDepth, &fromAccountUUID);
     CAmount nAmount = 0;
     if (request.params[2].getValStr() == "-1")
     {
@@ -1098,11 +1059,8 @@
     EnsureWalletIsUnlocked(pwallet);
 
     // Check funds
-<<<<<<< HEAD
-    CAmount nBalance = pwallet->GetAccountBalance(fromAccount->getUUID(), nMinDepth, ISMINE_SPENDABLE);
-=======
-    CAmount nBalance = pwallet->GetLegacyBalance(ISMINE_SPENDABLE, nMinDepth, &strAccount);
->>>>>>> cf578250
+    std::string fromAccountUUID = fromAccount->getUUID();
+    CAmount nBalance = pwallet->GetLegacyBalance(ISMINE_SPENDABLE, nMinDepth, &fromAccountUUID);
     if (nAmount > nBalance)
         throw JSONRPCError(RPC_WALLET_INSUFFICIENT_FUNDS, "Account has insufficient funds");
 
@@ -1211,11 +1169,8 @@
     EnsureWalletIsUnlocked(pwallet);
 
     // Check funds
-<<<<<<< HEAD
-    CAmount nBalance = pwallet->GetAccountBalance(fromAccount->getUUID(), nMinDepth, ISMINE_SPENDABLE);
-=======
-    CAmount nBalance = pwallet->GetLegacyBalance(ISMINE_SPENDABLE, nMinDepth, &strAccount);
->>>>>>> cf578250
+    std::string fromAccountUUID = fromAccount->getUUID();
+    CAmount nBalance = pwallet->GetLegacyBalance(ISMINE_SPENDABLE, nMinDepth, &fromAccountUUID);
     if (totalAmount > nBalance)
         throw JSONRPCError(RPC_WALLET_INSUFFICIENT_FUNDS, "Account has insufficient funds");
 
