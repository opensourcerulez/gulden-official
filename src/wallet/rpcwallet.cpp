// Copyright (c) 2010 Satoshi Nakamoto
// Copyright (c) 2009-2016 The Bitcoin Core developers
// Distributed under the MIT software license, see the accompanying
// file COPYING or http://www.opensource.org/licenses/mit-license.php.
//
// File contains modifications by: The Gulden developers
// All modifications:
// Copyright (c) 2016 The Gulden developers
// Authored by: Malcolm MacLeod (mmacleod@webmail.co.za)
// Distributed under the GULDEN software license, see the accompanying
// file COPYING

#include "amount.h"
#include "base58.h"
#include "chain.h"
#include "consensus/validation.h"
#include "core_io.h"
#include "init.h"
#include "main.h"
#include "net.h"
#include "policy/rbf.h"
#include "rpc/server.h"
#include "timedata.h"
#include "util.h"
#include "utilmoneystr.h"
#include "wallet.h"
#include "walletdb.h"
#include "script/ismine.h"

#include <stdint.h>

#include <boost/assign/list_of.hpp>

#include <univalue.h>

#include <Gulden/auto_checkpoints.h>
#include <Gulden/translate.h>

using namespace std;

int64_t nWalletUnlockTime;
static CCriticalSection cs_nWalletUnlockTime;

std::string HelpRequiringPassphrase()
{
    return pwalletMain && pwalletMain->IsCrypted()
        ? "\nRequires wallet passphrase to be set with walletpassphrase call."
        : "";
}

bool EnsureWalletIsAvailable(bool avoidException)
{
    if (!pwalletMain)
    {
        if (!avoidException)
            throw JSONRPCError(RPC_METHOD_NOT_FOUND, "Method not found (disabled)");
        else
            return false;
    }
    return true;
}

void EnsureWalletIsUnlocked()
{
    if (pwalletMain->IsLocked())
        throw JSONRPCError(RPC_WALLET_UNLOCK_NEEDED, "Error: Please enter the wallet passphrase with walletpassphrase first.");
}

void WalletTxToJSON(const CWalletTx& wtx, UniValue& entry)
{
    int confirms = wtx.GetDepthInMainChain();
    entry.push_back(Pair("confirmations", confirms));
    if (wtx.IsCoinBase())
        entry.push_back(Pair("generated", true));
    if (confirms > 0)
    {
        entry.push_back(Pair("blockhash", wtx.hashBlock.GetHex()));
        entry.push_back(Pair("blockindex", wtx.nIndex));
        entry.push_back(Pair("blocktime", mapBlockIndex[wtx.hashBlock]->GetBlockTime()));
    } else {
        entry.push_back(Pair("trusted", wtx.IsTrusted()));
    }
    uint256 hash = wtx.GetHash();
    entry.push_back(Pair("txid", hash.GetHex()));
    UniValue conflicts(UniValue::VARR);
    BOOST_FOREACH(const uint256& conflict, wtx.GetConflicts())
        conflicts.push_back(conflict.GetHex());
    entry.push_back(Pair("walletconflicts", conflicts));
    entry.push_back(Pair("time", wtx.GetTxTime()));
    entry.push_back(Pair("timereceived", (int64_t)wtx.nTimeReceived));

    // Add opt-in RBF status
    std::string rbfStatus = "no";
    if (confirms <= 0) {
        LOCK(mempool.cs);
        RBFTransactionState rbfState = IsRBFOptIn(wtx, mempool);
        if (rbfState == RBF_TRANSACTIONSTATE_UNKNOWN)
            rbfStatus = "unknown";
        else if (rbfState == RBF_TRANSACTIONSTATE_REPLACEABLE_BIP125)
            rbfStatus = "yes";
    }
    entry.push_back(Pair("bip125-replaceable", rbfStatus));

    BOOST_FOREACH(const PAIRTYPE(string,string)& item, wtx.mapValue)
        entry.push_back(Pair(item.first, item.second));
}

CAccount* AccountFromValue(const UniValue& value, bool useDefaultIfEmpty)
{
    string strAccountUUIDOrLabel = value.get_str();
          
    if (!pwalletMain)
        throw runtime_error("Cannot use command without an active wallet");
    
    if (strAccountUUIDOrLabel.empty())
    {
        if (!pwalletMain->getActiveAccount())
        {
            throw runtime_error("No account identifier passed, and no active account selected, please select an active account or pass a valid identifier.");
        }
        return pwalletMain->getActiveAccount();
    }
    
    CAccount* foundAccount = NULL;
    if (pwalletMain->mapAccounts.find(strAccountUUIDOrLabel) != pwalletMain->mapAccounts.end())
    {
        foundAccount = pwalletMain->mapAccounts[strAccountUUIDOrLabel];
    }
    for (const auto& accountIter : pwalletMain->mapAccounts)
    {
        if (accountIter.second->getLabel() == strAccountUUIDOrLabel)
        {
            if (foundAccount)
            {
                throw runtime_error("failed due to ambiguity, given UUID or label matches multiple accounts.");
            }
            foundAccount = accountIter.second;
        }
    }
    
    if (!foundAccount)
        throw JSONRPCError(RPC_WALLET_INVALID_ACCOUNT_NAME, "Not a valid account UUID or label.");
    
    return foundAccount;
}

UniValue getnewaddress(const JSONRPCRequest& request)
{
    if (!EnsureWalletIsAvailable(request.fHelp))
        return NullUniValue;

    if (request.fHelp || request.params.size() > 1)
        throw runtime_error(
            "getnewaddress ( \"account\" )\n"
            "\nReturns a new Bitcoin address for receiving payments.\n"
            "If 'account' is not specified the currently active account is used \n"
            "\nArguments:\n"
            "1. \"account\"        (string, optional) The unique account name or UUID for the address to be linked to. If not provided, the currently active account is used. Account must already exist.\n"
            "\nResult:\n"
            "\"bitcoinaddress\"    (string) The new bitcoin address\n"
            "\nExamples:\n"
            + HelpExampleCli("getnewaddress", "")
            + HelpExampleRpc("getnewaddress", "")
        );

    LOCK2(cs_main, pwalletMain->cs_wallet);

    // Parse the account first so we don't generate a key if there's an error
<<<<<<< HEAD
    CAccount* account;
    if (params.size() > 0)
        account = AccountFromValue(params[0], true);
    else
        account = AccountFromValue(UniValue(""), true);
=======
    string strAccount;
    if (request.params.size() > 0)
        strAccount = AccountFromValue(request.params[0]);
>>>>>>> d74e352e

    if (!pwalletMain->IsLocked())
        pwalletMain->TopUpKeyPool();

    // Generate a new key that is added to wallet
    CPubKey newKey;
    if (!pwalletMain->GetKeyFromPool(newKey, account, KEYCHAIN_EXTERNAL))
        throw JSONRPCError(RPC_WALLET_KEYPOOL_RAN_OUT, "Error: Keypool ran out, please call keypoolrefill first");
    CKeyID keyID = newKey.GetID();

    return CBitcoinAddress(keyID).ToString();
}


/*CBitcoinAddress GetAccountAddress(string strAccount, bool bForceNew=false)
{
    CPubKey pubKey;
    if (!pwalletMain->GetAccountPubkey(pubKey, strAccount, bForceNew)) {
        throw JSONRPCError(RPC_WALLET_KEYPOOL_RAN_OUT, "Error: Keypool ran out, please call keypoolrefill first");
    }

    return CBitcoinAddress(pubKey.GetID());
}

UniValue getaccountaddress(const JSONRPCRequest& request)
{
    if (!EnsureWalletIsAvailable(request.fHelp))
        return NullUniValue;

    if (request.fHelp || request.params.size() != 1)
        throw runtime_error(
            "getaccountaddress \"account\"\n"
            "\nDEPRECATED. Returns the current Bitcoin address for receiving payments to this account.\n"
            "\nArguments:\n"
            "1. \"account\"       (string, required) The account name for the address. It can also be set to the empty string \"\" to represent the default account. The account does not need to exist, it will be created and a new address created  if there is no account by the given name.\n"
            "\nResult:\n"
            "\"bitcoinaddress\"   (string) The account bitcoin address\n"
            "\nExamples:\n"
            + HelpExampleCli("getaccountaddress", "")
            + HelpExampleCli("getaccountaddress", "\"\"")
            + HelpExampleCli("getaccountaddress", "\"myaccount\"")
            + HelpExampleRpc("getaccountaddress", "\"myaccount\"")
        );

    LOCK2(cs_main, pwalletMain->cs_wallet);

    // Parse the account first so we don't generate a key if there's an error
    string strAccount = AccountFromValue(request.params[0]);

    UniValue ret(UniValue::VSTR);

    ret = GetAccountAddress(strAccount).ToString();
    return ret;
}*/

UniValue getrawchangeaddress(const JSONRPCRequest& request)
{
    if (!EnsureWalletIsAvailable(request.fHelp))
        return NullUniValue;

    if (request.fHelp || request.params.size() > 1)
        throw runtime_error(
            "getrawchangeaddress\n"
            "\nReturns a new Bitcoin address, for receiving change.\n"
            "1. \"account\"        (string, optional) The unique account name or UUID for the address to be linked to. If not provided, the currently active account is used. Account must already exist.\n"
            "This is for use with raw transactions, NOT normal use.\n"
            "\nResult:\n"
            "\"address\"    (string) The address\n"
            "\nExamples:\n"
            + HelpExampleCli("getrawchangeaddress", "")
            + HelpExampleRpc("getrawchangeaddress", "")
       );
        
    CAccount* fromAccount;
    if (params.size() > 0)
        fromAccount = AccountFromValue(params[0], true);
    else
        fromAccount = AccountFromValue(UniValue(""), true);
    
    if (!fromAccount)
        throw JSONRPCError(RPC_INVALID_PARAMETER, "No active account for request.");

    LOCK2(cs_main, pwalletMain->cs_wallet);

    if (!pwalletMain->IsLocked())
        pwalletMain->TopUpKeyPool();

    
    CReserveKey reservekey(pwalletMain, fromAccount, KEYCHAIN_CHANGE);
    CPubKey vchPubKey;
    if (!reservekey.GetReservedKey(vchPubKey))
        throw JSONRPCError(RPC_WALLET_KEYPOOL_RAN_OUT, "Error: Keypool ran out, please call keypoolrefill first");

    reservekey.KeepKey();

    CKeyID keyID = vchPubKey.GetID();

    return CBitcoinAddress(keyID).ToString();
}


<<<<<<< HEAD
/*UniValue setaccount(const UniValue& params, bool fHelp)
=======
UniValue setaccount(const JSONRPCRequest& request)
>>>>>>> d74e352e
{
    if (!EnsureWalletIsAvailable(request.fHelp))
        return NullUniValue;

    if (request.fHelp || request.params.size() < 1 || request.params.size() > 2)
        throw runtime_error(
            "setaccount \"bitcoinaddress\" \"account\"\n"
            "\nDEPRECATED. Sets the account associated with the given address.\n"
            "\nArguments:\n"
            "1. \"bitcoinaddress\"  (string, required) The bitcoin address to be associated with an account.\n"
            "2. \"account\"         (string, required) The account to assign the address to.\n"
            "\nExamples:\n"
            + HelpExampleCli("setaccount", "\"GD1ZrZNe3JUo7ZycKEYQQiQAWd9y54F4XZ\" \"tabby\"")
            + HelpExampleRpc("setaccount", "\"GD1ZrZNe3JUo7ZycKEYQQiQAWd9y54F4XZ\", \"tabby\"")
        );

    LOCK2(cs_main, pwalletMain->cs_wallet);

    CBitcoinAddress address(request.params[0].get_str());
    if (!address.IsValid())
        throw JSONRPCError(RPC_INVALID_ADDRESS_OR_KEY, "Invalid Bitcoin address");

    string strAccount;
    if (request.params.size() > 1)
        strAccount = AccountFromValue(request.params[1]);

    // Only add the account if the address is yours.
    if (IsMine(*pwalletMain, address.Get()))
    {
        // Detect when changing the account of an address that is the 'unused current key' of another account:
        if (pwalletMain->mapAddressBook.count(address.ToString()))
        {
            string strOldAccount = pwalletMain->mapAddressBook[address.ToString()].name;
            if (address == GetAccountAddress(strOldAccount))
                GetAccountAddress(strOldAccount, true);
        }
        pwalletMain->SetAddressBook(address.ToString(), strAccount, "receive");
    }
    else
        throw JSONRPCError(RPC_MISC_ERROR, "setaccount can only be used with own address");

    return NullUniValue;
}*/


UniValue getaccount(const JSONRPCRequest& request)
{
    if (!EnsureWalletIsAvailable(request.fHelp))
        return NullUniValue;

    if (request.fHelp || request.params.size() != 1)
        throw runtime_error(
            "getaccount \"bitcoinaddress\"\n"
            "\nReturns the UUID and label of the account associated with the given address.\n"
            "\nArguments:\n"
            "1. \"bitcoinaddress\"  (string, required) The bitcoin address for account lookup.\n"
            "\nResult:\n"
            "[                     (json array of string)\n"
            "  \"accountUUID\"   (string) a bitcoin address associated with the given account\n"
            "  \"accountLabel\"  (string) a bitcoin address associated with the given account\n"
            "]\n"
            "\nExamples:\n"
            + HelpExampleCli("getaccount", "\"GD1ZrZNe3JUo7ZycKEYQQiQAWd9y54F4XZ\"")
            + HelpExampleRpc("getaccount", "\"GD1ZrZNe3JUo7ZycKEYQQiQAWd9y54F4XZ\"")
        );

    LOCK2(cs_main, pwalletMain->cs_wallet);

    CBitcoinAddress address(request.params[0].get_str());
    if (!address.IsValid())
        throw JSONRPCError(RPC_INVALID_ADDRESS_OR_KEY, "Invalid Bitcoin address");

    UniValue jsonGroupings(UniValue::VARR);
    
    //fixme: (GULDEN) (WATCHONLY)
    for(const auto& accountIter : pwalletMain->mapAccounts)
    {
        if (::IsMine(*accountIter.second, address.Get()))
        {
            UniValue jsonGrouping(UniValue::VARR);
            UniValue addressInfo(UniValue::VARR);
            addressInfo.push_back(accountIter.second->getUUID());
            addressInfo.push_back(accountIter.second->getLabel());
            jsonGrouping.push_back(addressInfo);
            jsonGroupings.push_back(jsonGrouping);
        }
    }
    
    return jsonGroupings;
}


UniValue getaddressesbyaccount(const JSONRPCRequest& request)
{
    if (!EnsureWalletIsAvailable(request.fHelp))
        return NullUniValue;

    if (request.fHelp || request.params.size() != 1)
        throw runtime_error(
            "getaddressesbyaccount \"account\"\n"
            "\nReturns the list of assigned addresses for the given account, includes empty addresses but excludes addresses still in the keypool.\n"
            "\nArguments:\n"
            "1. \"account\"  (string, required) The UUID or unique label of the account to move funds from. May be the currently active account using \"\"\n"
            "\nResult:\n"
            "[                     (json array of string)\n"
            "  \"bitcoinaddress\"  (string) a bitcoin address associated with the given account\n"
            "  ,...\n"
            "]\n"
            "\nExamples:\n"
            + HelpExampleCli("getaddressesbyaccount", "\"tabby\"")
            + HelpExampleRpc("getaddressesbyaccount", "\"tabby\"")
        );

    LOCK2(cs_main, pwalletMain->cs_wallet);

<<<<<<< HEAD
    CAccount* fromAccount = AccountFromValue(params[0], true);
=======
    string strAccount = AccountFromValue(request.params[0]);
>>>>>>> d74e352e

    // Find all addresses that have the given account and are not in the key pool
    std::set<CKeyID> setAddress;
    fromAccount->GetKeys(setAddress);
    
    CWalletDB walletdb(pwalletMain->strWalletFile);
    for (const auto& keyChain : { KEYCHAIN_EXTERNAL, KEYCHAIN_CHANGE })
    {
        const auto& keyPool = ( keyChain == KEYCHAIN_EXTERNAL ? fromAccount->setKeyPoolExternal : fromAccount->setKeyPoolInternal );
        CKeyPool keypoolentry;
        for (const auto& keyIndex : keyPool)
        {
            if (!walletdb.ReadPool(keyIndex, keypoolentry))
                throw runtime_error(std::string(__func__) + ": read failed");
            
            if ( setAddress.find(keypoolentry.vchPubKey.GetID()) != setAddress.end() )
            {
                setAddress.erase(setAddress.find(keypoolentry.vchPubKey.GetID()));
            }
        }
    }
    
    UniValue ret(UniValue::VARR);
    for(const auto& key : setAddress)
    {   
        ret.push_back(CBitcoinAddress(key).ToString());
    }
    return ret;
}

static void SendMoney(CAccount* fromAccount, const CTxDestination &address, CAmount nValue, bool fSubtractFeeFromAmount, CWalletTx& wtxNew)
{
    CAmount curBalance = pwalletMain->GetBalance();

    if (fromAccount->IsReadOnly())
        throw JSONRPCError(RPC_INVALID_PARAMETER, "Can't send from a read only account");
        
    // Check amount
    if (nValue <= 0)
        throw JSONRPCError(RPC_INVALID_PARAMETER, "Invalid amount");

    if (nValue > curBalance)
        throw JSONRPCError(RPC_WALLET_INSUFFICIENT_FUNDS, "Insufficient funds");

    if (pwalletMain->GetBroadcastTransactions() && !g_connman)
        throw JSONRPCError(RPC_CLIENT_P2P_DISABLED, "Error: Peer-to-peer functionality missing or disabled");

    // Parse Bitcoin address
    CScript scriptPubKey = GetScriptForDestination(address);

    // Create and send the transaction
    CReserveKey reservekey(pwalletMain, fromAccount, KEYCHAIN_CHANGE);
    CAmount nFeeRequired;
    std::string strError;
    vector<CRecipient> vecSend;
    int nChangePosRet = -1;
    CRecipient recipient = {scriptPubKey, nValue, fSubtractFeeFromAmount};
    vecSend.push_back(recipient);
    if (!pwalletMain->CreateTransaction(fromAccount, vecSend, wtxNew, reservekey, nFeeRequired, nChangePosRet, strError)) {
        if (!fSubtractFeeFromAmount && nValue + nFeeRequired > pwalletMain->GetBalance())
            strError = strprintf("Error: This transaction requires a transaction fee of at least %s", FormatMoney(nFeeRequired));
        throw JSONRPCError(RPC_WALLET_ERROR, strError);
    }
    CValidationState state;
    if (!pwalletMain->CommitTransaction(wtxNew, reservekey, g_connman.get(), state)) {
        strError = strprintf("Error: The transaction was rejected! Reason given: %s", state.GetRejectReason());
        throw JSONRPCError(RPC_WALLET_ERROR, strError);
    }
}

UniValue sendtoaddress(const JSONRPCRequest& request)
{
    if (!EnsureWalletIsAvailable(request.fHelp))
        return NullUniValue;

    if (request.fHelp || request.params.size() < 2 || request.params.size() > 5)
        throw runtime_error(
            "sendtoaddress \"bitcoinaddress\" amount ( \"comment\" \"comment-to\" subtractfeefromamount )\n"
            "\nSend an amount to a given address using the currently active account. If you want to use a specific account then use sendtoaddressfromaccount instead\n"
            + HelpRequiringPassphrase() +
            "\nArguments:\n"
            "1. \"bitcoinaddress\"  (string, required) The bitcoin address to send to.\n"
            "2. \"amount\"      (numeric or string, required) The amount in " + CURRENCY_UNIT + " to send. eg 0.1\n"
            "3. \"comment\"     (string, optional) A comment used to store what the transaction is for. \n"
            "                             This is not part of the transaction, just kept in your wallet.\n"
            "4. \"comment-to\"  (string, optional) A comment to store the name of the person or organization \n"
            "                             to which you're sending the transaction. This is not part of the \n"
            "                             transaction, just kept in your wallet.\n"
            "5. subtractfeefromamount  (boolean, optional, default=false) The fee will be deducted from the amount being sent.\n"
            "                             The recipient will receive less bitcoins than you enter in the amount field.\n"
            "\nResult:\n"
            "\"transactionid\"  (string) The transaction id.\n"
            "\nExamples:\n"
            + HelpExampleCli("sendtoaddress", "\"GM72Sfpbz1BPpXFHz9m3CdqATR44Jvaydd\" 0.1")
            + HelpExampleCli("sendtoaddress", "\"GM72Sfpbz1BPpXFHz9m3CdqATR44Jvaydd\" 0.1 \"donation\" \"seans outpost\"")
            + HelpExampleCli("sendtoaddress", "\"GM72Sfpbz1BPpXFHz9m3CdqATR44Jvaydd\" 0.1 \"\" \"\" true")
            + HelpExampleRpc("sendtoaddress", "\"GM72Sfpbz1BPpXFHz9m3CdqATR44Jvaydd\", 0.1, \"donation\", \"seans outpost\"")
        );

    LOCK2(cs_main, pwalletMain->cs_wallet);

    CBitcoinAddress address(request.params[0].get_str());
    if (!address.IsValid())
        throw JSONRPCError(RPC_INVALID_ADDRESS_OR_KEY, "Invalid Bitcoin address");

    // Amount
    CAmount nAmount = AmountFromValue(request.params[1]);
    if (nAmount <= 0)
        throw JSONRPCError(RPC_TYPE_ERROR, "Invalid amount for send");

    // Wallet comments
    CWalletTx wtx;
    if (request.params.size() > 2 && !request.params[2].isNull() && !request.params[2].get_str().empty())
        wtx.mapValue["comment"] = request.params[2].get_str();
    if (request.params.size() > 3 && !request.params[3].isNull() && !request.params[3].get_str().empty())
        wtx.mapValue["to"]      = request.params[3].get_str();

    bool fSubtractFeeFromAmount = false;
    if (request.params.size() > 4)
        fSubtractFeeFromAmount = request.params[4].get_bool();

    EnsureWalletIsUnlocked();

    SendMoney(pwalletMain->getActiveAccount(), address.Get(), nAmount, fSubtractFeeFromAmount, wtx);

    return wtx.GetHash().GetHex();
}

UniValue sendtoaddressfromaccount(const UniValue& params, bool fHelp)
{
    if (!EnsureWalletIsAvailable(fHelp))
        return NullUniValue;

    if (fHelp || params.size() < 3 || params.size() > 6)
        throw runtime_error(
            "sendtoaddressfromaccount \"account\" \"bitcoinaddress\" amount ( \"comment\" \"comment-to\" subtractfeefromamount )\n"
            "\nSend an amount to a given address using the currently active account. If you want to use a specific account then use sendtoaddressfromaccount instead\n"
            + HelpRequiringPassphrase() +
            "\nArguments:\n"
            "1. \"fromaccount\"  (string, required) The UUID or unique label of the account to move funds from. May be the currently active account using \"\".\n"
            "2. \"bitcoinaddress\"  (string, required) The bitcoin address to send to.\n"
            "3. \"amount\"      (numeric or string, required) The amount in " + CURRENCY_UNIT + " to send. eg 0.1\n"
            "4. \"comment\"     (string, optional) A comment used to store what the transaction is for. \n"
            "                             This is not part of the transaction, just kept in your wallet.\n"
            "5. \"comment-to\"  (string, optional) A comment to store the name of the person or organization \n"
            "                             to which you're sending the transaction. This is not part of the \n"
            "                             transaction, just kept in your wallet.\n"
            "6. subtractfeefromamount  (boolean, optional, default=false) The fee will be deducted from the amount being sent.\n"
            "                             The recipient will receive less bitcoins than you enter in the amount field.\n"
            "\nResult:\n"
            "\"transactionid\"  (string) The transaction id.\n"
            "\nExamples:\n"
            + HelpExampleCli("sendtoaddress", "\"My account\" \"GM72Sfpbz1BPpXFHz9m3CdqATR44Jvaydd\" 0.1")
            + HelpExampleCli("sendtoaddress", "\"\" \"GM72Sfpbz1BPpXFHz9m3CdqATR44Jvaydd\" 0.1 \"donation\" \"seans outpost\"")
            + HelpExampleCli("sendtoaddress", "\"My account\" \"GM72Sfpbz1BPpXFHz9m3CdqATR44Jvaydd\" 0.1 \"\" \"\" true")
            + HelpExampleRpc("sendtoaddress", "\"\" \"GM72Sfpbz1BPpXFHz9m3CdqATR44Jvaydd\", 0.1, \"donation\", \"seans outpost\"")
        );

    LOCK2(cs_main, pwalletMain->cs_wallet);

    CAccount* fromAccount = AccountFromValue(params[0], true);
    
    CBitcoinAddress address(params[1].get_str());
    if (!address.IsValid())
        throw JSONRPCError(RPC_INVALID_ADDRESS_OR_KEY, "Invalid Bitcoin address");

    // Amount
    CAmount nAmount = AmountFromValue(params[2]);
    if (nAmount <= 0)
        throw JSONRPCError(RPC_TYPE_ERROR, "Invalid amount for send");

    // Wallet comments
    CWalletTx wtx;
    if (params.size() > 3 && !params[3].isNull() && !params[3].get_str().empty())
        wtx.mapValue["comment"] = params[2].get_str();
    if (params.size() > 4 && !params[4].isNull() && !params[4].get_str().empty())
        wtx.mapValue["to"]      = params[4].get_str();

    bool fSubtractFeeFromAmount = false;
    if (params.size() > 5)
        fSubtractFeeFromAmount = params[5].get_bool();

    EnsureWalletIsUnlocked();

    SendMoney(fromAccount, address.Get(), nAmount, fSubtractFeeFromAmount, wtx);

    return wtx.GetHash().GetHex();
}

UniValue listaddressgroupings(const JSONRPCRequest& request)
{
    if (!EnsureWalletIsAvailable(request.fHelp))
        return NullUniValue;

    if (request.fHelp)
        throw runtime_error(
            "listaddressgroupings\n"
            "\nLists groups of addresses which have had their common ownership\n"
            "made public by common use as inputs or as the resulting change\n"
            "in past transactions\n"
            "\nResult:\n"
            "[\n"
            "  [\n"
            "    [\n"
            "      \"bitcoinaddress\",     (string) The bitcoin address\n"
            "      amount,                 (numeric) The amount in " + CURRENCY_UNIT + "\n"
            "      \"account\"             (string, optional) The account\n"
            "    ]\n"
            "    ,...\n"
            "  ]\n"
            "  ,...\n"
            "]\n"
            "\nExamples:\n"
            + HelpExampleCli("listaddressgroupings", "")
            + HelpExampleRpc("listaddressgroupings", "")
        );

    LOCK2(cs_main, pwalletMain->cs_wallet);

    UniValue jsonGroupings(UniValue::VARR);
    map<CTxDestination, CAmount> balances = pwalletMain->GetAddressBalances();
    BOOST_FOREACH(set<CTxDestination> grouping, pwalletMain->GetAddressGroupings())
    {
        UniValue jsonGrouping(UniValue::VARR);
        BOOST_FOREACH(CTxDestination address, grouping)
        {
            UniValue addressInfo(UniValue::VARR);
            addressInfo.push_back(CBitcoinAddress(address).ToString());
            addressInfo.push_back(ValueFromAmount(balances[address]));
            //fixme: CBSU - Rather do this inside GetAddressGroupings
            for(const auto& accountIter : pwalletMain->mapAccounts)
            {
                if (IsMine(*accountIter.second, address))
                {
                    addressInfo.push_back(accountIter.second->getLabel());
                }
            }
            jsonGrouping.push_back(addressInfo);
        }
        jsonGroupings.push_back(jsonGrouping);
    }
    return jsonGroupings;
}

UniValue signmessage(const JSONRPCRequest& request)
{
    if (!EnsureWalletIsAvailable(request.fHelp))
        return NullUniValue;

    if (request.fHelp || request.params.size() != 2)
        throw runtime_error(
            "signmessage \"bitcoinaddress\" \"message\"\n"
            "\nSign a message with the private key of an address"
            + HelpRequiringPassphrase() + "\n"
            "\nArguments:\n"
            "1. \"bitcoinaddress\"  (string, required) The bitcoin address to use for the private key.\n"
            "2. \"message\"         (string, required) The message to create a signature of.\n"
            "\nResult:\n"
            "\"signature\"          (string) The signature of the message encoded in base 64\n"
            "\nExamples:\n"
            "\nUnlock the wallet for 30 seconds\n"
            + HelpExampleCli("walletpassphrase", "\"mypassphrase\" 30") +
            "\nCreate the signature\n"
            + HelpExampleCli("signmessage", "\"GD1ZrZNe3JUo7ZycKEYQQiQAWd9y54F4XZ\" \"my message\"") +
            "\nVerify the signature\n"
            + HelpExampleCli("verifymessage", "\"GD1ZrZNe3JUo7ZycKEYQQiQAWd9y54F4XZ\" \"signature\" \"my message\"") +
            "\nAs json rpc\n"
            + HelpExampleRpc("signmessage", "\"GD1ZrZNe3JUo7ZycKEYQQiQAWd9y54F4XZ\", \"my message\"")
        );

    LOCK2(cs_main, pwalletMain->cs_wallet);

    EnsureWalletIsUnlocked();

    string strAddress = request.params[0].get_str();
    string strMessage = request.params[1].get_str();

    CBitcoinAddress addr(strAddress);
    if (!addr.IsValid())
        throw JSONRPCError(RPC_TYPE_ERROR, "Invalid address");

    CKeyID keyID;
    if (!addr.GetKeyID(keyID))
        throw JSONRPCError(RPC_TYPE_ERROR, "Address does not refer to key");

    CKey key;
    if (!pwalletMain->GetKey(keyID, key))
        throw JSONRPCError(RPC_WALLET_ERROR, "Private key not available");

    CHashWriter ss(SER_GETHASH, 0);
    ss << strMessageMagic;
    ss << strMessage;

    vector<unsigned char> vchSig;
    if (!key.SignCompact(ss.GetHash(), vchSig))
        throw JSONRPCError(RPC_INVALID_ADDRESS_OR_KEY, "Sign failed");

    return EncodeBase64(&vchSig[0], vchSig.size());
}

UniValue getreceivedbyaddress(const JSONRPCRequest& request)
{
    if (!EnsureWalletIsAvailable(request.fHelp))
        return NullUniValue;

    if (request.fHelp || request.params.size() < 1 || request.params.size() > 2)
        throw runtime_error(
            "getreceivedbyaddress \"bitcoinaddress\" ( minconf )\n"
            "\nReturns the total amount received by the given bitcoinaddress in transactions with at least minconf confirmations.\n"
            "\nArguments:\n"
            "1. \"bitcoinaddress\"  (string, required) The bitcoin address for transactions.\n"
            "2. minconf             (numeric, optional, default=1) Only include transactions confirmed at least this many times.\n"
            "\nResult:\n"
            "amount   (numeric) The total amount in " + CURRENCY_UNIT + " received at this address.\n"
            "\nExamples:\n"
            "\nThe amount from transactions with at least 1 confirmation\n"
            + HelpExampleCli("getreceivedbyaddress", "\"GD1ZrZNe3JUo7ZycKEYQQiQAWd9y54F4XZ\"") +
            "\nThe amount including unconfirmed transactions, zero confirmations\n"
            + HelpExampleCli("getreceivedbyaddress", "\"GD1ZrZNe3JUo7ZycKEYQQiQAWd9y54F4XZ\" 0") +
            "\nThe amount with at least 6 confirmation, very safe\n"
            + HelpExampleCli("getreceivedbyaddress", "\"GD1ZrZNe3JUo7ZycKEYQQiQAWd9y54F4XZ\" 6") +
            "\nAs a json rpc call\n"
            + HelpExampleRpc("getreceivedbyaddress", "\"GD1ZrZNe3JUo7ZycKEYQQiQAWd9y54F4XZ\", 6")
       );

    LOCK2(cs_main, pwalletMain->cs_wallet);

    // Bitcoin address
    CBitcoinAddress address = CBitcoinAddress(request.params[0].get_str());
    if (!address.IsValid())
        throw JSONRPCError(RPC_INVALID_ADDRESS_OR_KEY, "Invalid Bitcoin address");
    CScript scriptPubKey = GetScriptForDestination(address.Get());
    if (!IsMine(*pwalletMain, scriptPubKey))
        return ValueFromAmount(0);

    // Minimum confirmations
    int nMinDepth = 1;
    if (request.params.size() > 1)
        nMinDepth = request.params[1].get_int();

    // Tally
    CAmount nAmount = 0;
    for (map<uint256, CWalletTx>::iterator it = pwalletMain->mapWallet.begin(); it != pwalletMain->mapWallet.end(); ++it)
    {
        const CWalletTx& wtx = (*it).second;
        if (wtx.IsCoinBase() || !CheckFinalTx(wtx))
            continue;

        BOOST_FOREACH(const CTxOut& txout, wtx.vout)
            if (txout.scriptPubKey == scriptPubKey)
                if (wtx.GetDepthInMainChain() >= nMinDepth)
                    nAmount += txout.nValue;
    }

    return  ValueFromAmount(nAmount);
}


<<<<<<< HEAD
/*UniValue getreceivedbyaccount(const UniValue& params, bool fHelp)
=======
UniValue getreceivedbyaccount(const JSONRPCRequest& request)
>>>>>>> d74e352e
{
    if (!EnsureWalletIsAvailable(request.fHelp))
        return NullUniValue;

    if (request.fHelp || request.params.size() < 1 || request.params.size() > 2)
        throw runtime_error(
            "getreceivedbyaccount \"account\" ( minconf )\n"
            "\nDEPRECATED. Returns the total amount received by addresses with <account> in transactions with at least [minconf] confirmations.\n"
            "\nArguments:\n"
            "1. \"account\"      (string, required) The selected account, may be the default account using \"\".\n"
            "2. minconf          (numeric, optional, default=1) Only include transactions confirmed at least this many times.\n"
            "\nResult:\n"
            "amount              (numeric) The total amount in " + CURRENCY_UNIT + " received for this account.\n"
            "\nExamples:\n"
            "\nAmount received by the default account with at least 1 confirmation\n"
            + HelpExampleCli("getreceivedbyaccount", "\"\"") +
            "\nAmount received at the tabby account including unconfirmed amounts with zero confirmations\n"
            + HelpExampleCli("getreceivedbyaccount", "\"tabby\" 0") +
            "\nThe amount with at least 6 confirmation, very safe\n"
            + HelpExampleCli("getreceivedbyaccount", "\"tabby\" 6") +
            "\nAs a json rpc call\n"
            + HelpExampleRpc("getreceivedbyaccount", "\"tabby\", 6")
        );

    LOCK2(cs_main, pwalletMain->cs_wallet);

    // Minimum confirmations
    int nMinDepth = 1;
    if (request.params.size() > 1)
        nMinDepth = request.params[1].get_int();

    // Get the set of pub keys assigned to account
    string strAccount = AccountFromValue(request.params[0]);
    set<CTxDestination> setAddress = pwalletMain->GetAccountAddresses(strAccount);

    // Tally
    CAmount nAmount = 0;
    for (map<uint256, CWalletTx>::iterator it = pwalletMain->mapWallet.begin(); it != pwalletMain->mapWallet.end(); ++it)
    {
        const CWalletTx& wtx = (*it).second;
        if (wtx.IsCoinBase() || !CheckFinalTx(wtx))
            continue;

        BOOST_FOREACH(const CTxOut& txout, wtx.vout)
        {
            CTxDestination address;
            if (ExtractDestination(txout.scriptPubKey, address) && IsMine(*pwalletMain, address) && setAddress.count(address))
                if (wtx.GetDepthInMainChain() >= nMinDepth)
                    nAmount += txout.nValue;
        }
    }

    return ValueFromAmount(nAmount);
}*/


UniValue getbalance(const JSONRPCRequest& request)
{
    if (!EnsureWalletIsAvailable(request.fHelp))
        return NullUniValue;

    if (request.fHelp || request.params.size() > 3)
        throw runtime_error(
            "getbalance ( \"account\" minconf includeWatchonly )\n"
            "\nIf account is not specified, returns the server's total available balance.\n"
            "If account is specified, returns the balance in the account.\n"
            "Note that the account \"\" is not the same as leaving the parameter out, but rather will use the currently selected account.\n"
            "\nArguments:\n"
            "1. \"account\"      (string, optional). The selected account, or \"*\" for entire wallet. It may be the currently actibve account using \"\".\n"
            "2. minconf          (numeric, optional, default=1) Only include transactions confirmed at least this many times.\n"
            "3. includeWatchonly (bool, optional, default=false) Also include balance in watchonly addresses (see 'importaddress')\n"
            "\nResult:\n"
            "amount              (numeric) The total amount in " + CURRENCY_UNIT + " received for this account.\n"
            "\nExamples:\n"
            "\nThe total amount in the wallet\n"
            + HelpExampleCli("getbalance", "") +
            "\nThe total amount in the wallet at least 5 blocks confirmed\n"
            + HelpExampleCli("getbalance", "\"*\" 6") +
            "\nAs a json rpc call\n"
            + HelpExampleRpc("getbalance", "\"*\", 6")
        );

    LOCK2(cs_main, pwalletMain->cs_wallet);

<<<<<<< HEAD
    if (params.size() == 0)
        return ValueFromAmount(pwalletMain->GetBalance());
=======
    if (request.params.size() == 0)
        return  ValueFromAmount(pwalletMain->GetBalance());
>>>>>>> d74e352e

    int nMinDepth = 1;
    if (request.params.size() > 1)
        nMinDepth = request.params[1].get_int();
    isminefilter filter = ISMINE_SPENDABLE;
    if(request.params.size() > 2)
        if(request.params[2].get_bool())
            filter = filter | ISMINE_WATCH_ONLY;

    if (request.params[0].get_str() == "*") {
        // Calculate total balance a different way from GetBalance()
        // (GetBalance() sums up all unspent TxOuts)
        // getbalance and "getbalance * 1 true" should return the same number
        CAmount nBalance = 0;
        for (map<uint256, CWalletTx>::iterator it = pwalletMain->mapWallet.begin(); it != pwalletMain->mapWallet.end(); ++it)
        {
            const CWalletTx& wtx = (*it).second;
            if (!CheckFinalTx(wtx) || wtx.GetBlocksToMaturity() > 0 || wtx.GetDepthInMainChain() < 0)
                continue;

            CAmount allFee;
            list<COutputEntry> listReceived;
            list<COutputEntry> listSent;
            for (const auto& accountIter : pwalletMain->mapAccounts)
            {
                if (accountIter.second->m_Type != AccountType::Shadow)
                {
                    wtx.GetAmounts(listReceived, listSent, allFee, filter, accountIter.second);
                    if (wtx.GetDepthInMainChain() >= nMinDepth)
                    {
                        BOOST_FOREACH(const COutputEntry& r, listReceived)
                            nBalance += r.amount;
                    }
                    BOOST_FOREACH(const COutputEntry& s, listSent)
                        nBalance -= s.amount;
                    nBalance -= allFee;
                }
            }
        }
        return  ValueFromAmount(nBalance);
    }

<<<<<<< HEAD
    CAccount* forAccount = AccountFromValue(params[0], true);
    CAmount nBalance = pwalletMain->GetAccountBalance(forAccount->getUUID(), nMinDepth, filter);
=======
    string strAccount = AccountFromValue(request.params[0]);

    CAmount nBalance = pwalletMain->GetAccountBalance(strAccount, nMinDepth, filter);
>>>>>>> d74e352e

    return ValueFromAmount(nBalance);
}

UniValue getunconfirmedbalance(const JSONRPCRequest &request)
{
    if (!EnsureWalletIsAvailable(request.fHelp))
        return NullUniValue;

    if (request.fHelp || request.params.size() > 0)
        throw runtime_error(
                "getunconfirmedbalance\n"
                "Returns the server's total unconfirmed balance\n");

    LOCK2(cs_main, pwalletMain->cs_wallet);

    return ValueFromAmount(pwalletMain->GetUnconfirmedBalance());
}


UniValue movecmd(const JSONRPCRequest& request)
{
    if (!EnsureWalletIsAvailable(request.fHelp))
        return NullUniValue;

    if (request.fHelp || request.params.size() < 3 || request.params.size() > 5)
        throw runtime_error(
            "move \"fromaccount\" \"toaccount\" amount ( minconf \"comment\" )\n"
            "\nMove a specified amount from one account in your wallet to another.\n"
            "\nArguments:\n"
            "1. \"fromaccount\"   (string, required) The UUID or unique label of the account to move funds from. May be the currently active account using \"\".\n"
            "2. \"toaccount\"     (string, required) The UUID or unique label of the account to move funds to. May be the currently active account using \"\".\n"
            "3. amount            (numeric) Quantity of " + CURRENCY_UNIT + " to move between accounts, -1 to move all available funds (based on min depth).\n"
            "4. minconf           (numeric, optional, default=1) Only use funds with at least this many confirmations.\n"
            "5. \"comment\"       (string, optional) An optional comment, stored in the wallet only.\n"
            "\nResult:\n"
            "true|false           (boolean) true if successful.\n"
            "\nExamples:\n"
            "\nMove 0.01 " + CURRENCY_UNIT + " from the default account to the account named tabby\n"
            + HelpExampleCli("move", "\"\" \"tabby\" 0.01") +
            "\nMove 0.01 " + CURRENCY_UNIT + " timotei to akiko with a comment and funds have 6 confirmations\n"
            + HelpExampleCli("move", "\"timotei\" \"akiko\" 0.01 6 \"happy birthday!\"") +
            "\nAs a json rpc call\n"
            + HelpExampleRpc("move", "\"timotei\", \"akiko\", 0.01, 6, \"happy birthday!\"")
        );

    LOCK2(cs_main, pwalletMain->cs_wallet);

<<<<<<< HEAD
    CAccount* fromAccount = AccountFromValue(params[0], true);
    CAccount* toAccount = AccountFromValue(params[1], true);
    
    if (fromAccount->getUUID() == toAccount->getUUID())
    {
        throw JSONRPCError(RPC_INVALID_PARAMETER, string("From and to account are the same"));
    }
        
    int nMinDepth = 0;
    if (params.size() > 3)
        nMinDepth = params[3].get_int();
    string strComment;
    if (params.size() > 4)
        strComment = params[4].get_str();
    
    bool subtractFeeFromAmount = false;
    CAmount nBalance = pwalletMain->GetAccountBalance(fromAccount->getUUID(), nMinDepth, ISMINE_SPENDABLE);
    CAmount nAmount = 0;
    if (params[2].getValStr() == "-1")
    {
        subtractFeeFromAmount = true;
        nAmount = nBalance;
    }
    else
        nAmount = AmountFromValue(params[2]);
    
    if (nAmount <= 0)
        throw JSONRPCError(RPC_TYPE_ERROR, "Invalid amount for send");


    EnsureWalletIsUnlocked();
=======
    string strFrom = AccountFromValue(request.params[0]);
    string strTo = AccountFromValue(request.params[1]);
    CAmount nAmount = AmountFromValue(request.params[2]);
    if (nAmount <= 0)
        throw JSONRPCError(RPC_TYPE_ERROR, "Invalid amount for send");
    if (request.params.size() > 3)
        // unused parameter, used to be nMinDepth, keep type-checking it though
        (void)request.params[3].get_int();
    string strComment;
    if (request.params.size() > 4)
        strComment = request.params[4].get_str();
>>>>>>> d74e352e

    // Check funds
    if (nAmount > nBalance)
        throw JSONRPCError(RPC_WALLET_INSUFFICIENT_FUNDS, "Account has insufficient funds");

    CWalletTx wtx;
    wtx.strFromAccount = fromAccount->getUUID();
    if (!strComment.empty())
        wtx.mapValue["comment"] = params[4].get_str();
    
    
    CReserveKey receiveKey(pwalletMain, toAccount, KEYCHAIN_EXTERNAL);
    CPubKey vchPubKey;
    if (!receiveKey.GetReservedKey(vchPubKey))
        throw JSONRPCError(RPC_WALLET_KEYPOOL_RAN_OUT, "Error: Keypool ran out, please call keypoolrefill first");
    
    SendMoney(fromAccount, vchPubKey.GetID(), nAmount, subtractFeeFromAmount, wtx);

    receiveKey.KeepKey();
    
    return true;
}


UniValue sendfrom(const JSONRPCRequest& request)
{
    if (!EnsureWalletIsAvailable(request.fHelp))
        return NullUniValue;

    if (request.fHelp || request.params.size() < 3 || request.params.size() > 6)
        throw runtime_error(
            "sendfrom \"fromaccount\" \"tobitcoinaddress\" amount ( minconf \"comment\" \"comment-to\" )\n"
            "\nDEPRECATED (use sendtoaddress). Sent an amount from an account to a bitcoin address."
            + HelpRequiringPassphrase() + "\n"
            "\nArguments:\n"
            "1. \"fromaccount\"       (string, required) The UUID or unique label of the account to send funds from. May be the active account using \"\".\n"
            "2. \"tobitcoinaddress\"  (string, required) The bitcoin address to send funds to.\n"
            "3. amount                (numeric or string, required) The amount in " + CURRENCY_UNIT + " (transaction fee is added on top).\n"
            "4. minconf               (numeric, optional, default=1) Only use funds with at least this many confirmations.\n"
            "5. \"comment\"           (string, optional) A comment used to store what the transaction is for. \n"
            "                                     This is not part of the transaction, just kept in your wallet.\n"
            "6. \"comment-to\"        (string, optional) An optional comment to store the name of the person or organization \n"
            "                                     to which you're sending the transaction. This is not part of the transaction, \n"
            "                                     it is just kept in your wallet.\n"
            "\nResult:\n"
            "\"transactionid\"        (string) The transaction id.\n"
            "\nExamples:\n"
            "\nSend 0.01 " + CURRENCY_UNIT + " from the default account to the address, must have at least 1 confirmation\n"
            + HelpExampleCli("sendfrom", "\"\" \"GM72Sfpbz1BPpXFHz9m3CdqATR44Jvaydd\" 0.01") +
            "\nSend 0.01 from the tabby account to the given address, funds must have at least 6 confirmations\n"
            + HelpExampleCli("sendfrom", "\"tabby\" \"GM72Sfpbz1BPpXFHz9m3CdqATR44Jvaydd\" 0.01 6 \"donation\" \"seans outpost\"") +
            "\nAs a json rpc call\n"
            + HelpExampleRpc("sendfrom", "\"tabby\", \"GM72Sfpbz1BPpXFHz9m3CdqATR44Jvaydd\", 0.01, 6, \"donation\", \"seans outpost\"")
        );

    LOCK2(cs_main, pwalletMain->cs_wallet);

<<<<<<< HEAD
    CAccount* fromAccount = AccountFromValue(params[0], true);
    CBitcoinAddress address(params[1].get_str());
=======
    string strAccount = AccountFromValue(request.params[0]);
    CBitcoinAddress address(request.params[1].get_str());
>>>>>>> d74e352e
    if (!address.IsValid())
        throw JSONRPCError(RPC_INVALID_ADDRESS_OR_KEY, "Invalid Bitcoin address");
    CAmount nAmount = AmountFromValue(request.params[2]);
    if (nAmount <= 0)
        throw JSONRPCError(RPC_TYPE_ERROR, "Invalid amount for send");
    int nMinDepth = 1;
    if (request.params.size() > 3)
        nMinDepth = request.params[3].get_int();

    CWalletTx wtx;
<<<<<<< HEAD
    wtx.strFromAccount = fromAccount->getUUID();
    if (params.size() > 4 && !params[4].isNull() && !params[4].get_str().empty())
        wtx.mapValue["comment"] = params[4].get_str();
    if (params.size() > 5 && !params[5].isNull() && !params[5].get_str().empty())
        wtx.mapValue["to"]      = params[5].get_str();
=======
    wtx.strFromAccount = strAccount;
    if (request.params.size() > 4 && !request.params[4].isNull() && !request.params[4].get_str().empty())
        wtx.mapValue["comment"] = request.params[4].get_str();
    if (request.params.size() > 5 && !request.params[5].isNull() && !request.params[5].get_str().empty())
        wtx.mapValue["to"]      = request.params[5].get_str();
>>>>>>> d74e352e

    EnsureWalletIsUnlocked();

    // Check funds
    CAmount nBalance = pwalletMain->GetAccountBalance(fromAccount->getUUID(), nMinDepth, ISMINE_SPENDABLE);
    if (nAmount > nBalance)
        throw JSONRPCError(RPC_WALLET_INSUFFICIENT_FUNDS, "Account has insufficient funds");

    SendMoney(fromAccount, address.Get(), nAmount, false, wtx);

    return wtx.GetHash().GetHex();
}


UniValue sendmany(const JSONRPCRequest& request)
{
    if (!EnsureWalletIsAvailable(request.fHelp))
        return NullUniValue;

    if (request.fHelp || request.params.size() < 2 || request.params.size() > 5)
        throw runtime_error(
            "sendmany \"fromaccount\" {\"address\":amount,...} ( minconf \"comment\" [\"address\",...] )\n"
            "\nSend multiple times. Amounts are double-precision floating point numbers."
            + HelpRequiringPassphrase() + "\n"
            "\nArguments:\n"
            "1. \"fromaccount\"         (string, required) The UUID or unique label of the account to send the funds from. Should be \"\" for the active account\n"
            "2. \"amounts\"             (string, required) A json object with addresses and amounts\n"
            "    {\n"
            "      \"address\":amount   (numeric or string) The bitcoin address is the key, the numeric amount (can be string) in " + CURRENCY_UNIT + " is the value\n"
            "      ,...\n"
            "    }\n"
            "3. minconf                 (numeric, optional, default=1) Only use the balance confirmed at least this many times.\n"
            "4. \"comment\"             (string, optional) A comment\n"
            "5. subtractfeefromamount   (string, optional) A json array with addresses.\n"
            "                           The fee will be equally deducted from the amount of each selected address.\n"
            "                           Those recipients will receive less bitcoins than you enter in their corresponding amount field.\n"
            "                           If no addresses are specified here, the sender pays the fee.\n"
            "    [\n"
            "      \"address\"            (string) Subtract fee from this address\n"
            "      ,...\n"
            "    ]\n"
            "\nResult:\n"
            "\"transactionid\"          (string) The transaction id for the send. Only 1 transaction is created regardless of \n"
            "                                    the number of addresses.\n"
            "\nExamples:\n"
            "\nSend two amounts to two different addresses:\n"
            + HelpExampleCli("sendmany", "\"\" \"{\\\"GD1ZrZNe3JUo7ZycKEYQQiQAWd9y54F4XZ\\\":0.01,\\\"G353tsE8YMTA4EuV7dgUXGjNFf9KpVvKHz\\\":0.02}\"") +
            "\nSend two amounts to two different addresses setting the confirmation and comment:\n"
            + HelpExampleCli("sendmany", "\"\" \"{\\\"GD1ZrZNe3JUo7ZycKEYQQiQAWd9y54F4XZ\\\":0.01,\\\"G353tsE8YMTA4EuV7dgUXGjNFf9KpVvKHz\\\":0.02}\" 6 \"testing\"") +
            "\nSend two amounts to two different addresses, subtract fee from amount:\n"
            + HelpExampleCli("sendmany", "\"\" \"{\\\"GD1ZrZNe3JUo7ZycKEYQQiQAWd9y54F4XZ\\\":0.01,\\\"G353tsE8YMTA4EuV7dgUXGjNFf9KpVvKHz\\\":0.02}\" 1 \"\" \"[\\\"GD1ZrZNe3JUo7ZycKEYQQiQAWd9y54F4XZ\\\",\\\"G353tsE8YMTA4EuV7dgUXGjNFf9KpVvKHz\\\"]\"") +
            "\nAs a json rpc call\n"
            + HelpExampleRpc("sendmany", "\"\", \"{\\\"GD1ZrZNe3JUo7ZycKEYQQiQAWd9y54F4XZ\\\":0.01,\\\"G353tsE8YMTA4EuV7dgUXGjNFf9KpVvKHz\\\":0.02}\", 6, \"testing\"")
        );

    LOCK2(cs_main, pwalletMain->cs_wallet);

<<<<<<< HEAD
    CAccount* fromAccount = AccountFromValue(params[0], true);
    UniValue sendTo = params[1].get_obj();
=======
    if (pwalletMain->GetBroadcastTransactions() && !g_connman)
        throw JSONRPCError(RPC_CLIENT_P2P_DISABLED, "Error: Peer-to-peer functionality missing or disabled");

    string strAccount = AccountFromValue(request.params[0]);
    UniValue sendTo = request.params[1].get_obj();
>>>>>>> d74e352e
    int nMinDepth = 1;
    if (request.params.size() > 2)
        nMinDepth = request.params[2].get_int();

    CWalletTx wtx;
<<<<<<< HEAD
    wtx.strFromAccount = fromAccount->getUUID();
    if (params.size() > 3 && !params[3].isNull() && !params[3].get_str().empty())
        wtx.mapValue["comment"] = params[3].get_str();
=======
    wtx.strFromAccount = strAccount;
    if (request.params.size() > 3 && !request.params[3].isNull() && !request.params[3].get_str().empty())
        wtx.mapValue["comment"] = request.params[3].get_str();
>>>>>>> d74e352e

    UniValue subtractFeeFromAmount(UniValue::VARR);
    if (request.params.size() > 4)
        subtractFeeFromAmount = request.params[4].get_array();

    set<CBitcoinAddress> setAddress;
    vector<CRecipient> vecSend;

    CAmount totalAmount = 0;
    vector<string> keys = sendTo.getKeys();
    BOOST_FOREACH(const string& name_, keys)
    {
        CBitcoinAddress address(name_);
        if (!address.IsValid())
            throw JSONRPCError(RPC_INVALID_ADDRESS_OR_KEY, string("Invalid Bitcoin address: ")+name_);

        if (setAddress.count(address))
            throw JSONRPCError(RPC_INVALID_PARAMETER, string("Invalid parameter, duplicated address: ")+name_);
        setAddress.insert(address);

        CScript scriptPubKey = GetScriptForDestination(address.Get());
        CAmount nAmount = AmountFromValue(sendTo[name_]);
        if (nAmount <= 0)
            throw JSONRPCError(RPC_TYPE_ERROR, "Invalid amount for send");
        totalAmount += nAmount;

        bool fSubtractFeeFromAmount = false;
        for (unsigned int idx = 0; idx < subtractFeeFromAmount.size(); idx++) {
            const UniValue& addr = subtractFeeFromAmount[idx];
            if (addr.get_str() == name_)
                fSubtractFeeFromAmount = true;
        }

        CRecipient recipient = {scriptPubKey, nAmount, fSubtractFeeFromAmount};
        vecSend.push_back(recipient);
    }

    EnsureWalletIsUnlocked();

    // Check funds
    CAmount nBalance = pwalletMain->GetAccountBalance(fromAccount->getUUID(), nMinDepth, ISMINE_SPENDABLE);
    if (totalAmount > nBalance)
        throw JSONRPCError(RPC_WALLET_INSUFFICIENT_FUNDS, "Account has insufficient funds");

    // Send
    CReserveKey keyChange(pwalletMain, fromAccount, KEYCHAIN_CHANGE);
    CAmount nFeeRequired = 0;
    int nChangePosRet = -1;
    string strFailReason;
    
    bool fCreated = pwalletMain->CreateTransaction(fromAccount, vecSend, wtx, keyChange, nFeeRequired, nChangePosRet, strFailReason);
    if (!fCreated)
        throw JSONRPCError(RPC_WALLET_INSUFFICIENT_FUNDS, strFailReason);
    CValidationState state;
    if (!pwalletMain->CommitTransaction(wtx, keyChange, g_connman.get(), state)) {
        strFailReason = strprintf("Transaction commit failed:: %s", state.GetRejectReason());
        throw JSONRPCError(RPC_WALLET_ERROR, strFailReason);
    }

    return wtx.GetHash().GetHex();
}

// Defined in rpc/misc.cpp
extern CScript _createmultisig_redeemScript(const UniValue& params);

UniValue addmultisigaddress(const JSONRPCRequest& request)
{
    if (!EnsureWalletIsAvailable(request.fHelp))
        return NullUniValue;

<<<<<<< HEAD
    
    
    if (fHelp || params.size() < 2 || params.size() > 3)
=======
    if (request.fHelp || request.params.size() < 2 || request.params.size() > 3)
>>>>>>> d74e352e
    {
        string msg = "addmultisigaddress nrequired [\"key\",...] ( \"account\" )\n"
            "\nAdd a nrequired-to-sign multisignature address to the wallet.\n"
            "Each key is a Bitcoin address or hex-encoded public key.\n"
            "If 'account' is specified (DEPRECATED), assign address to that account.\n"

            "\nArguments:\n"
            "1. nrequired        (numeric, required) The number of required signatures out of the n keys or addresses.\n"
            "2. \"keysobject\"   (string, required) A json array of bitcoin addresses or hex-encoded public keys\n"
            "     [\n"
            "       \"address\"  (string) bitcoin address or hex-encoded public key\n"
            "       ...,\n"
            "     ]\n"
            "3. \"account\"      (string, optional) DEPRECATED. An account to assign the addresses to.\n"

            "\nResult:\n"
            "\"bitcoinaddress\"  (string) A bitcoin address associated with the keys.\n"

            "\nExamples:\n"
            "\nAdd a multisig address from 2 addresses\n"
            + HelpExampleCli("addmultisigaddress", "2 \"[\\\"G6sSauSf5pF2UkUwvKGq4qjNRzBZYqgEL5\\\",\\\"G71sgjn4YtPu27adkKGrdDwzRTxnRkBfKV\\\"]\"") +
            "\nAs json rpc call\n"
            + HelpExampleRpc("addmultisigaddress", "2, \"[\\\"G6sSauSf5pF2UkUwvKGq4qjNRzBZYqgEL5\\\",\\\"G71sgjn4YtPu27adkKGrdDwzRTxnRkBfKV\\\"]\"")
        ;
        throw runtime_error(msg);
    }
    
    throw runtime_error("Temporarily disabled for this release as it needs to be reworked to be account safe, will return soon in a future release, apologies for the inconvenience.");

    /*LOCK2(cs_main, pwalletMain->cs_wallet);

    string strAccount;
    if (request.params.size() > 2)
        strAccount = AccountFromValue(request.params[2]);

    // Construct using pay-to-script-hash:
    CScript inner = _createmultisig_redeemScript(request.params);
    CScriptID innerID(inner);
    pwalletMain->AddCScript(inner);

    pwalletMain->SetAddressBook(CBitcoinAddress(innerID).ToString(), strAccount, "send");
    return CBitcoinAddress(innerID).ToString();*/
    return "";
}

class Witnessifier : public boost::static_visitor<bool>
{
public:
    CScriptID result;

    bool operator()(const CNoDestination &dest) const { return false; }

    bool operator()(const CKeyID &keyID) {
        CPubKey pubkey;
        if (pwalletMain) {
            CScript basescript = GetScriptForDestination(keyID);
            isminetype typ;
            typ = IsMine(*pwalletMain, basescript, SIGVERSION_WITNESS_V0);
            if (typ != ISMINE_SPENDABLE && typ != ISMINE_WATCH_SOLVABLE)
                return false;
            CScript witscript = GetScriptForWitness(basescript);
            pwalletMain->AddCScript(witscript);
            result = CScriptID(witscript);
            return true;
        }
        return false;
    }

    bool operator()(const CScriptID &scriptID) {
        CScript subscript;
        if (pwalletMain && pwalletMain->GetCScript(scriptID, subscript)) {
            int witnessversion;
            std::vector<unsigned char> witprog;
            if (subscript.IsWitnessProgram(witnessversion, witprog)) {
                result = scriptID;
                return true;
            }
            isminetype typ;
            typ = IsMine(*pwalletMain, subscript, SIGVERSION_WITNESS_V0);
            if (typ != ISMINE_SPENDABLE && typ != ISMINE_WATCH_SOLVABLE)
                return false;
            CScript witscript = GetScriptForWitness(subscript);
            pwalletMain->AddCScript(witscript);
            result = CScriptID(witscript);
            return true;
        }
        return false;
    }
};

UniValue addwitnessaddress(const JSONRPCRequest& request)
{
    if (!EnsureWalletIsAvailable(request.fHelp))
        return NullUniValue;
<<<<<<< HEAD
    
    if (fHelp || params.size() < 1 || params.size() > 1)
=======

    if (request.fHelp || request.params.size() < 1 || request.params.size() > 1)
>>>>>>> d74e352e
    {
        string msg = "addwitnessaddress \"address\"\n"
            "\nAdd a witness address for a script (with pubkey or redeemscript known).\n"
            "It returns the witness script.\n"

            "\nArguments:\n"
            "1. \"address\"       (string, required) An address known to the wallet\n"

            "\nResult:\n"
            "\"witnessaddress\",  (string) The value of the new address (P2SH of witness script).\n"
            "}\n"
        ;
        throw runtime_error(msg);
    }
    
    throw runtime_error("segwit not yet enabled.");

    {
        LOCK(cs_main);
        if (!IsWitnessEnabled(chainActive.Tip(), Params().GetConsensus()) && !GetBoolArg("-walletprematurewitness", false)) {
            throw JSONRPCError(RPC_WALLET_ERROR, "Segregated witness not enabled on network");
        }
    }

    CBitcoinAddress address(request.params[0].get_str());
    if (!address.IsValid())
        throw JSONRPCError(RPC_INVALID_ADDRESS_OR_KEY, "Invalid Bitcoin address");

    Witnessifier w;
    CTxDestination dest = address.Get();
    bool ret = boost::apply_visitor(w, dest);
    if (!ret) {
        throw JSONRPCError(RPC_WALLET_ERROR, "Public key or redeemscript not known to wallet, or the key is uncompressed");
    }

<<<<<<< HEAD
    pwalletMain->SetAddressBook(CBitcoinAddress(w.result).ToString(), "", "receive");
=======
    pwalletMain->SetAddressBook(w.result, "", "receive");
>>>>>>> d74e352e

    return CBitcoinAddress(w.result).ToString();
}

struct tallyitem
{
    CAmount nAmount;
    int nConf;
    vector<uint256> txids;
    bool fIsWatchonly;
    tallyitem()
    {
        nAmount = 0;
        nConf = std::numeric_limits<int>::max();
        fIsWatchonly = false;
    }
};

UniValue ListReceived(const UniValue& params, bool fByAccounts)
{
    // Minimum confirmations
    int nMinDepth = 1;
    if (params.size() > 0)
        nMinDepth = params[0].get_int();

    // Whether to include empty accounts
    bool fIncludeEmpty = false;
    if (params.size() > 1)
        fIncludeEmpty = params[1].get_bool();

    isminefilter filter = ISMINE_SPENDABLE;
    if(params.size() > 2)
        if(params[2].get_bool())
            filter = filter | ISMINE_WATCH_ONLY;

    // Tally
    map<CBitcoinAddress, tallyitem> mapTally;
    for (map<uint256, CWalletTx>::iterator it = pwalletMain->mapWallet.begin(); it != pwalletMain->mapWallet.end(); ++it)
    {
        const CWalletTx& wtx = (*it).second;

        if (wtx.IsCoinBase() || !CheckFinalTx(wtx))
            continue;

        int nDepth = wtx.GetDepthInMainChain();
        if (nDepth < nMinDepth)
            continue;

        BOOST_FOREACH(const CTxOut& txout, wtx.vout)
        {
            CTxDestination address;
            if (!ExtractDestination(txout.scriptPubKey, address))
                continue;

            isminefilter mine = IsMine(*pwalletMain, address);
            if(!(mine & filter))
                continue;

            tallyitem& item = mapTally[address];
            item.nAmount += txout.nValue;
            item.nConf = min(item.nConf, nDepth);
            item.txids.push_back(wtx.GetHash());
            
            if (mine & ISMINE_WATCH_ONLY)
                item.fIsWatchonly = true;
        }
    }

    // Reply
    UniValue ret(UniValue::VARR);
    map<string, tallyitem> mapAccountTally;
    for (const auto &accountIter : pwalletMain->mapAccounts)
    {
        if (accountIter.second->m_Type == AccountType::Shadow)
            continue;
        
        std::string accountUUID = accountIter.second->getUUID();
        std::string accountLabel = accountIter.second->getLabel();
        
        if (accountIter.second->m_Type == AccountType::Shadow)
        {
<<<<<<< HEAD
            accountUUID = accountIter.second->getParentUUID();
            accountLabel = pwalletMain->mapAccounts[accountUUID]->getLabel();
=======
            tallyitem& _item = mapAccountTally[strAccount];
            _item.nAmount += nAmount;
            _item.nConf = min(_item.nConf, nConf);
            _item.fIsWatchonly = fIsWatchonly;
>>>>>>> d74e352e
        }
        
        std::set<CKeyID> setAddress;
        accountIter.second->GetKeys(setAddress);
        for(const auto& key : setAddress)
        {
            CBitcoinAddress address(key);
            map<CBitcoinAddress, tallyitem>::iterator it = mapTally.find(address);
            if (it == mapTally.end() && !fIncludeEmpty)
                continue;
            
            CAmount nAmount = 0;
            int nConf = std::numeric_limits<int>::max();
            bool fIsWatchonly = false;
            if (it != mapTally.end())
            {
<<<<<<< HEAD
                nAmount = (*it).second.nAmount;
                nConf = (*it).second.nConf;
                fIsWatchonly = (*it).second.fIsWatchonly;
            }
            
            if (fByAccounts)
            {
                tallyitem& item = mapAccountTally[accountUUID];
                item.nAmount += nAmount;
                item.nConf = min(item.nConf, nConf);
                item.fIsWatchonly = fIsWatchonly;
            }
            else
            {
                UniValue obj(UniValue::VOBJ);
                if(fIsWatchonly)
                    obj.push_back(Pair("involvesWatchonly", true));
                obj.push_back(Pair("address",       address.ToString()));
                obj.push_back(Pair("account",       accountUUID));
                obj.push_back(Pair("accountlabel",  accountLabel));
                obj.push_back(Pair("amount",        ValueFromAmount(nAmount)));
                obj.push_back(Pair("confirmations", (nConf == std::numeric_limits<int>::max() ? 0 : nConf)));
                if (!fByAccounts)
                    obj.push_back(Pair("label", accountLabel));
                UniValue transactions(UniValue::VARR);
                if (it != mapTally.end())
                {
                    BOOST_FOREACH(const uint256& item, (*it).second.txids)
                    {
                        transactions.push_back(item.GetHex());
                    }
=======
                BOOST_FOREACH(const uint256& _item, (*it).second.txids)
                {
                    transactions.push_back(_item.GetHex());
>>>>>>> d74e352e
                }
                obj.push_back(Pair("txids", transactions));
                ret.push_back(obj);
            }
        }
    }
    if (fByAccounts)
    {
        for (map<string, tallyitem>::iterator it = mapAccountTally.begin(); it != mapAccountTally.end(); ++it)
        {
            CAmount nAmount = (*it).second.nAmount;
            int nConf = (*it).second.nConf;
            UniValue obj(UniValue::VOBJ);
            if((*it).second.fIsWatchonly)
                obj.push_back(Pair("involvesWatchonly", true));
            obj.push_back(Pair("account",       (*it).first));
            obj.push_back(Pair("amount",        ValueFromAmount(nAmount)));
            obj.push_back(Pair("confirmations", (nConf == std::numeric_limits<int>::max() ? 0 : nConf)));
            ret.push_back(obj);
        }
    }

    return ret;
}

UniValue listreceivedbyaddress(const JSONRPCRequest& request)
{
    if (!EnsureWalletIsAvailable(request.fHelp))
        return NullUniValue;

    if (request.fHelp || request.params.size() > 3)
        throw runtime_error(
            "listreceivedbyaddress ( minconf includeempty includeWatchonly)\n"
            "\nList balances by receiving address.\n"
            "\nArguments:\n"
            "1. minconf       (numeric, optional, default=1) The minimum number of confirmations before payments are included.\n"
            "2. includeempty  (bool, optional, default=false) Whether to include addresses that haven't received any payments.\n"
            "3. includeWatchonly (bool, optional, default=false) Whether to include watchonly addresses (see 'importaddress').\n"

            "\nResult:\n"
            "[\n"
            "  {\n"
            "    \"involvesWatchonly\" : true,        (bool) Only returned if imported addresses were involved in transaction\n"
            "    \"address\" : \"receivingaddress\",  (string) The receiving address\n"
            "    \"account\" : \"accountname\",       (string) The account of the receiving address.\n"
            "    \"amount\" : x.xxx,                  (numeric) The total amount in " + CURRENCY_UNIT + " received by the address\n"
            "    \"confirmations\" : n,               (numeric) The number of confirmations of the most recent transaction included\n"
            "    \"txids\" :                          list of transactions with outputs to the address\n"
            "    \"label\" : \"label\"                (string) A comment for the address/transaction, if any\n"
            "  }\n"
            "  ,...\n"
            "]\n"

            "\nExamples:\n"
            + HelpExampleCli("listreceivedbyaddress", "")
            + HelpExampleCli("listreceivedbyaddress", "6 true")
            + HelpExampleRpc("listreceivedbyaddress", "6, true, true")
        );

    LOCK2(cs_main, pwalletMain->cs_wallet);

    return ListReceived(request.params, false);
}

UniValue listreceivedbyaccount(const JSONRPCRequest& request)
{
    if (!EnsureWalletIsAvailable(request.fHelp))
        return NullUniValue;

    if (request.fHelp || request.params.size() > 3)
        throw runtime_error(
            "listreceivedbyaccount ( minconf includeempty includeWatchonly)\n"
            "\nList balances by account.\n"
            "\nArguments:\n"
            "1. minconf      (numeric, optional, default=1) The minimum number of confirmations before payments are included.\n"
            "2. includeempty (bool, optional, default=false) Whether to include accounts that haven't received any payments.\n"
            "3. includeWatchonly (bool, optional, default=false) Whether to include watchonly addresses (see 'importaddress').\n"

            "\nResult:\n"
            "[\n"
            "  {\n"
            "    \"involvesWatchonly\" : true,   (bool) Only returned if imported addresses were involved in transaction\n"
            "    \"account\" : \"UUID\",         (string) The UUID of the receiving account\n"
            "    \"amount\" : x.xxx,             (numeric) The total amount received by addresses with this account\n"
            "    \"confirmations\" : n,          (numeric) The number of confirmations of the most recent transaction included\n"
            "    \"label\" : \"label\"           (string) A comment for the address/transaction, if any\n"
            "  }\n"
            "  ,...\n"
            "]\n"

            "\nExamples:\n"
            + HelpExampleCli("listreceivedbyaccount", "")
            + HelpExampleCli("listreceivedbyaccount", "6 true")
            + HelpExampleRpc("listreceivedbyaccount", "6, true, true")
        );

    LOCK2(cs_main, pwalletMain->cs_wallet);

    return ListReceived(request.params, true);
}

static void MaybePushAddress(UniValue & entry, const CTxDestination &dest)
{
    CBitcoinAddress addr;
    if (addr.Set(dest))
        entry.push_back(Pair("address", addr.ToString()));
}

void ListTransactions(const CWalletTx& wtx, const string& strAccount, int nMinDepth, bool fLong, UniValue& ret, const isminefilter& filter, bool ignorerpconlylistsecuredtransactions=false)
{
    CAmount nFee;
    string strSentAccount;
    list<COutputEntry> listReceived;
    list<COutputEntry> listSent;

    // If rpconlylistsecuredtransactions is present then only include if tx is secured by a checkpoint
    bool securedTransaction = (Checkpoints::IsSecuredBySyncCheckpoint(wtx.hashBlock));
    //fixme: Get checkpoints working for testnet.
    if (!ignorerpconlylistsecuredtransactions && GetBoolArg("-rpconlylistsecuredtransactions", true) && ( !securedTransaction && !GetBoolArg("-testnet", false) ))
        return;
    
    std::vector<CAccount*> doForAccounts;
    if (strAccount == string("*"))
    {
        for (const auto& accountIter : pwalletMain->mapAccounts)
        {
            if (accountIter.second->m_Type != AccountType::Shadow)
            {
                doForAccounts.push_back(accountIter.second);
            }
            //fixme: (FUT) - Handle shadow children
        }
    }
    else
    {
        doForAccounts.push_back(AccountFromValue(strAccount, true));
    }
    
    
    for (auto& account : doForAccounts)
    {
        wtx.GetAmounts(listReceived, listSent, nFee, filter, account);

        bool involvesWatchonly = wtx.IsFromMe(ISMINE_WATCH_ONLY);

        // Sent
        if ((!listSent.empty() || nFee != 0) )
        {
            BOOST_FOREACH(const COutputEntry& s, listSent)
            {
                UniValue entry(UniValue::VOBJ);
                if(involvesWatchonly || (::IsMine(*pwalletMain, s.destination) & ISMINE_WATCH_ONLY))
                    entry.push_back(Pair("involvesWatchonly", true));
                entry.push_back(Pair("account", account->getUUID()));
                entry.push_back(Pair("accountlabel", account->getLabel()));
                MaybePushAddress(entry, s.destination);
                entry.push_back(Pair("category", "send"));
                entry.push_back(Pair("amount", ValueFromAmount(-s.amount)));
                if (pwalletMain->mapAddressBook.count(CBitcoinAddress(s.destination).ToString()))
                    entry.push_back(Pair("label", pwalletMain->mapAddressBook[CBitcoinAddress(s.destination).ToString()].name));
                entry.push_back(Pair("vout", s.vout));
                entry.push_back(Pair("fee", ValueFromAmount(-nFee)));
                entry.push_back(Pair("secured_by_checkpoint",securedTransaction?"yes":"no"));
                if (fLong)
                    WalletTxToJSON(wtx, entry);
                entry.push_back(Pair("abandoned", wtx.isAbandoned()));
                ret.push_back(entry);
            }
        }

        // Received
        if (listReceived.size() > 0 && wtx.GetDepthInMainChain() >= nMinDepth)
        {
            BOOST_FOREACH(const COutputEntry& r, listReceived)
            {                
                UniValue entry(UniValue::VOBJ);
                if(involvesWatchonly || (::IsMine(*pwalletMain, r.destination) & ISMINE_WATCH_ONLY))
                    entry.push_back(Pair("involvesWatchonly", true));
                entry.push_back(Pair("account", account->getUUID()));
                entry.push_back(Pair("accountlabel", account->getLabel()));
                MaybePushAddress(entry, r.destination);
                if (wtx.IsCoinBase())
                {
                    if (wtx.GetDepthInMainChain() < 1)
                        entry.push_back(Pair("category", "orphan"));
                    else if (wtx.GetBlocksToMaturity() > 0)
                        entry.push_back(Pair("category", "immature"));
                    else
                        entry.push_back(Pair("category", "generate"));
                }
                else
                {
                    entry.push_back(Pair("category", "receive"));
                }
                entry.push_back(Pair("amount", ValueFromAmount(r.amount)));
                if (pwalletMain->mapAddressBook.count(CBitcoinAddress(r.destination).ToString()))
                    entry.push_back(Pair("label", account));
                entry.push_back(Pair("vout", r.vout));
                entry.push_back(Pair("secured_by_checkpoint",securedTransaction?"yes":"no"));
                if (fLong)
                    WalletTxToJSON(wtx, entry);
                ret.push_back(entry);
            }
        }
    }
}

void AcentryToJSON(const CAccountingEntry& acentry, const string& strAccount, UniValue& ret)
{
    bool fAllAccounts = (strAccount == string("*"));

    if (fAllAccounts || acentry.strAccount == strAccount)
    {
        UniValue entry(UniValue::VOBJ);
        entry.push_back(Pair("account", acentry.strAccount));
        entry.push_back(Pair("category", "move"));
        entry.push_back(Pair("time", acentry.nTime));
        entry.push_back(Pair("amount", ValueFromAmount(acentry.nCreditDebit)));
        entry.push_back(Pair("otheraccount", acentry.strOtherAccount));
        entry.push_back(Pair("comment", acentry.strComment));
        ret.push_back(entry);
    }
}

UniValue listtransactions(const JSONRPCRequest& request)
{
    if (!EnsureWalletIsAvailable(request.fHelp))
        return NullUniValue;

    if (request.fHelp || request.params.size() > 4)
        throw runtime_error(
            "listtransactions ( \"account\" count from includeWatchonly)\n"
            "\nReturns up to 'count' most recent transactions skipping the first 'from' transactions for account 'account'.\n"
            "\nArguments:\n"
            "1. \"account\"    (string, optional) The account UUID or unique label. \"*\" for all accounts.\n"
            "2. count          (numeric, optional, default=10) The number of transactions to return\n"
            "3. from           (numeric, optional, default=0) The number of transactions to skip\n"
            "4. includeWatchonly (bool, optional, default=false) Include transactions to watchonly addresses (see 'importaddress')\n"
            "\nResult:\n"
            "[\n"
            "  {\n"
            "    \"account\":\"accountname\",       (string) The account name associated with the transaction. \n"
            "                                                It will be \"\" for the active account.\n"
            "    \"address\":\"bitcoinaddress\",    (string) The bitcoin address of the transaction. Not present for \n"
            "                                                move transactions (category = move).\n"
            "    \"category\":\"send|receive|move\", (string) The transaction category. 'move' is a local (off blockchain)\n"
            "                                                transaction between accounts, and not associated with an address,\n"
            "                                                transaction id or block. 'send' and 'receive' transactions are \n"
            "                                                associated with an address, transaction id and block details\n"
            "    \"amount\": x.xxx,          (numeric) The amount in " + CURRENCY_UNIT + ". This is negative for the 'send' category, and for the\n"
            "                                         'move' category for moves outbound. It is positive for the 'receive' category,\n"
            "                                         and for the 'move' category for inbound funds.\n"
            "    \"vout\": n,                (numeric) the vout value\n"
            "    \"fee\": x.xxx,             (numeric) The amount of the fee in " + CURRENCY_UNIT + ". This is negative and only available for the \n"
            "                                         'send' category of transactions.\n"
            "    \"abandoned\": xxx          (bool) 'true' if the transaction has been abandoned (inputs are respendable).\n"
            "    \"confirmations\": n,       (numeric) The number of confirmations for the transaction. Available for 'send' and \n"
            "                                         'receive' category of transactions. Negative confirmations indicate the\n"
            "                                         transaction conflicts with the block chain\n"
            "    \"trusted\": xxx            (bool) Whether we consider the outputs of this unconfirmed transaction safe to spend.\n"
            "    \"blockhash\": \"hashvalue\", (string) The block hash containing the transaction. Available for 'send' and 'receive'\n"
            "                                          category of transactions.\n"
            "    \"blockindex\": n,          (numeric) The index of the transaction in the block that includes it. Available for 'send' and 'receive'\n"
            "                                          category of transactions.\n"
            "    \"blocktime\": xxx,         (numeric) The block time in seconds since epoch (1 Jan 1970 GMT).\n"
            "    \"txid\": \"transactionid\", (string) The transaction id. Available for 'send' and 'receive' category of transactions.\n"
            "    \"time\": xxx,              (numeric) The transaction time in seconds since epoch (midnight Jan 1 1970 GMT).\n"
            "    \"timereceived\": xxx,      (numeric) The time received in seconds since epoch (midnight Jan 1 1970 GMT). Available \n"
            "                                          for 'send' and 'receive' category of transactions.\n"
            "    \"comment\": \"...\",       (string) If a comment is associated with the transaction.\n"
            "    \"label\": \"label\"        (string) A comment for the address/transaction, if any\n"
            "    \"otheraccount\": \"accountname\",  (string) For the 'move' category of transactions, the account the funds came \n"
            "                                          from (for receiving funds, positive amounts), or went to (for sending funds,\n"
            "                                          negative amounts).\n"
            "    \"bip125-replaceable\": \"yes|no|unknown\"  (string) Whether this transaction could be replaced due to BIP125 (replace-by-fee);\n"
            "                                                     may be unknown for unconfirmed transactions not in the mempool\n"
            "  }\n"
            "]\n"

            "\nExamples:\n"
            "\nList the most recent 10 transactions in the systems\n"
            + HelpExampleCli("listtransactions", "") +
            "\nList transactions 100 to 120\n"
            + HelpExampleCli("listtransactions", "\"*\" 20 100") +
            "\nAs a json rpc call\n"
            + HelpExampleRpc("listtransactions", "\"*\", 20, 100")
        );

    LOCK2(cs_main, pwalletMain->cs_wallet);

    string strAccount = "*";
    if (request.params.size() > 0)
        strAccount = request.params[0].get_str();
    int nCount = 10;
    if (request.params.size() > 1)
        nCount = request.params[1].get_int();
    int nFrom = 0;
    if (request.params.size() > 2)
        nFrom = request.params[2].get_int();
    isminefilter filter = ISMINE_SPENDABLE;
    if(request.params.size() > 3)
        if(request.params[3].get_bool())
            filter = filter | ISMINE_WATCH_ONLY;

    if (nCount < 0)
        throw JSONRPCError(RPC_INVALID_PARAMETER, "Negative count");
    if (nFrom < 0)
        throw JSONRPCError(RPC_INVALID_PARAMETER, "Negative from");

    UniValue ret(UniValue::VARR);

    const CWallet::TxItems & txOrdered = pwalletMain->wtxOrdered;

    // iterate backwards until we have nCount items to return:
    for (CWallet::TxItems::const_reverse_iterator it = txOrdered.rbegin(); it != txOrdered.rend(); ++it)
    {
        CWalletTx *const pwtx = (*it).second.first;
        if (pwtx != 0)
            ListTransactions(*pwtx, strAccount, 0, true, ret, filter);
        CAccountingEntry *const pacentry = (*it).second.second;
        if (pacentry != 0)
            AcentryToJSON(*pacentry, strAccount, ret);

        if ((int)ret.size() >= (nCount+nFrom)) break;
    }
    // ret is newest to oldest

    if (nFrom > (int)ret.size())
        nFrom = ret.size();
    if ((nFrom + nCount) > (int)ret.size())
        nCount = ret.size() - nFrom;

    vector<UniValue> arrTmp = ret.getValues();

    vector<UniValue>::iterator first = arrTmp.begin();
    std::advance(first, nFrom);
    vector<UniValue>::iterator last = arrTmp.begin();
    std::advance(last, nFrom+nCount);

    if (last != arrTmp.end()) arrTmp.erase(last, arrTmp.end());
    if (first != arrTmp.begin()) arrTmp.erase(arrTmp.begin(), first);

    std::reverse(arrTmp.begin(), arrTmp.end()); // Return oldest to newest

    ret.clear();
    ret.setArray();
    ret.push_backV(arrTmp);

    return ret;
}

<<<<<<< HEAD
/*UniValue listaccounts(const UniValue& params, bool fHelp)
=======
UniValue listaccounts(const JSONRPCRequest& request)
>>>>>>> d74e352e
{
    if (!EnsureWalletIsAvailable(request.fHelp))
        return NullUniValue;

    if (request.fHelp || request.params.size() > 2)
        throw runtime_error(
            "listaccounts ( minconf includeWatchonly)\n"
            "\nDEPRECATED. Returns Object that has account names as keys, account balances as values.\n"
            "\nArguments:\n"
            "1. minconf          (numeric, optional, default=1) Only include transactions with at least this many confirmations\n"
            "2. includeWatchonly (bool, optional, default=false) Include balances in watchonly addresses (see 'importaddress')\n"
            "\nResult:\n"
            "{                      (json object where keys are account names, and values are numeric balances\n"
            "  \"account\": x.xxx,  (numeric) The property name is the account name, and the value is the total balance for the account.\n"
            "  ...\n"
            "}\n"
            "\nExamples:\n"
            "\nList account balances where there at least 1 confirmation\n"
            + HelpExampleCli("listaccounts", "") +
            "\nList account balances including zero confirmation transactions\n"
            + HelpExampleCli("listaccounts", "0") +
            "\nList account balances for 6 or more confirmations\n"
            + HelpExampleCli("listaccounts", "6") +
            "\nAs json rpc call\n"
            + HelpExampleRpc("listaccounts", "6")
        );

    LOCK2(cs_main, pwalletMain->cs_wallet);

    int nMinDepth = 1;
    if (request.params.size() > 0)
        nMinDepth = request.params[0].get_int();
    isminefilter includeWatchonly = ISMINE_SPENDABLE;
    if(request.params.size() > 1)
        if(request.params[1].get_bool())
            includeWatchonly = includeWatchonly | ISMINE_WATCH_ONLY;

    map<string, CAmount> mapAccountBalances;
    BOOST_FOREACH(const PAIRTYPE(std::string, CAddressBookData)& entry, pwalletMain->mapAddressBook) {
        if (IsMine(*pwalletMain, CBitcoinAddress(entry.first).Get()) & includeWatchonly) // This address belongs to me
            mapAccountBalances[entry.second.name] = 0;
    }

    for (map<uint256, CWalletTx>::iterator it = pwalletMain->mapWallet.begin(); it != pwalletMain->mapWallet.end(); ++it)
    {
        const CWalletTx& wtx = (*it).second;
        CAmount nFee;
        string strSentAccount;
        list<COutputEntry> listReceived;
        list<COutputEntry> listSent;
        int nDepth = wtx.GetDepthInMainChain();
        if (wtx.GetBlocksToMaturity() > 0 || nDepth < 0)
            continue;
        wtx.GetAmounts(listReceived, listSent, nFee, strSentAccount, includeWatchonly);
        mapAccountBalances[strSentAccount] -= nFee;
        BOOST_FOREACH(const COutputEntry& s, listSent)
            mapAccountBalances[strSentAccount] -= s.amount;
        if (nDepth >= nMinDepth)
        {
            BOOST_FOREACH(const COutputEntry& r, listReceived)
                if (pwalletMain->mapAddressBook.count(CBitcoinAddress(r.destination).ToString()))
                    mapAccountBalances[pwalletMain->mapAddressBook[CBitcoinAddress(r.destination).ToString()].name] += r.amount;
                else
                    mapAccountBalances[""] += r.amount;
        }
    }

    const list<CAccountingEntry> & acentries = pwalletMain->laccentries;
    BOOST_FOREACH(const CAccountingEntry& entry, acentries)
        mapAccountBalances[entry.strAccount] += entry.nCreditDebit;

    UniValue ret(UniValue::VOBJ);
    BOOST_FOREACH(const PAIRTYPE(string, CAmount)& accountBalance, mapAccountBalances) {
        ret.push_back(Pair(accountBalance.first, ValueFromAmount(accountBalance.second)));
    }
    return NullUniValue;
}*/

UniValue listsinceblock(const JSONRPCRequest& request)
{
    if (!EnsureWalletIsAvailable(request.fHelp))
        return NullUniValue;

    if (request.fHelp)
        throw runtime_error(
            "listsinceblock ( \"blockhash\" target-confirmations includeWatchonly)\n"
            "\nGet all transactions in blocks since block [blockhash], or all transactions if omitted\n"
            "\nArguments:\n"
            "1. \"blockhash\"   (string, optional) The block hash to list transactions since\n"
            "2. target-confirmations:    (numeric, optional) The confirmations required, must be 1 or more\n"
            "3. includeWatchonly:        (bool, optional, default=false) Include transactions to watchonly addresses (see 'importaddress')"
            "\nResult:\n"
            "{\n"
            "  \"transactions\": [\n"
            "    \"account\":\"accountname\",       (string) The account name associated with the transaction.\n"
            "    \"address\":\"bitcoinaddress\",    (string) The bitcoin address of the transaction. Not present for move transactions (category = move).\n"
            "    \"category\":\"send|receive\",     (string) The transaction category. 'send' has negative amounts, 'receive' has positive amounts.\n"
            "    \"amount\": x.xxx,          (numeric) The amount in " + CURRENCY_UNIT + ". This is negative for the 'send' category, and for the 'move' category for moves \n"
            "                                          outbound. It is positive for the 'receive' category, and for the 'move' category for inbound funds.\n"
            "    \"vout\" : n,               (numeric) the vout value\n"
            "    \"fee\": x.xxx,             (numeric) The amount of the fee in " + CURRENCY_UNIT + ". This is negative and only available for the 'send' category of transactions.\n"
            "    \"confirmations\": n,       (numeric) The number of confirmations for the transaction. Available for 'send' and 'receive' category of transactions.\n"
            "    \"blockhash\": \"hashvalue\",     (string) The block hash containing the transaction. Available for 'send' and 'receive' category of transactions.\n"
            "    \"blockindex\": n,          (numeric) The index of the transaction in the block that includes it. Available for 'send' and 'receive' category of transactions.\n"
            "    \"blocktime\": xxx,         (numeric) The block time in seconds since epoch (1 Jan 1970 GMT).\n"
            "    \"txid\": \"transactionid\",  (string) The transaction id. Available for 'send' and 'receive' category of transactions.\n"
            "    \"time\": xxx,              (numeric) The transaction time in seconds since epoch (Jan 1 1970 GMT).\n"
            "    \"timereceived\": xxx,      (numeric) The time received in seconds since epoch (Jan 1 1970 GMT). Available for 'send' and 'receive' category of transactions.\n"
            "    \"comment\": \"...\",       (string) If a comment is associated with the transaction.\n"
            "    \"label\" : \"label\"       (string) A comment for the address/transaction, if any\n"
            "    \"to\": \"...\",            (string) If a comment to is associated with the transaction.\n"
             "  ],\n"
            "  \"lastblock\": \"lastblockhash\"     (string) The hash of the last block\n"
            "}\n"
            "\nExamples:\n"
            + HelpExampleCli("listsinceblock", "")
            + HelpExampleCli("listsinceblock", "\"000000000000000bacf66f7497b7dc45ef753ee9a7d38571037cdb1a57f663ad\" 6")
            + HelpExampleRpc("listsinceblock", "\"000000000000000bacf66f7497b7dc45ef753ee9a7d38571037cdb1a57f663ad\", 6")
        );

    LOCK2(cs_main, pwalletMain->cs_wallet);

    CBlockIndex *pindex = NULL;
    int target_confirms = 1;
    isminefilter filter = ISMINE_SPENDABLE;

    if (request.params.size() > 0)
    {
        uint256 blockId;

        blockId.SetHex(request.params[0].get_str());
        BlockMap::iterator it = mapBlockIndex.find(blockId);
        if (it != mapBlockIndex.end())
            pindex = it->second;
    }

    if (request.params.size() > 1)
    {
        target_confirms = request.params[1].get_int();

        if (target_confirms < 1)
            throw JSONRPCError(RPC_INVALID_PARAMETER, "Invalid parameter");
    }

    if(request.params.size() > 2)
        if(request.params[2].get_bool())
            filter = filter | ISMINE_WATCH_ONLY;

    int depth = pindex ? (1 + chainActive.Height() - pindex->nHeight) : -1;

    UniValue transactions(UniValue::VARR);

    for (map<uint256, CWalletTx>::iterator it = pwalletMain->mapWallet.begin(); it != pwalletMain->mapWallet.end(); it++)
    {
        CWalletTx tx = (*it).second;

        if (depth == -1 || tx.GetDepthInMainChain() < depth)
            ListTransactions(tx, "*", 0, true, transactions, filter);
    }

    CBlockIndex *pblockLast = chainActive[chainActive.Height() + 1 - target_confirms];
    uint256 lastblock = pblockLast ? pblockLast->GetBlockHash() : uint256();

    UniValue ret(UniValue::VOBJ);
    ret.push_back(Pair("transactions", transactions));
    ret.push_back(Pair("lastblock", lastblock.GetHex()));

    return ret;
}

UniValue gettransaction(const JSONRPCRequest& request)
{
    if (!EnsureWalletIsAvailable(request.fHelp))
        return NullUniValue;

    if (request.fHelp || request.params.size() < 1 || request.params.size() > 2)
        throw runtime_error(
            "gettransaction \"txid\" ( includeWatchonly )\n"
            "\nGet detailed information about in-wallet transaction <txid>\n"
            "\nArguments:\n"
            "1. \"txid\"    (string, required) The transaction id\n"
            "2. \"includeWatchonly\"    (bool, optional, default=false) Whether to include watchonly addresses in balance calculation and details[]\n"
            "\nResult:\n"
            "{\n"
            "  \"amount\" : x.xxx,        (numeric) The transaction amount in " + CURRENCY_UNIT + "\n"
            "  \"confirmations\" : n,     (numeric) The number of confirmations\n"
            "  \"blockhash\" : \"hash\",  (string) The block hash\n"
            "  \"blockindex\" : xx,       (numeric) The index of the transaction in the block that includes it\n"
            "  \"blocktime\" : ttt,       (numeric) The time in seconds since epoch (1 Jan 1970 GMT)\n"
            "  \"txid\" : \"transactionid\",   (string) The transaction id.\n"
            "  \"time\" : ttt,            (numeric) The transaction time in seconds since epoch (1 Jan 1970 GMT)\n"
            "  \"timereceived\" : ttt,    (numeric) The time received in seconds since epoch (1 Jan 1970 GMT)\n"
            "  \"bip125-replaceable\": \"yes|no|unknown\"  (string) Whether this transaction could be replaced due to BIP125 (replace-by-fee);\n"
            "                                                   may be unknown for unconfirmed transactions not in the mempool\n"
            "  \"details\" : [\n"
            "    {\n"
            "      \"account\" : \"accountname\",  (string) The account name involved in the transaction.\n"
            "      \"address\" : \"bitcoinaddress\",   (string) The bitcoin address involved in the transaction\n"
            "      \"category\" : \"send|receive\",    (string) The category, either 'send' or 'receive'\n"
            "      \"amount\" : x.xxx,                 (numeric) The amount in " + CURRENCY_UNIT + "\n"
            "      \"label\" : \"label\",              (string) A comment for the address/transaction, if any\n"
            "      \"vout\" : n,                       (numeric) the vout value\n"
            "    }\n"
            "    ,...\n"
            "  ],\n"
            "  \"hex\" : \"data\"         (string) Raw data for transaction\n"
            "}\n"

            "\nExamples:\n"
            + HelpExampleCli("gettransaction", "\"G075db55d416d3ca199f55b6084e2115b9345e16c5cf302fc80e9d5fbf5d48d\"")
            + HelpExampleCli("gettransaction", "\"G075db55d416d3ca199f55b6084e2115b9345e16c5cf302fc80e9d5fbf5d48d\" true")
            + HelpExampleRpc("gettransaction", "\"G075db55d416d3ca199f55b6084e2115b9345e16c5cf302fc80e9d5fbf5d48d\"")
        );

    LOCK2(cs_main, pwalletMain->cs_wallet);

    uint256 hash;
    hash.SetHex(request.params[0].get_str());

    isminefilter filter = ISMINE_SPENDABLE;
    if(request.params.size() > 1)
        if(request.params[1].get_bool())
            filter = filter | ISMINE_WATCH_ONLY;

    UniValue entry(UniValue::VOBJ);
    if (!pwalletMain->mapWallet.count(hash))
        throw JSONRPCError(RPC_INVALID_ADDRESS_OR_KEY, "Invalid or non-wallet transaction id");
    const CWalletTx& wtx = pwalletMain->mapWallet[hash];

    CAmount nCredit = wtx.GetCredit(filter);
    CAmount nDebit = wtx.GetDebit(filter);
    CAmount nNet = nCredit - nDebit;
    CAmount nFee = (wtx.IsFromMe(filter) ? wtx.GetValueOut() - nDebit : 0);

    entry.push_back(Pair("amount", ValueFromAmount(nNet - nFee)));
    if (wtx.IsFromMe(filter))
        entry.push_back(Pair("fee", ValueFromAmount(nFee)));

    WalletTxToJSON(wtx, entry);

    UniValue details(UniValue::VARR);
    ListTransactions(wtx, "*", 0, false, details, filter, true);
    entry.push_back(Pair("details", details));

    string strHex = EncodeHexTx(static_cast<CTransaction>(wtx));
    entry.push_back(Pair("hex", strHex));

    return entry;
}

UniValue abandontransaction(const JSONRPCRequest& request)
{
    if (!EnsureWalletIsAvailable(request.fHelp))
        return NullUniValue;

    if (request.fHelp || request.params.size() != 1)
        throw runtime_error(
            "abandontransaction \"txid\"\n"
            "\nMark in-wallet transaction <txid> as abandoned\n"
            "This will mark this transaction and all its in-wallet descendants as abandoned which will allow\n"
            "for their inputs to be respent.  It can be used to replace \"stuck\" or evicted transactions.\n"
            "It only works on transactions which are not included in a block and are not currently in the mempool.\n"
            "It has no effect on transactions which are already conflicted or abandoned.\n"
            "\nArguments:\n"
            "1. \"txid\"    (string, required) The transaction id\n"
            "\nResult:\n"
            "\nExamples:\n"
            + HelpExampleCli("abandontransaction", "\"1075db55d416d3ca199f55b6084e2115b9345e16c5cf302fc80e9d5fbf5d48d\"")
            + HelpExampleRpc("abandontransaction", "\"1075db55d416d3ca199f55b6084e2115b9345e16c5cf302fc80e9d5fbf5d48d\"")
        );

    LOCK2(cs_main, pwalletMain->cs_wallet);

    uint256 hash;
    hash.SetHex(request.params[0].get_str());

    if (!pwalletMain->mapWallet.count(hash))
        throw JSONRPCError(RPC_INVALID_ADDRESS_OR_KEY, "Invalid or non-wallet transaction id");
    if (!pwalletMain->AbandonTransaction(hash))
        throw JSONRPCError(RPC_INVALID_ADDRESS_OR_KEY, "Transaction not eligible for abandonment");

    return NullUniValue;
}


UniValue backupwallet(const JSONRPCRequest& request)
{
    if (!EnsureWalletIsAvailable(request.fHelp))
        return NullUniValue;

    if (request.fHelp || request.params.size() != 1)
        throw runtime_error(
            "backupwallet \"destination\"\n"
            "\nSafely copies current wallet file to destination, which can be a directory or a path with filename.\n"
            "\nArguments:\n"
            "1. \"destination\"   (string) The destination directory or file\n"
            "\nExamples:\n"
            + HelpExampleCli("backupwallet", "\"backup.dat\"")
            + HelpExampleRpc("backupwallet", "\"backup.dat\"")
        );

    LOCK2(cs_main, pwalletMain->cs_wallet);

    string strDest = request.params[0].get_str();
    if (!pwalletMain->BackupWallet(strDest))
        throw JSONRPCError(RPC_WALLET_ERROR, "Error: Wallet backup failed!");

    return NullUniValue;
}


UniValue keypoolrefill(const JSONRPCRequest& request)
{
    if (!EnsureWalletIsAvailable(request.fHelp))
        return NullUniValue;

    if (request.fHelp || request.params.size() > 1)
        throw runtime_error(
            "keypoolrefill ( newsize )\n"
            "\nFills the keypool."
            + HelpRequiringPassphrase() + "\n"
            "\nArguments\n"
            "1. newsize     (numeric, optional, default=100) The new keypool size\n"
            "\nExamples:\n"
            + HelpExampleCli("keypoolrefill", "")
            + HelpExampleRpc("keypoolrefill", "")
        );

    LOCK2(cs_main, pwalletMain->cs_wallet);

    // 0 is interpreted by TopUpKeyPool() as the default keypool size given by -keypool
    unsigned int kpSize = 0;
    if (request.params.size() > 0) {
        if (request.params[0].get_int() < 0)
            throw JSONRPCError(RPC_INVALID_PARAMETER, "Invalid parameter, expected valid size.");
        kpSize = (unsigned int)request.params[0].get_int();
    }

    EnsureWalletIsUnlocked();
    pwalletMain->TopUpKeyPool(kpSize);

    //fixme: (GULDEN) (FUT) (1.6.1)
    //if (pwalletMain->GetKeyPoolSize() < kpSize)
        //throw JSONRPCError(RPC_WALLET_ERROR, "Error refreshing keypool.");

    return NullUniValue;
}


static void LockWallet(CWallet* pWallet)
{
    LOCK(cs_nWalletUnlockTime);
    nWalletUnlockTime = 0;
    pWallet->Lock();
}

UniValue walletpassphrase(const JSONRPCRequest& request)
{
    if (!EnsureWalletIsAvailable(request.fHelp))
        return NullUniValue;

    if (pwalletMain->IsCrypted() && (request.fHelp || request.params.size() != 2))
        throw runtime_error(
            "walletpassphrase \"passphrase\" timeout\n"
            "\nStores the wallet decryption key in memory for 'timeout' seconds.\n"
            "This is needed prior to performing transactions related to private keys such as sending bitcoins\n"
            "\nArguments:\n"
            "1. \"passphrase\"     (string, required) The wallet passphrase\n"
            "2. timeout            (numeric, required) The time to keep the decryption key in seconds.\n"
            "\nNote:\n"
            "Issuing the walletpassphrase command while the wallet is already unlocked will set a new unlock\n"
            "time that overrides the old one.\n"
            "\nExamples:\n"
            "\nunlock the wallet for 60 seconds\n"
            + HelpExampleCli("walletpassphrase", "\"my pass phrase\" 60") +
            "\nLock the wallet again (before 60 seconds)\n"
            + HelpExampleCli("walletlock", "") +
            "\nAs json rpc call\n"
            + HelpExampleRpc("walletpassphrase", "\"my pass phrase\", 60")
        );

    LOCK2(cs_main, pwalletMain->cs_wallet);

    if (request.fHelp)
        return true;
    if (!pwalletMain->IsCrypted())
        throw JSONRPCError(RPC_WALLET_WRONG_ENC_STATE, "Error: running with an unencrypted wallet, but walletpassphrase was called.");

    // Note that the walletpassphrase is stored in request.params[0] which is not mlock()ed
    SecureString strWalletPass;
    strWalletPass.reserve(100);
    // TODO: get rid of this .c_str() by implementing SecureString::operator=(std::string)
    // Alternately, find a way to make request.params[0] mlock()'d to begin with.
    strWalletPass = request.params[0].get_str().c_str();

    if (strWalletPass.length() > 0)
    {
        if (!pwalletMain->Unlock(strWalletPass))
            throw JSONRPCError(RPC_WALLET_PASSPHRASE_INCORRECT, "Error: The wallet passphrase entered was incorrect.");
    }
    else
        throw runtime_error(
            "walletpassphrase <passphrase> <timeout>\n"
            "Stores the wallet decryption key in memory for <timeout> seconds.");

    pwalletMain->TopUpKeyPool();

    int64_t nSleepTime = request.params[1].get_int64();
    LOCK(cs_nWalletUnlockTime);
    nWalletUnlockTime = GetTime() + nSleepTime;
    RPCRunLater("lockwallet", boost::bind(LockWallet, pwalletMain), nSleepTime);

    return NullUniValue;
}


UniValue walletpassphrasechange(const JSONRPCRequest& request)
{
    if (!EnsureWalletIsAvailable(request.fHelp))
        return NullUniValue;

    if (pwalletMain->IsCrypted() && (request.fHelp || request.params.size() != 2))
        throw runtime_error(
            "walletpassphrasechange \"oldpassphrase\" \"newpassphrase\"\n"
            "\nChanges the wallet passphrase from 'oldpassphrase' to 'newpassphrase'.\n"
            "\nArguments:\n"
            "1. \"oldpassphrase\"      (string) The current passphrase\n"
            "2. \"newpassphrase\"      (string) The new passphrase\n"
            "\nExamples:\n"
            + HelpExampleCli("walletpassphrasechange", "\"old one\" \"new one\"")
            + HelpExampleRpc("walletpassphrasechange", "\"old one\", \"new one\"")
        );

    LOCK2(cs_main, pwalletMain->cs_wallet);

    if (request.fHelp)
        return true;
    if (!pwalletMain->IsCrypted())
        throw JSONRPCError(RPC_WALLET_WRONG_ENC_STATE, "Error: running with an unencrypted wallet, but walletpassphrasechange was called.");

    // TODO: get rid of these .c_str() calls by implementing SecureString::operator=(std::string)
    // Alternately, find a way to make request.params[0] mlock()'d to begin with.
    SecureString strOldWalletPass;
    strOldWalletPass.reserve(100);
    strOldWalletPass = request.params[0].get_str().c_str();

    SecureString strNewWalletPass;
    strNewWalletPass.reserve(100);
    strNewWalletPass = request.params[1].get_str().c_str();

    if (strOldWalletPass.length() < 1 || strNewWalletPass.length() < 1)
        throw runtime_error(
            "walletpassphrasechange <oldpassphrase> <newpassphrase>\n"
            "Changes the wallet passphrase from <oldpassphrase> to <newpassphrase>.");

    if (!pwalletMain->ChangeWalletPassphrase(strOldWalletPass, strNewWalletPass))
        throw JSONRPCError(RPC_WALLET_PASSPHRASE_INCORRECT, "Error: The wallet passphrase entered was incorrect.");

    return NullUniValue;
}


UniValue walletlock(const JSONRPCRequest& request)
{
    if (!EnsureWalletIsAvailable(request.fHelp))
        return NullUniValue;

    if (pwalletMain->IsCrypted() && (request.fHelp || request.params.size() != 0))
        throw runtime_error(
            "walletlock\n"
            "\nRemoves the wallet encryption key from memory, locking the wallet.\n"
            "After calling this method, you will need to call walletpassphrase again\n"
            "before being able to call any methods which require the wallet to be unlocked.\n"
            "\nExamples:\n"
            "\nSet the passphrase for 2 minutes to perform a transaction\n"
            + HelpExampleCli("walletpassphrase", "\"my pass phrase\" 120") +
            "\nPerform a send (requires passphrase set)\n"
            + HelpExampleCli("sendtoaddress", "\"GM72Sfpbz1BPpXFHz9m3CdqATR44Jvaydd\" 1.0") +
            "\nClear the passphrase since we are done before 2 minutes is up\n"
            + HelpExampleCli("walletlock", "") +
            "\nAs json rpc call\n"
            + HelpExampleRpc("walletlock", "")
        );

    LOCK2(cs_main, pwalletMain->cs_wallet);

    if (request.fHelp)
        return true;
    if (!pwalletMain->IsCrypted())
        throw JSONRPCError(RPC_WALLET_WRONG_ENC_STATE, "Error: running with an unencrypted wallet, but walletlock was called.");

    {
        LOCK(cs_nWalletUnlockTime);
        pwalletMain->Lock();
        nWalletUnlockTime = 0;
    }

    return NullUniValue;
}


UniValue encryptwallet(const JSONRPCRequest& request)
{
    if (!EnsureWalletIsAvailable(request.fHelp))
        return NullUniValue;

    if (!pwalletMain->IsCrypted() && (request.fHelp || request.params.size() != 1))
        throw runtime_error(
            "encryptwallet \"passphrase\"\n"
            "\nEncrypts the wallet with 'passphrase'. This is for first time encryption.\n"
            "After this, any calls that interact with private keys such as sending or signing \n"
            "will require the passphrase to be set prior the making these calls.\n"
            "Use the walletpassphrase call for this, and then walletlock call.\n"
            "If the wallet is already encrypted, use the walletpassphrasechange call.\n"
            "Note that this will shutdown the server.\n"
            "\nArguments:\n"
            "1. \"passphrase\"    (string) The pass phrase to encrypt the wallet with. It must be at least 1 character, but should be long.\n"
            "\nExamples:\n"
            "\nEncrypt you wallet\n"
            + HelpExampleCli("encryptwallet", "\"my pass phrase\"") +
            "\nNow set the passphrase to use the wallet, such as for signing or sending bitcoin\n"
            + HelpExampleCli("walletpassphrase", "\"my pass phrase\"") +
            "\nNow we can so something like sign\n"
            + HelpExampleCli("signmessage", "\"bitcoinaddress\" \"test message\"") +
            "\nNow lock the wallet again by removing the passphrase\n"
            + HelpExampleCli("walletlock", "") +
            "\nAs a json rpc call\n"
            + HelpExampleRpc("encryptwallet", "\"my pass phrase\"")
        );

    LOCK2(cs_main, pwalletMain->cs_wallet);

    if (request.fHelp)
        return true;
    if (pwalletMain->IsCrypted())
        throw JSONRPCError(RPC_WALLET_WRONG_ENC_STATE, "Error: running with an encrypted wallet, but encryptwallet was called.");

    // TODO: get rid of this .c_str() by implementing SecureString::operator=(std::string)
    // Alternately, find a way to make request.params[0] mlock()'d to begin with.
    SecureString strWalletPass;
    strWalletPass.reserve(100);
    strWalletPass = request.params[0].get_str().c_str();

    if (strWalletPass.length() < 1)
        throw runtime_error(
            "encryptwallet <passphrase>\n"
            "Encrypts the wallet with <passphrase>.");

    if (!pwalletMain->EncryptWallet(strWalletPass))
        throw JSONRPCError(RPC_WALLET_ENCRYPTION_FAILED, "Error: Failed to encrypt the wallet.");

    // BDB seems to have a bad habit of writing old data into
    // slack space in .dat files; that is bad if the old data is
    // unencrypted private keys. So:
    StartShutdown();
<<<<<<< HEAD
    return "wallet encrypted; Gulden server stopping, restart to run with encrypted wallet. The keypool has been flushed and a new HD seed was generated (if you are using HD). You need to make a new backup.";
=======
    return "wallet encrypted; Bitcoin server stopping, restart to run with encrypted wallet. The keypool has been flushed and a new HD seed was generated (if you are using HD). You need to make a new backup.";
>>>>>>> d74e352e
}

UniValue lockunspent(const JSONRPCRequest& request)
{
    if (!EnsureWalletIsAvailable(request.fHelp))
        return NullUniValue;

    if (request.fHelp || request.params.size() < 1 || request.params.size() > 2)
        throw runtime_error(
            "lockunspent unlock ([{\"txid\":\"txid\",\"vout\":n},...])\n"
            "\nUpdates list of temporarily unspendable outputs.\n"
            "Temporarily lock (unlock=false) or unlock (unlock=true) specified transaction outputs.\n"
            "If no transaction outputs are specified when unlocking then all current locked transaction outputs are unlocked.\n"
            "A locked transaction output will not be chosen by automatic coin selection, when spending bitcoins.\n"
            "Locks are stored in memory only. Nodes start with zero locked outputs, and the locked output list\n"
            "is always cleared (by virtue of process exit) when a node stops or fails.\n"
            "Also see the listunspent call\n"
            "\nArguments:\n"
            "1. unlock            (boolean, required) Whether to unlock (true) or lock (false) the specified transactions\n"
            "2. \"transactions\"  (string, optional) A json array of objects. Each object the txid (string) vout (numeric)\n"
            "     [           (json array of json objects)\n"
            "       {\n"
            "         \"txid\":\"id\",    (string) The transaction id\n"
            "         \"vout\": n         (numeric) The output number\n"
            "       }\n"
            "       ,...\n"
            "     ]\n"

            "\nResult:\n"
            "true|false    (boolean) Whether the command was successful or not\n"

            "\nExamples:\n"
            "\nList the unspent transactions\n"
            + HelpExampleCli("listunspent", "") +
            "\nLock an unspent transaction\n"
            + HelpExampleCli("lockunspent", "false \"[{\\\"txid\\\":\\\"a08e6907dbbd3d809776dbfc5d82e371b764ed838b5655e72f463568df1aadf0\\\",\\\"vout\\\":1}]\"") +
            "\nList the locked transactions\n"
            + HelpExampleCli("listlockunspent", "") +
            "\nUnlock the transaction again\n"
            + HelpExampleCli("lockunspent", "true \"[{\\\"txid\\\":\\\"a08e6907dbbd3d809776dbfc5d82e371b764ed838b5655e72f463568df1aadf0\\\",\\\"vout\\\":1}]\"") +
            "\nAs a json rpc call\n"
            + HelpExampleRpc("lockunspent", "false, \"[{\\\"txid\\\":\\\"a08e6907dbbd3d809776dbfc5d82e371b764ed838b5655e72f463568df1aadf0\\\",\\\"vout\\\":1}]\"")
        );

    LOCK2(cs_main, pwalletMain->cs_wallet);

    if (request.params.size() == 1)
        RPCTypeCheck(request.params, boost::assign::list_of(UniValue::VBOOL));
    else
        RPCTypeCheck(request.params, boost::assign::list_of(UniValue::VBOOL)(UniValue::VARR));

    bool fUnlock = request.params[0].get_bool();

    if (request.params.size() == 1) {
        if (fUnlock)
            pwalletMain->UnlockAllCoins();
        return true;
    }

    UniValue outputs = request.params[1].get_array();
    for (unsigned int idx = 0; idx < outputs.size(); idx++) {
        const UniValue& output = outputs[idx];
        if (!output.isObject())
            throw JSONRPCError(RPC_INVALID_PARAMETER, "Invalid parameter, expected object");
        const UniValue& o = output.get_obj();

        RPCTypeCheckObj(o,
            {
                {"txid", UniValueType(UniValue::VSTR)},
                {"vout", UniValueType(UniValue::VNUM)},
            });

        string txid = find_value(o, "txid").get_str();
        if (!IsHex(txid))
            throw JSONRPCError(RPC_INVALID_PARAMETER, "Invalid parameter, expected hex txid");

        int nOutput = find_value(o, "vout").get_int();
        if (nOutput < 0)
            throw JSONRPCError(RPC_INVALID_PARAMETER, "Invalid parameter, vout must be positive");

        COutPoint outpt(uint256S(txid), nOutput);

        if (fUnlock)
            pwalletMain->UnlockCoin(outpt);
        else
            pwalletMain->LockCoin(outpt);
    }

    return true;
}

UniValue listlockunspent(const JSONRPCRequest& request)
{
    if (!EnsureWalletIsAvailable(request.fHelp))
        return NullUniValue;

    if (request.fHelp || request.params.size() > 0)
        throw runtime_error(
            "listlockunspent\n"
            "\nReturns list of temporarily unspendable outputs.\n"
            "See the lockunspent call to lock and unlock transactions for spending.\n"
            "\nResult:\n"
            "[\n"
            "  {\n"
            "    \"txid\" : \"transactionid\",     (string) The transaction id locked\n"
            "    \"vout\" : n                      (numeric) The vout value\n"
            "  }\n"
            "  ,...\n"
            "]\n"
            "\nExamples:\n"
            "\nList the unspent transactions\n"
            + HelpExampleCli("listunspent", "") +
            "\nLock an unspent transaction\n"
            + HelpExampleCli("lockunspent", "false \"[{\\\"txid\\\":\\\"a08e6907dbbd3d809776dbfc5d82e371b764ed838b5655e72f463568df1aadf0\\\",\\\"vout\\\":1}]\"") +
            "\nList the locked transactions\n"
            + HelpExampleCli("listlockunspent", "") +
            "\nUnlock the transaction again\n"
            + HelpExampleCli("lockunspent", "true \"[{\\\"txid\\\":\\\"a08e6907dbbd3d809776dbfc5d82e371b764ed838b5655e72f463568df1aadf0\\\",\\\"vout\\\":1}]\"") +
            "\nAs a json rpc call\n"
            + HelpExampleRpc("listlockunspent", "")
        );

    LOCK2(cs_main, pwalletMain->cs_wallet);

    vector<COutPoint> vOutpts;
    pwalletMain->ListLockedCoins(vOutpts);

    UniValue ret(UniValue::VARR);

    BOOST_FOREACH(COutPoint &outpt, vOutpts) {
        UniValue o(UniValue::VOBJ);

        o.push_back(Pair("txid", outpt.hash.GetHex()));
        o.push_back(Pair("vout", (int)outpt.n));
        ret.push_back(o);
    }

    return ret;
}

UniValue settxfee(const JSONRPCRequest& request)
{
    if (!EnsureWalletIsAvailable(request.fHelp))
        return NullUniValue;

    if (request.fHelp || request.params.size() < 1 || request.params.size() > 1)
        throw runtime_error(
            "settxfee amount\n"
            "\nSet the transaction fee per kB. Overwrites the paytxfee parameter.\n"
            "\nArguments:\n"
            "1. amount         (numeric or string, required) The transaction fee in " + CURRENCY_UNIT + "/kB\n"
            "\nResult\n"
            "true|false        (boolean) Returns true if successful\n"
            "\nExamples:\n"
            + HelpExampleCli("settxfee", "0.00001")
            + HelpExampleRpc("settxfee", "0.00001")
        );

    LOCK2(cs_main, pwalletMain->cs_wallet);

    // Amount
    CAmount nAmount = AmountFromValue(request.params[0]);

    payTxFee = CFeeRate(nAmount, 1000);
    return true;
}

UniValue getwalletinfo(const JSONRPCRequest& request)
{
    if (!EnsureWalletIsAvailable(request.fHelp))
        return NullUniValue;

    if (request.fHelp || request.params.size() != 0)
        throw runtime_error(
            "getwalletinfo\n"
            "Returns an object containing various wallet state info.\n"
            "\nResult:\n"
            "{\n"
            "  \"walletversion\": xxxxx,       (numeric) the wallet version\n"
            "  \"balance\": xxxxxxx,           (numeric) the total confirmed balance of the wallet in " + CURRENCY_UNIT + "\n"
            "  \"unconfirmed_balance\": xxx,   (numeric) the total unconfirmed balance of the wallet in " + CURRENCY_UNIT + "\n"
            "  \"immature_balance\": xxxxxx,   (numeric) the total immature balance of the wallet in " + CURRENCY_UNIT + "\n"
            "  \"txcount\": xxxxxxx,           (numeric) the total number of transactions in the wallet\n"
<<<<<<< HEAD
            "  \"keypoololdest\": xxxxxx,      (numeric) the timestamp (seconds since GMT epoch) of the oldest pre-generated key in the key pool\n"
            //"  \"keypoolsize\": xxxx,          (numeric) how many new keys are pre-generated\n"
            "  \"unlocked_until\": ttt,        (numeric) the timestamp in seconds since epoch (midnight Jan 1 1970 GMT) that the wallet is unlocked for transfers, or 0 if the wallet is locked\n"
            "  \"paytxfee\": x.xxxx,           (numeric) the transaction fee configuration, set in " + CURRENCY_UNIT + "/kB\n"
=======
            "  \"keypoololdest\": xxxxxx,      (numeric) the timestamp (seconds since Unix epoch) of the oldest pre-generated key in the key pool\n"
            "  \"keypoolsize\": xxxx,          (numeric) how many new keys are pre-generated\n"
            "  \"unlocked_until\": ttt,        (numeric) the timestamp in seconds since epoch (midnight Jan 1 1970 GMT) that the wallet is unlocked for transfers, or 0 if the wallet is locked\n"
            "  \"paytxfee\": x.xxxx,           (numeric) the transaction fee configuration, set in " + CURRENCY_UNIT + "/kB\n"
            "  \"hdmasterkeyid\": \"<hash160>\", (string) the Hash160 of the HD master pubkey\n"
>>>>>>> d74e352e
            "}\n"
            "\nExamples:\n"
            + HelpExampleCli("getwalletinfo", "")
            + HelpExampleRpc("getwalletinfo", "")
        );

    LOCK2(cs_main, pwalletMain->cs_wallet);

    UniValue obj(UniValue::VOBJ);
    obj.push_back(Pair("walletversion", pwalletMain->GetVersion()));
    obj.push_back(Pair("balance",       ValueFromAmount(pwalletMain->GetBalance())));
    obj.push_back(Pair("unconfirmed_balance", ValueFromAmount(pwalletMain->GetUnconfirmedBalance())));
    obj.push_back(Pair("immature_balance",    ValueFromAmount(pwalletMain->GetImmatureBalance())));
    obj.push_back(Pair("txcount",       (int)pwalletMain->mapWallet.size()));
    obj.push_back(Pair("keypoololdest", pwalletMain->GetOldestKeyPoolTime()));
    //fixme: (FUT) (1.6.1)
    //obj.push_back(Pair("keypoolsize",   (int)pwalletMain->GetKeyPoolSize()));
    if (pwalletMain->IsCrypted())
        obj.push_back(Pair("unlocked_until", nWalletUnlockTime));
    obj.push_back(Pair("paytxfee",      ValueFromAmount(payTxFee.GetFeePerK())));
<<<<<<< HEAD
=======
    CKeyID masterKeyID = pwalletMain->GetHDChain().masterKeyID;
    if (!masterKeyID.IsNull())
         obj.push_back(Pair("hdmasterkeyid", masterKeyID.GetHex()));
>>>>>>> d74e352e
    return obj;
}

UniValue resendwallettransactions(const JSONRPCRequest& request)
{
    if (!EnsureWalletIsAvailable(request.fHelp))
        return NullUniValue;

    if (request.fHelp || request.params.size() != 0)
        throw runtime_error(
            "resendwallettransactions\n"
            "Immediately re-broadcast unconfirmed wallet transactions to all peers.\n"
            "Intended only for testing; the wallet code periodically re-broadcasts\n"
            "automatically.\n"
            "Returns array of transaction ids that were re-broadcast.\n"
            );

    if (!g_connman)
        throw JSONRPCError(RPC_CLIENT_P2P_DISABLED, "Error: Peer-to-peer functionality missing or disabled");

    LOCK2(cs_main, pwalletMain->cs_wallet);

    std::vector<uint256> txids = pwalletMain->ResendWalletTransactionsBefore(GetTime(), g_connman.get());
    UniValue result(UniValue::VARR);
    BOOST_FOREACH(const uint256& txid, txids)
    {
        result.push_back(txid.ToString());
    }
    return result;
}

UniValue listunspent(const JSONRPCRequest& request)
{
    if (!EnsureWalletIsAvailable(request.fHelp))
        return NullUniValue;

<<<<<<< HEAD
    if (fHelp || params.size() > 4)
=======
    if (request.fHelp || request.params.size() > 3)
>>>>>>> d74e352e
        throw runtime_error(
            "listunspent account ( minconf maxconf  [\"address\",...] )\n"
            "\nReturns array of unspent transaction outputs\n"
            "with between minconf and maxconf (inclusive) confirmations.\n"
            "Optionally filter to only include txouts paid to specified addresses.\n"
            "\nArguments:\n"
            "1. minconf          (numeric, optional, default=1) The minimum confirmations to filter\n"
            "2. maxconf          (numeric, optional, default=9999999) The maximum confirmations to filter\n"
            "3. \"addresses\"    (string) A json array of bitcoin addresses to filter\n"
            "    [\n"
            "      \"address\"   (string) bitcoin address\n"
            "      ,...\n"
            "    ]\n"
            "\nResult\n"
            "[                   (array of json object)\n"
            "  {\n"
            "    \"txid\" : \"txid\",          (string) the transaction id \n"
            "    \"vout\" : n,               (numeric) the vout value\n"
            "    \"address\" : \"address\",    (string) the bitcoin address\n"
            "    \"account\" : \"account\",    (string) The associated account."
            "    \"scriptPubKey\" : \"key\",   (string) the script key\n"
            "    \"amount\" : x.xxx,         (numeric) the transaction amount in " + CURRENCY_UNIT + "\n"
            "    \"confirmations\" : n,      (numeric) The number of confirmations\n"
            "    \"redeemScript\" : n        (string) The redeemScript if scriptPubKey is P2SH\n"
            "    \"spendable\" : xxx,        (bool) Whether we have the private keys to spend this output\n"
            "    \"solvable\" : xxx          (bool) Whether we know how to spend this output, ignoring the lack of keys\n"
            "  }\n"
            "  ,...\n"
            "]\n"

            "\nExamples\n"
            + HelpExampleCli("listunspent", "")
            + HelpExampleCli("listunspent", "6 9999999 \"[\\\"1PGFqEzfmQch1gKD3ra4k18PNj3tTUUSqg\\\",\\\"1LtvqCaApEdUGFkpKMM4MstjcaL4dKg8SP\\\"]\"")
            + HelpExampleRpc("listunspent", "6, 9999999 \"[\\\"1PGFqEzfmQch1gKD3ra4k18PNj3tTUUSqg\\\",\\\"1LtvqCaApEdUGFkpKMM4MstjcaL4dKg8SP\\\"]\"")
        );

    RPCTypeCheck(request.params, boost::assign::list_of(UniValue::VNUM)(UniValue::VNUM)(UniValue::VARR));

    int nMinDepth = 1;
    if (request.params.size() > 0)
        nMinDepth = request.params[0].get_int();

    int nMaxDepth = 9999999;
    if (request.params.size() > 1)
        nMaxDepth = request.params[1].get_int();

    set<CBitcoinAddress> setAddress;
    if (request.params.size() > 2) {
        UniValue inputs = request.params[2].get_array();
        for (unsigned int idx = 0; idx < inputs.size(); idx++) {
            const UniValue& input = inputs[idx];
            CBitcoinAddress address(input.get_str());
            if (!address.IsValid())
                throw JSONRPCError(RPC_INVALID_ADDRESS_OR_KEY, string("Invalid Bitcoin address: ")+input.get_str());
            if (setAddress.count(address))
                throw JSONRPCError(RPC_INVALID_PARAMETER, string("Invalid parameter, duplicated address: ")+input.get_str());
           setAddress.insert(address);
        }
    }

    UniValue results(UniValue::VARR);
    vector<COutput> vecOutputs;
    assert(pwalletMain != NULL);
    LOCK2(cs_main, pwalletMain->cs_wallet);
    
    
    //fixme: (FUT) (1.6.1) - Take an account as an optional paramater for this call
    std::string strAccount = "*";
    std::vector<CAccount*> doForAccounts;
    if (strAccount == string("*"))
    {
        for (const auto& accountIter : pwalletMain->mapAccounts)
        {
            if (accountIter.second->m_Type != AccountType::Shadow)
            {
                doForAccounts.push_back(accountIter.second);
            }
            //fixme: (FUT) - Handle shadow children
        }
    }
    else
    {
        doForAccounts.push_back(AccountFromValue(strAccount, true));
    }
    
    for (auto& account : doForAccounts)
    {
        pwalletMain->AvailableCoins(account, vecOutputs, false, NULL, true);
        BOOST_FOREACH(const COutput& out, vecOutputs) {
            if (out.nDepth < nMinDepth || out.nDepth > nMaxDepth)
                continue;

            CTxDestination address;
            const CScript& scriptPubKey = out.tx->vout[out.i].scriptPubKey;
            bool fValidAddress = ExtractDestination(scriptPubKey, address);

            if (setAddress.size() && (!fValidAddress || !setAddress.count(address)))
                continue;

            UniValue entry(UniValue::VOBJ);
            entry.push_back(Pair("txid", out.tx->GetHash().GetHex()));
            entry.push_back(Pair("vout", out.i));

            if (fValidAddress) {
                entry.push_back(Pair("address", CBitcoinAddress(address).ToString()));

                entry.push_back(Pair("account", account->getUUID()));
                entry.push_back(Pair("accountlabel", account->getLabel()));

                if (scriptPubKey.IsPayToScriptHash()) {
                    const CScriptID& hash = boost::get<CScriptID>(address);
                    CScript redeemScript;
                    if (pwalletMain->GetCScript(hash, redeemScript))
                        entry.push_back(Pair("redeemScript", HexStr(redeemScript.begin(), redeemScript.end())));
                }
            }

            entry.push_back(Pair("scriptPubKey", HexStr(scriptPubKey.begin(), scriptPubKey.end())));
            entry.push_back(Pair("amount", ValueFromAmount(out.tx->vout[out.i].nValue)));
            entry.push_back(Pair("confirmations", out.nDepth));
            entry.push_back(Pair("spendable", out.fSpendable));
            entry.push_back(Pair("solvable", out.fSolvable));
            results.push_back(entry);
        }
    }

    return results;
}

UniValue fundrawtransaction(const JSONRPCRequest& request)
{
    if (!EnsureWalletIsAvailable(request.fHelp))
        return NullUniValue;

<<<<<<< HEAD
    if (fHelp || params.size() < 2 || params.size() > 3)
=======
    if (request.fHelp || request.params.size() < 1 || request.params.size() > 2)
>>>>>>> d74e352e
        throw runtime_error(
                            "fundrawtransaction \"hexstring\" ( options )\n"
                            "\nAdd inputs to a transaction until it has enough in value to meet its out value.\n"
                            "This will not modify existing inputs, and will add one change output to the outputs.\n"
                            "Note that inputs which were signed may need to be resigned after completion since in/outputs have been added.\n"
                            "The inputs added will not be signed, use signrawtransaction for that.\n"
                            "Note that all existing inputs must have their previous output transaction be in the wallet.\n"
                            "Note that all inputs selected must be of standard form and P2SH scripts must be\n"
                            "in the wallet using importaddress or addmultisigaddress (to calculate fees).\n"
                            "You can see whether this is the case by checking the \"solvable\" field in the listunspent output.\n"
                            "Only pay-to-pubkey, multisig, and P2SH versions thereof are currently supported for watch-only\n"
                            "\nArguments:\n"
                            "1. \"hexstring\"         (string, required) The hex string of the raw transaction\n"
                            "2. \"account\"           (string, required) The account from which to fund the transaction. \"\" to use the currently active account.\n"
                            "3. options               (object, optional)\n"
                            "   {\n"
                            "     \"changeAddress\"     (string, optional, default pool address) The bitcoin address to receive the change\n"
                            "     \"changePosition\"    (numeric, optional, default random) The index of the change output\n"
                            "     \"includeWatching\"   (boolean, optional, default false) Also select inputs which are watch only\n"
                            "     \"lockUnspents\"      (boolean, optional, default false) Lock selected unspent outputs\n"
                            "     \"feeRate\"           (numeric, optional, default not set: makes wallet determine the fee) Set a specific feerate (" + CURRENCY_UNIT + " per KB)\n"
                            "   }\n"
                            "                         for backward compatibility: passing in a true instead of an object will result in {\"includeWatching\":true}\n"
                            "\nResult:\n"
                            "{\n"
                            "  \"hex\":       \"value\", (string)  The resulting raw transaction (hex-encoded string)\n"
                            "  \"fee\":       n,         (numeric) Fee in " + CURRENCY_UNIT + " the resulting transaction pays\n"
                            "  \"changepos\": n          (numeric) The position of the added change output, or -1\n"
                            "}\n"
                            "\"hex\"             \n"
                            "\nExamples:\n"
                            "\nCreate a transaction with no inputs\n"
                            + HelpExampleCli("createrawtransaction", "\"[]\" \"{\\\"myaddress\\\":0.01}\"") +
                            "\nAdd sufficient unsigned inputs to meet the output value\n"
                            + HelpExampleCli("fundrawtransaction", "\"rawtransactionhex\"") +
                            "\nSign the transaction\n"
                            + HelpExampleCli("signrawtransaction", "\"fundedtransactionhex\"") +
                            "\nSend the transaction\n"
                            + HelpExampleCli("sendrawtransaction", "\"signedtransactionhex\"")
                            );

    RPCTypeCheck(request.params, boost::assign::list_of(UniValue::VSTR));

    CTxDestination changeAddress = CNoDestination();
    int changePosition = -1;
    bool includeWatching = false;
    bool lockUnspents = false;
    CFeeRate feeRate = CFeeRate(0);
    bool overrideEstimatedFeerate = false;

<<<<<<< HEAD
    if (params.size() > 2) {
      if (params[2].type() == UniValue::VBOOL) {
        // backward compatibility bool only fallback
        includeWatching = params[2].get_bool();
=======
    if (request.params.size() > 1) {
      if (request.params[1].type() == UniValue::VBOOL) {
        // backward compatibility bool only fallback
        includeWatching = request.params[1].get_bool();
>>>>>>> d74e352e
      }
      else {
        RPCTypeCheck(request.params, boost::assign::list_of(UniValue::VSTR)(UniValue::VOBJ));

<<<<<<< HEAD
        UniValue options = params[2];
=======
        UniValue options = request.params[1];
>>>>>>> d74e352e

        RPCTypeCheckObj(options,
            {
                {"changeAddress", UniValueType(UniValue::VSTR)},
                {"changePosition", UniValueType(UniValue::VNUM)},
                {"includeWatching", UniValueType(UniValue::VBOOL)},
                {"lockUnspents", UniValueType(UniValue::VBOOL)},
                {"feeRate", UniValueType()}, // will be checked below
            },
            true, true);

        if (options.exists("changeAddress")) {
            CBitcoinAddress address(options["changeAddress"].get_str());

            if (!address.IsValid())
                throw JSONRPCError(RPC_INVALID_PARAMETER, "changeAddress must be a valid bitcoin address");

            changeAddress = address.Get();
        }

        if (options.exists("changePosition"))
            changePosition = options["changePosition"].get_int();

        if (options.exists("includeWatching"))
            includeWatching = options["includeWatching"].get_bool();

        if (options.exists("lockUnspents"))
            lockUnspents = options["lockUnspents"].get_bool();

        if (options.exists("feeRate"))
        {
            feeRate = CFeeRate(AmountFromValue(options["feeRate"]));
            overrideEstimatedFeerate = true;
        }
      }
    }

    // parse hex string from parameter
    CTransaction origTx;
    if (!DecodeHexTx(origTx, request.params[0].get_str(), true))
        throw JSONRPCError(RPC_DESERIALIZATION_ERROR, "TX decode failed");

    if (origTx.vout.size() == 0)
        throw JSONRPCError(RPC_INVALID_PARAMETER, "TX must have at least one output");

    if (changePosition != -1 && (changePosition < 0 || (unsigned int)changePosition > origTx.vout.size()))
        throw JSONRPCError(RPC_INVALID_PARAMETER, "changePosition out of bounds");

    CMutableTransaction tx(origTx);
    CAmount nFeeOut;
    string strFailReason;
    
    CAccount* fundingAccount = AccountFromValue(params[1], true);

    if(!pwalletMain->FundTransaction(fundingAccount, tx, nFeeOut, overrideEstimatedFeerate, feeRate, changePosition, strFailReason, includeWatching, lockUnspents, changeAddress))
        throw JSONRPCError(RPC_INTERNAL_ERROR, strFailReason);

    UniValue result(UniValue::VOBJ);
    result.push_back(Pair("hex", EncodeHexTx(tx)));
    result.push_back(Pair("changepos", changePosition));
    result.push_back(Pair("fee", ValueFromAmount(nFeeOut)));

    return result;
}

extern UniValue dumpprivkey(const JSONRPCRequest& request); // in rpcdump.cpp
extern UniValue importprivkey(const JSONRPCRequest& request);
extern UniValue importaddress(const JSONRPCRequest& request);
extern UniValue importpubkey(const JSONRPCRequest& request);
extern UniValue dumpwallet(const JSONRPCRequest& request);
extern UniValue importwallet(const JSONRPCRequest& request);
extern UniValue importprunedfunds(const JSONRPCRequest& request);
extern UniValue removeprunedfunds(const JSONRPCRequest& request);
extern UniValue importmulti(const JSONRPCRequest& request);

static const CRPCCommand commands[] =
{ //  category              name                        actor (function)           okSafeMode
    //  --------------------- ------------------------    -----------------------    ----------
    { "rawtransactions",    "fundrawtransaction",       &fundrawtransaction,       false },
    { "hidden",             "resendwallettransactions", &resendwallettransactions, true  },
    { "wallet",             "abandontransaction",       &abandontransaction,       false },
    { "wallet",             "addmultisigaddress",       &addmultisigaddress,       true  },
    { "wallet",             "addwitnessaddress",        &addwitnessaddress,        true  },
    { "wallet",             "backupwallet",             &backupwallet,             true  },
    { "wallet",             "dumpprivkey",              &dumpprivkey,              true  },
    { "wallet",             "dumpwallet",               &dumpwallet,               true  },
    { "wallet",             "encryptwallet",            &encryptwallet,            true  },
    //{ "wallet",           "getaccountaddress",        &getaccountaddress,        true  },
    { "accounts",           "getaccount",               &getaccount,               true  },
    { "accounts",           "getaddressesbyaccount",    &getaddressesbyaccount,    true  },
    { "wallet",             "getbalance",               &getbalance,               false },
    { "wallet",             "getnewaddress",            &getnewaddress,            true  },
    { "wallet",             "getrawchangeaddress",      &getrawchangeaddress,      true  },
    //{ "wallet",            "getreceivedbyaccount",     &getreceivedbyaccount,     false },
    { "wallet",             "getreceivedbyaddress",     &getreceivedbyaddress,     false },
    { "wallet",             "gettransaction",           &gettransaction,           false },
    { "wallet",             "getunconfirmedbalance",    &getunconfirmedbalance,    false },
    { "wallet",             "getwalletinfo",            &getwalletinfo,            false },
    { "wallet",             "importmulti",              &importmulti,              true  },
    { "wallet",             "importprivkey",            &importprivkey,            true  },
    { "wallet",             "importwallet",             &importwallet,             true  },
    { "wallet",             "importaddress",            &importaddress,            true  },
    { "wallet",             "importprunedfunds",        &importprunedfunds,        true  },
    { "wallet",             "importpubkey",             &importpubkey,             true  },
    { "wallet",             "keypoolrefill",            &keypoolrefill,            true  },
    //{ "wallet",            "listaccounts",             &listaccounts,             false },
    { "wallet",             "listaddressgroupings",     &listaddressgroupings,     false },
    { "wallet",             "listlockunspent",          &listlockunspent,          false },
    { "wallet",             "listreceivedbyaccount",    &listreceivedbyaccount,    false },
    { "wallet",             "listreceivedbyaddress",    &listreceivedbyaddress,    false },
    { "wallet",             "listsinceblock",           &listsinceblock,           false },
    { "wallet",             "listtransactions",         &listtransactions,         false },
    { "wallet",             "listunspent",              &listunspent,              false },
    { "wallet",             "lockunspent",              &lockunspent,              true  },
    { "wallet",             "move",                     &movecmd,                  false },
    { "wallet",             "sendfrom",                 &sendfrom,                 false },
    { "wallet",             "sendmany",                 &sendmany,                 false },
    { "wallet",             "sendtoaddress",            &sendtoaddress,            false },
    { "wallet",             "sendtoaddressfromaccount", &sendtoaddressfromaccount, false },
    //{ "wallet",             "setaccount",               &setaccount,               true  },
    { "wallet",             "settxfee",                 &settxfee,                 true  },
    { "wallet",             "signmessage",              &signmessage,              true  },
    { "wallet",             "walletlock",               &walletlock,               true  },
    { "wallet",             "walletpassphrasechange",   &walletpassphrasechange,   true  },
    { "wallet",             "walletpassphrase",         &walletpassphrase,         true  },
    { "wallet",             "removeprunedfunds",        &removeprunedfunds,        true  },
};

void RegisterWalletRPCCommands(CRPCTable &t)
{
    if (GetBoolArg("-disablewallet", false))
        return;

    for (unsigned int vcidx = 0; vcidx < ARRAYLEN(commands); vcidx++)
        t.appendCommand(commands[vcidx].name, &commands[vcidx]);
}<|MERGE_RESOLUTION|>--- conflicted
+++ resolved
@@ -166,17 +166,11 @@
     LOCK2(cs_main, pwalletMain->cs_wallet);
 
     // Parse the account first so we don't generate a key if there's an error
-<<<<<<< HEAD
     CAccount* account;
-    if (params.size() > 0)
-        account = AccountFromValue(params[0], true);
+    if (request.params.size() > 0)
+        account = AccountFromValue(request.params[0], true);
     else
         account = AccountFromValue(UniValue(""), true);
-=======
-    string strAccount;
-    if (request.params.size() > 0)
-        strAccount = AccountFromValue(request.params[0]);
->>>>>>> d74e352e
 
     if (!pwalletMain->IsLocked())
         pwalletMain->TopUpKeyPool();
@@ -251,8 +245,8 @@
        );
         
     CAccount* fromAccount;
-    if (params.size() > 0)
-        fromAccount = AccountFromValue(params[0], true);
+    if (request.params.size() > 0)
+        fromAccount = AccountFromValue(request.params[0], true);
     else
         fromAccount = AccountFromValue(UniValue(""), true);
     
@@ -278,11 +272,7 @@
 }
 
 
-<<<<<<< HEAD
-/*UniValue setaccount(const UniValue& params, bool fHelp)
-=======
-UniValue setaccount(const JSONRPCRequest& request)
->>>>>>> d74e352e
+/*UniValue setaccount(const JSONRPCRequest& request)
 {
     if (!EnsureWalletIsAvailable(request.fHelp))
         return NullUniValue;
@@ -398,11 +388,7 @@
 
     LOCK2(cs_main, pwalletMain->cs_wallet);
 
-<<<<<<< HEAD
-    CAccount* fromAccount = AccountFromValue(params[0], true);
-=======
-    string strAccount = AccountFromValue(request.params[0]);
->>>>>>> d74e352e
+    CAccount* fromAccount = AccountFromValue(request.params[0], true);
 
     // Find all addresses that have the given account and are not in the key pool
     std::set<CKeyID> setAddress;
@@ -531,12 +517,12 @@
     return wtx.GetHash().GetHex();
 }
 
-UniValue sendtoaddressfromaccount(const UniValue& params, bool fHelp)
-{
-    if (!EnsureWalletIsAvailable(fHelp))
-        return NullUniValue;
-
-    if (fHelp || params.size() < 3 || params.size() > 6)
+UniValue sendtoaddressfromaccount(const JSONRPCRequest& request)
+{
+    if (!EnsureWalletIsAvailable(request.fHelp))
+        return NullUniValue;
+
+    if (request.fHelp || request.params.size() < 3 || request.params.size() > 6)
         throw runtime_error(
             "sendtoaddressfromaccount \"account\" \"bitcoinaddress\" amount ( \"comment\" \"comment-to\" subtractfeefromamount )\n"
             "\nSend an amount to a given address using the currently active account. If you want to use a specific account then use sendtoaddressfromaccount instead\n"
@@ -563,27 +549,27 @@
 
     LOCK2(cs_main, pwalletMain->cs_wallet);
 
-    CAccount* fromAccount = AccountFromValue(params[0], true);
+    CAccount* fromAccount = AccountFromValue(request.params[0], true);
     
-    CBitcoinAddress address(params[1].get_str());
+    CBitcoinAddress address(request.params[1].get_str());
     if (!address.IsValid())
         throw JSONRPCError(RPC_INVALID_ADDRESS_OR_KEY, "Invalid Bitcoin address");
 
     // Amount
-    CAmount nAmount = AmountFromValue(params[2]);
+    CAmount nAmount = AmountFromValue(request.params[2]);
     if (nAmount <= 0)
         throw JSONRPCError(RPC_TYPE_ERROR, "Invalid amount for send");
 
     // Wallet comments
     CWalletTx wtx;
-    if (params.size() > 3 && !params[3].isNull() && !params[3].get_str().empty())
-        wtx.mapValue["comment"] = params[2].get_str();
-    if (params.size() > 4 && !params[4].isNull() && !params[4].get_str().empty())
-        wtx.mapValue["to"]      = params[4].get_str();
+    if (request.params.size() > 3 && !request.params[3].isNull() && !request.params[3].get_str().empty())
+        wtx.mapValue["comment"] = request.params[2].get_str();
+    if (request.params.size() > 4 && !request.params[4].isNull() && !request.params[4].get_str().empty())
+        wtx.mapValue["to"]      = request.params[4].get_str();
 
     bool fSubtractFeeFromAmount = false;
-    if (params.size() > 5)
-        fSubtractFeeFromAmount = params[5].get_bool();
+    if (request.params.size() > 5)
+        fSubtractFeeFromAmount = request.params[5].get_bool();
 
     EnsureWalletIsUnlocked();
 
@@ -761,11 +747,7 @@
 }
 
 
-<<<<<<< HEAD
-/*UniValue getreceivedbyaccount(const UniValue& params, bool fHelp)
-=======
-UniValue getreceivedbyaccount(const JSONRPCRequest& request)
->>>>>>> d74e352e
+/*UniValue getreceivedbyaccount(const JSONRPCRequest& request)
 {
     if (!EnsureWalletIsAvailable(request.fHelp))
         return NullUniValue;
@@ -850,13 +832,8 @@
 
     LOCK2(cs_main, pwalletMain->cs_wallet);
 
-<<<<<<< HEAD
-    if (params.size() == 0)
+    if (request.params.size() == 0)
         return ValueFromAmount(pwalletMain->GetBalance());
-=======
-    if (request.params.size() == 0)
-        return  ValueFromAmount(pwalletMain->GetBalance());
->>>>>>> d74e352e
 
     int nMinDepth = 1;
     if (request.params.size() > 1)
@@ -899,14 +876,8 @@
         return  ValueFromAmount(nBalance);
     }
 
-<<<<<<< HEAD
-    CAccount* forAccount = AccountFromValue(params[0], true);
+    CAccount* forAccount = AccountFromValue(request.params[0], true);
     CAmount nBalance = pwalletMain->GetAccountBalance(forAccount->getUUID(), nMinDepth, filter);
-=======
-    string strAccount = AccountFromValue(request.params[0]);
-
-    CAmount nBalance = pwalletMain->GetAccountBalance(strAccount, nMinDepth, filter);
->>>>>>> d74e352e
 
     return ValueFromAmount(nBalance);
 }
@@ -955,9 +926,8 @@
 
     LOCK2(cs_main, pwalletMain->cs_wallet);
 
-<<<<<<< HEAD
-    CAccount* fromAccount = AccountFromValue(params[0], true);
-    CAccount* toAccount = AccountFromValue(params[1], true);
+    CAccount* fromAccount = AccountFromValue(request.params[0], true);
+    CAccount* toAccount = AccountFromValue(request.params[1], true);
     
     if (fromAccount->getUUID() == toAccount->getUUID())
     {
@@ -965,41 +935,27 @@
     }
         
     int nMinDepth = 0;
-    if (params.size() > 3)
-        nMinDepth = params[3].get_int();
+        nMinDepth = request.params[3].get_int();
     string strComment;
-    if (params.size() > 4)
-        strComment = params[4].get_str();
+    if (request.params.size() > 4)
+        strComment = request.params[4].get_str();
     
     bool subtractFeeFromAmount = false;
     CAmount nBalance = pwalletMain->GetAccountBalance(fromAccount->getUUID(), nMinDepth, ISMINE_SPENDABLE);
     CAmount nAmount = 0;
-    if (params[2].getValStr() == "-1")
+    if (request.params[2].getValStr() == "-1")
     {
         subtractFeeFromAmount = true;
         nAmount = nBalance;
     }
     else
-        nAmount = AmountFromValue(params[2]);
+        nAmount = AmountFromValue(request.params[2]);
     
     if (nAmount <= 0)
         throw JSONRPCError(RPC_TYPE_ERROR, "Invalid amount for send");
 
 
     EnsureWalletIsUnlocked();
-=======
-    string strFrom = AccountFromValue(request.params[0]);
-    string strTo = AccountFromValue(request.params[1]);
-    CAmount nAmount = AmountFromValue(request.params[2]);
-    if (nAmount <= 0)
-        throw JSONRPCError(RPC_TYPE_ERROR, "Invalid amount for send");
-    if (request.params.size() > 3)
-        // unused parameter, used to be nMinDepth, keep type-checking it though
-        (void)request.params[3].get_int();
-    string strComment;
-    if (request.params.size() > 4)
-        strComment = request.params[4].get_str();
->>>>>>> d74e352e
 
     // Check funds
     if (nAmount > nBalance)
@@ -1008,7 +964,7 @@
     CWalletTx wtx;
     wtx.strFromAccount = fromAccount->getUUID();
     if (!strComment.empty())
-        wtx.mapValue["comment"] = params[4].get_str();
+        wtx.mapValue["comment"] = request.params[4].get_str();
     
     
     CReserveKey receiveKey(pwalletMain, toAccount, KEYCHAIN_EXTERNAL);
@@ -1057,13 +1013,8 @@
 
     LOCK2(cs_main, pwalletMain->cs_wallet);
 
-<<<<<<< HEAD
-    CAccount* fromAccount = AccountFromValue(params[0], true);
-    CBitcoinAddress address(params[1].get_str());
-=======
-    string strAccount = AccountFromValue(request.params[0]);
+    CAccount* fromAccount = AccountFromValue(request.params[0], true);
     CBitcoinAddress address(request.params[1].get_str());
->>>>>>> d74e352e
     if (!address.IsValid())
         throw JSONRPCError(RPC_INVALID_ADDRESS_OR_KEY, "Invalid Bitcoin address");
     CAmount nAmount = AmountFromValue(request.params[2]);
@@ -1074,19 +1025,11 @@
         nMinDepth = request.params[3].get_int();
 
     CWalletTx wtx;
-<<<<<<< HEAD
     wtx.strFromAccount = fromAccount->getUUID();
-    if (params.size() > 4 && !params[4].isNull() && !params[4].get_str().empty())
-        wtx.mapValue["comment"] = params[4].get_str();
-    if (params.size() > 5 && !params[5].isNull() && !params[5].get_str().empty())
-        wtx.mapValue["to"]      = params[5].get_str();
-=======
-    wtx.strFromAccount = strAccount;
     if (request.params.size() > 4 && !request.params[4].isNull() && !request.params[4].get_str().empty())
         wtx.mapValue["comment"] = request.params[4].get_str();
     if (request.params.size() > 5 && !request.params[5].isNull() && !request.params[5].get_str().empty())
         wtx.mapValue["to"]      = request.params[5].get_str();
->>>>>>> d74e352e
 
     EnsureWalletIsUnlocked();
 
@@ -1144,30 +1087,19 @@
 
     LOCK2(cs_main, pwalletMain->cs_wallet);
 
-<<<<<<< HEAD
-    CAccount* fromAccount = AccountFromValue(params[0], true);
-    UniValue sendTo = params[1].get_obj();
-=======
     if (pwalletMain->GetBroadcastTransactions() && !g_connman)
         throw JSONRPCError(RPC_CLIENT_P2P_DISABLED, "Error: Peer-to-peer functionality missing or disabled");
 
-    string strAccount = AccountFromValue(request.params[0]);
+    CAccount* fromAccount = AccountFromValue(request.params[0], true);
     UniValue sendTo = request.params[1].get_obj();
->>>>>>> d74e352e
     int nMinDepth = 1;
     if (request.params.size() > 2)
         nMinDepth = request.params[2].get_int();
 
     CWalletTx wtx;
-<<<<<<< HEAD
     wtx.strFromAccount = fromAccount->getUUID();
-    if (params.size() > 3 && !params[3].isNull() && !params[3].get_str().empty())
-        wtx.mapValue["comment"] = params[3].get_str();
-=======
-    wtx.strFromAccount = strAccount;
     if (request.params.size() > 3 && !request.params[3].isNull() && !request.params[3].get_str().empty())
         wtx.mapValue["comment"] = request.params[3].get_str();
->>>>>>> d74e352e
 
     UniValue subtractFeeFromAmount(UniValue::VARR);
     if (request.params.size() > 4)
@@ -1238,13 +1170,7 @@
     if (!EnsureWalletIsAvailable(request.fHelp))
         return NullUniValue;
 
-<<<<<<< HEAD
-    
-    
-    if (fHelp || params.size() < 2 || params.size() > 3)
-=======
     if (request.fHelp || request.params.size() < 2 || request.params.size() > 3)
->>>>>>> d74e352e
     {
         string msg = "addmultisigaddress nrequired [\"key\",...] ( \"account\" )\n"
             "\nAdd a nrequired-to-sign multisignature address to the wallet.\n"
@@ -1302,9 +1228,10 @@
         if (pwalletMain) {
             CScript basescript = GetScriptForDestination(keyID);
             isminetype typ;
-            typ = IsMine(*pwalletMain, basescript, SIGVERSION_WITNESS_V0);
+            //fixme: (GULDEN) (MERGE)
+            /*typ = IsMine(*pwalletMain, basescript, SIGVERSION_WITNESS_V0);
             if (typ != ISMINE_SPENDABLE && typ != ISMINE_WATCH_SOLVABLE)
-                return false;
+                return false;*/
             CScript witscript = GetScriptForWitness(basescript);
             pwalletMain->AddCScript(witscript);
             result = CScriptID(witscript);
@@ -1323,9 +1250,10 @@
                 return true;
             }
             isminetype typ;
-            typ = IsMine(*pwalletMain, subscript, SIGVERSION_WITNESS_V0);
+            //fixme: (GULDEN) (MERGE)
+            /*typ = IsMine(*pwalletMain, subscript, SIGVERSION_WITNESS_V0);
             if (typ != ISMINE_SPENDABLE && typ != ISMINE_WATCH_SOLVABLE)
-                return false;
+                return false;*/
             CScript witscript = GetScriptForWitness(subscript);
             pwalletMain->AddCScript(witscript);
             result = CScriptID(witscript);
@@ -1339,13 +1267,8 @@
 {
     if (!EnsureWalletIsAvailable(request.fHelp))
         return NullUniValue;
-<<<<<<< HEAD
     
-    if (fHelp || params.size() < 1 || params.size() > 1)
-=======
-
     if (request.fHelp || request.params.size() < 1 || request.params.size() > 1)
->>>>>>> d74e352e
     {
         string msg = "addwitnessaddress \"address\"\n"
             "\nAdd a witness address for a script (with pubkey or redeemscript known).\n"
@@ -1381,11 +1304,7 @@
         throw JSONRPCError(RPC_WALLET_ERROR, "Public key or redeemscript not known to wallet, or the key is uncompressed");
     }
 
-<<<<<<< HEAD
     pwalletMain->SetAddressBook(CBitcoinAddress(w.result).ToString(), "", "receive");
-=======
-    pwalletMain->SetAddressBook(w.result, "", "receive");
->>>>>>> d74e352e
 
     return CBitcoinAddress(w.result).ToString();
 }
@@ -1467,15 +1386,8 @@
         
         if (accountIter.second->m_Type == AccountType::Shadow)
         {
-<<<<<<< HEAD
             accountUUID = accountIter.second->getParentUUID();
             accountLabel = pwalletMain->mapAccounts[accountUUID]->getLabel();
-=======
-            tallyitem& _item = mapAccountTally[strAccount];
-            _item.nAmount += nAmount;
-            _item.nConf = min(_item.nConf, nConf);
-            _item.fIsWatchonly = fIsWatchonly;
->>>>>>> d74e352e
         }
         
         std::set<CKeyID> setAddress;
@@ -1492,7 +1404,6 @@
             bool fIsWatchonly = false;
             if (it != mapTally.end())
             {
-<<<<<<< HEAD
                 nAmount = (*it).second.nAmount;
                 nConf = (*it).second.nConf;
                 fIsWatchonly = (*it).second.fIsWatchonly;
@@ -1500,10 +1411,10 @@
             
             if (fByAccounts)
             {
-                tallyitem& item = mapAccountTally[accountUUID];
-                item.nAmount += nAmount;
-                item.nConf = min(item.nConf, nConf);
-                item.fIsWatchonly = fIsWatchonly;
+                tallyitem& _item = mapAccountTally[accountUUID];
+                _item.nAmount += nAmount;
+                _item.nConf = min(_item.nConf, nConf);
+                _item.fIsWatchonly = fIsWatchonly;
             }
             else
             {
@@ -1520,15 +1431,10 @@
                 UniValue transactions(UniValue::VARR);
                 if (it != mapTally.end())
                 {
-                    BOOST_FOREACH(const uint256& item, (*it).second.txids)
+                    BOOST_FOREACH(const uint256& _item, (*it).second.txids)
                     {
-                        transactions.push_back(item.GetHex());
+                        transactions.push_back(_item.GetHex());
                     }
-=======
-                BOOST_FOREACH(const uint256& _item, (*it).second.txids)
-                {
-                    transactions.push_back(_item.GetHex());
->>>>>>> d74e352e
                 }
                 obj.push_back(Pair("txids", transactions));
                 ret.push_back(obj);
@@ -1880,11 +1786,7 @@
     return ret;
 }
 
-<<<<<<< HEAD
-/*UniValue listaccounts(const UniValue& params, bool fHelp)
-=======
-UniValue listaccounts(const JSONRPCRequest& request)
->>>>>>> d74e352e
+/*UniValue listaccounts(const JSONRPCRequest& request)
 {
     if (!EnsureWalletIsAvailable(request.fHelp))
         return NullUniValue;
@@ -2440,11 +2342,7 @@
     // slack space in .dat files; that is bad if the old data is
     // unencrypted private keys. So:
     StartShutdown();
-<<<<<<< HEAD
     return "wallet encrypted; Gulden server stopping, restart to run with encrypted wallet. The keypool has been flushed and a new HD seed was generated (if you are using HD). You need to make a new backup.";
-=======
-    return "wallet encrypted; Bitcoin server stopping, restart to run with encrypted wallet. The keypool has been flushed and a new HD seed was generated (if you are using HD). You need to make a new backup.";
->>>>>>> d74e352e
 }
 
 UniValue lockunspent(const JSONRPCRequest& request)
@@ -2628,18 +2526,11 @@
             "  \"unconfirmed_balance\": xxx,   (numeric) the total unconfirmed balance of the wallet in " + CURRENCY_UNIT + "\n"
             "  \"immature_balance\": xxxxxx,   (numeric) the total immature balance of the wallet in " + CURRENCY_UNIT + "\n"
             "  \"txcount\": xxxxxxx,           (numeric) the total number of transactions in the wallet\n"
-<<<<<<< HEAD
-            "  \"keypoololdest\": xxxxxx,      (numeric) the timestamp (seconds since GMT epoch) of the oldest pre-generated key in the key pool\n"
+            "  \"keypoololdest\": xxxxxx,      (numeric) the timestamp (seconds since Unix epoch) of the oldest pre-generated key in the key pool\n"
             //"  \"keypoolsize\": xxxx,          (numeric) how many new keys are pre-generated\n"
             "  \"unlocked_until\": ttt,        (numeric) the timestamp in seconds since epoch (midnight Jan 1 1970 GMT) that the wallet is unlocked for transfers, or 0 if the wallet is locked\n"
             "  \"paytxfee\": x.xxxx,           (numeric) the transaction fee configuration, set in " + CURRENCY_UNIT + "/kB\n"
-=======
-            "  \"keypoololdest\": xxxxxx,      (numeric) the timestamp (seconds since Unix epoch) of the oldest pre-generated key in the key pool\n"
-            "  \"keypoolsize\": xxxx,          (numeric) how many new keys are pre-generated\n"
-            "  \"unlocked_until\": ttt,        (numeric) the timestamp in seconds since epoch (midnight Jan 1 1970 GMT) that the wallet is unlocked for transfers, or 0 if the wallet is locked\n"
-            "  \"paytxfee\": x.xxxx,           (numeric) the transaction fee configuration, set in " + CURRENCY_UNIT + "/kB\n"
-            "  \"hdmasterkeyid\": \"<hash160>\", (string) the Hash160 of the HD master pubkey\n"
->>>>>>> d74e352e
+            //"  \"hdmasterkeyid\": \"<hash160>\", (string) the Hash160 of the HD master pubkey\n"
             "}\n"
             "\nExamples:\n"
             + HelpExampleCli("getwalletinfo", "")
@@ -2660,12 +2551,7 @@
     if (pwalletMain->IsCrypted())
         obj.push_back(Pair("unlocked_until", nWalletUnlockTime));
     obj.push_back(Pair("paytxfee",      ValueFromAmount(payTxFee.GetFeePerK())));
-<<<<<<< HEAD
-=======
-    CKeyID masterKeyID = pwalletMain->GetHDChain().masterKeyID;
-    if (!masterKeyID.IsNull())
-         obj.push_back(Pair("hdmasterkeyid", masterKeyID.GetHex()));
->>>>>>> d74e352e
+    //obj.push_back(Pair("hdmasterkeyid", masterKeyID.GetHex()));
     return obj;
 }
 
@@ -2702,11 +2588,7 @@
     if (!EnsureWalletIsAvailable(request.fHelp))
         return NullUniValue;
 
-<<<<<<< HEAD
-    if (fHelp || params.size() > 4)
-=======
-    if (request.fHelp || request.params.size() > 3)
->>>>>>> d74e352e
+    if (request.fHelp || request.params.size() > 4)
         throw runtime_error(
             "listunspent account ( minconf maxconf  [\"address\",...] )\n"
             "\nReturns array of unspent transaction outputs\n"
@@ -2841,11 +2723,7 @@
     if (!EnsureWalletIsAvailable(request.fHelp))
         return NullUniValue;
 
-<<<<<<< HEAD
-    if (fHelp || params.size() < 2 || params.size() > 3)
-=======
-    if (request.fHelp || request.params.size() < 1 || request.params.size() > 2)
->>>>>>> d74e352e
+    if (request.fHelp || request.params.size() < 2 || request.params.size() > 3)
         throw runtime_error(
                             "fundrawtransaction \"hexstring\" ( options )\n"
                             "\nAdd inputs to a transaction until it has enough in value to meet its out value.\n"
@@ -2896,26 +2774,15 @@
     CFeeRate feeRate = CFeeRate(0);
     bool overrideEstimatedFeerate = false;
 
-<<<<<<< HEAD
-    if (params.size() > 2) {
-      if (params[2].type() == UniValue::VBOOL) {
+    if (request.params.size() > 2) {
+      if (request.params[2].type() == UniValue::VBOOL) {
         // backward compatibility bool only fallback
-        includeWatching = params[2].get_bool();
-=======
-    if (request.params.size() > 1) {
-      if (request.params[1].type() == UniValue::VBOOL) {
-        // backward compatibility bool only fallback
-        includeWatching = request.params[1].get_bool();
->>>>>>> d74e352e
+        includeWatching = request.params[2].get_bool();
       }
       else {
         RPCTypeCheck(request.params, boost::assign::list_of(UniValue::VSTR)(UniValue::VOBJ));
 
-<<<<<<< HEAD
-        UniValue options = params[2];
-=======
-        UniValue options = request.params[1];
->>>>>>> d74e352e
+        UniValue options = request.params[2];
 
         RPCTypeCheckObj(options,
             {
@@ -2968,7 +2835,7 @@
     CAmount nFeeOut;
     string strFailReason;
     
-    CAccount* fundingAccount = AccountFromValue(params[1], true);
+    CAccount* fundingAccount = AccountFromValue(request.params[1], true);
 
     if(!pwalletMain->FundTransaction(fundingAccount, tx, nFeeOut, overrideEstimatedFeerate, feeRate, changePosition, strFailReason, includeWatching, lockUnspents, changeAddress))
         throw JSONRPCError(RPC_INTERNAL_ERROR, strFailReason);
@@ -3041,7 +2908,7 @@
     { "wallet",             "walletlock",               &walletlock,               true  },
     { "wallet",             "walletpassphrasechange",   &walletpassphrasechange,   true  },
     { "wallet",             "walletpassphrase",         &walletpassphrase,         true  },
-    { "wallet",             "removeprunedfunds",        &removeprunedfunds,        true  },
+    { "wallet",             "removeprunedfunds",        &removeprunedfunds,        true  }
 };
 
 void RegisterWalletRPCCommands(CRPCTable &t)
