// Copyright (c) 2009-2010 Satoshi Nakamoto
// Copyright (c) 2009-2016 The Bitcoin Core developers
// Distributed under the MIT software license, see the accompanying
// file COPYING or http://www.opensource.org/licenses/mit-license.php.
//
// File contains modifications by: The Gulden developers
// All modifications:
// Copyright (c) 2016-2017 The Gulden developers
// Authored by: Malcolm MacLeod (mmacleod@webmail.co.za)
// Distributed under the GULDEN software license, see the accompanying
// file COPYING

#include "wallet/walletdb.h"

#include "base58.h"
#include "consensus/validation.h"
#include "validation.h" // For CheckTransaction
#include "protocol.h"
#include "serialize.h"
#include "sync.h"
#include "util.h"
#include "utiltime.h"
#include "wallet/wallet.h"

#include <atomic>

#include <boost/version.hpp>
#include <boost/filesystem.hpp>
#include <boost/foreach.hpp>
#include <boost/thread.hpp>

<<<<<<< HEAD
#include <map>

using namespace std;

=======
>>>>>>> c9bd0f64
static uint64_t nAccountingEntryNumber = 0;

static std::map<CKeyID, int64_t> staticPoolCache;
static std::atomic<unsigned int> nWalletDBUpdateCounter;

//
// CWalletDB
//

bool CWalletDB::WriteName(const std::string& strAddress, const std::string& strName)
{
    nWalletDBUpdateCounter++;
    return Write(make_pair(std::string("name"), strAddress), strName);
}

bool CWalletDB::EraseName(const std::string& strAddress)
{
    // This should only be used for sending addresses, never for receiving addresses,
    // receiving addresses must always have an address book entry if they're not change return.
    nWalletDBUpdateCounter++;
    return Erase(make_pair(std::string("name"), strAddress));
}

bool CWalletDB::WritePurpose(const std::string& strAddress, const std::string& strPurpose)
{
    nWalletDBUpdateCounter++;
    return Write(make_pair(std::string("purpose"), strAddress), strPurpose);
}

bool CWalletDB::ErasePurpose(const std::string& strPurpose)
{
    nWalletDBUpdateCounter++;
    return Erase(make_pair(std::string("purpose"), strPurpose));
}

bool CWalletDB::WriteTx(const CWalletTx& wtx)
{
    nWalletDBUpdateCounter++;
    return Write(std::make_pair(std::string("tx"), wtx.GetHash()), wtx);
}

bool CWalletDB::EraseTx(uint256 hash)
{
    nWalletDBUpdateCounter++;
    return Erase(std::make_pair(std::string("tx"), hash));
}

bool CWalletDB::EraseKey(const CPubKey& vchPubKey)
{
    nWalletDBUpdateCounter++;
    return Erase(std::make_pair(std::string("keymeta"), vchPubKey)) && Erase(std::make_pair(std::string("key"), vchPubKey));
}

bool CWalletDB::EraseEncryptedKey(const CPubKey& vchPubKey)
{
    nWalletDBUpdateCounter++;
    return Erase(std::make_pair(std::string("keymeta"), vchPubKey)) && Erase(std::make_pair(std::string("ckey"), vchPubKey));
}

bool CWalletDB::WriteKey(const CPubKey& vchPubKey, const CPrivKey& vchPrivKey, const CKeyMetadata& keyMeta, const std::string forAccount, int64_t nKeyChain)
{
    nWalletDBUpdateCounter++;

    if (!Write(std::make_pair(std::string("keymeta"), vchPubKey),
               keyMeta, false))
        return false;

    // hash pubkey/privkey to accelerate wallet load
    std::vector<unsigned char> vchKey;
    vchKey.reserve(vchPubKey.size() + vchPrivKey.size());
    vchKey.insert(vchKey.end(), vchPubKey.begin(), vchPubKey.end());
    vchKey.insert(vchKey.end(), vchPrivKey.begin(), vchPrivKey.end());

    return Write(std::make_pair(std::string("key"), vchPubKey), std::make_tuple(vchPrivKey, Hash( vchKey.begin(), vchKey.end() ), forAccount, nKeyChain)  , false);
}

bool CWalletDB::WriteKeyHD(const CPubKey& vchPubKey, const int64_t HDKeyIndex, int64_t keyChain, const CKeyMetadata &keyMeta, const std::string forAccount)
{
    nWalletDBUpdateCounter++;

    if (!Write(std::make_pair(std::string("keymeta"), vchPubKey),
               keyMeta, false))
        return false;

    return Write(std::make_pair(std::string("keyHD"), vchPubKey), std::make_tuple(HDKeyIndex, keyChain, forAccount) , false);
}

bool CWalletDB::WriteCryptedKey(const CPubKey& vchPubKey, const std::vector<unsigned char>& vchCryptedSecret, const CKeyMetadata &keyMeta, const std::string forAccount, int64_t nKeyChain)
{
    const bool fEraseUnencryptedKey = true;
    nWalletDBUpdateCounter++;

    if (!Write(std::make_pair(std::string("keymeta"), vchPubKey),
            keyMeta))
        return false;

    if (!Write(std::make_pair(std::string("ckey"), vchPubKey), std::make_tuple(vchCryptedSecret, forAccount, nKeyChain), false))
        return false;
    if (fEraseUnencryptedKey)
    {
        Erase(std::make_pair(std::string("key"), vchPubKey));
        Erase(std::make_pair(std::string("wkey"), vchPubKey));
    }
    return true;
}

bool CWalletDB::WriteMasterKey(unsigned int nID, const CMasterKey& kMasterKey)
{
    nWalletDBUpdateCounter++;
    return Write(std::make_pair(std::string("mkey"), nID), kMasterKey, true);
}

bool CWalletDB::WriteCScript(const uint160& hash, const CScript& redeemScript)
{
    nWalletDBUpdateCounter++;
    return Write(std::make_pair(std::string("cscript"), hash), *(const CScriptBase*)(&redeemScript), false);
}

bool CWalletDB::WriteWatchOnly(const CScript &dest)
{
    nWalletDBUpdateCounter++;
    return Write(std::make_pair(std::string("watchs"), *(const CScriptBase*)(&dest)), '1');
}

bool CWalletDB::EraseWatchOnly(const CScript &dest)
{
    nWalletDBUpdateCounter++;
    return Erase(std::make_pair(std::string("watchs"), *(const CScriptBase*)(&dest)));
}

bool CWalletDB::WriteBestBlock(const CBlockLocator& locator)
{
    nWalletDBUpdateCounter++;
    Write(std::string("bestblock"), CBlockLocator()); // Write empty block locator so versions that require a merkle branch automatically rescan
    return Write(std::string("bestblock_nomerkle"), locator);
}

bool CWalletDB::ReadBestBlock(CBlockLocator& locator)
{
    if (Read(std::string("bestblock"), locator) && !locator.vHave.empty()) return true;
    return Read(std::string("bestblock_nomerkle"), locator);
}

bool CWalletDB::WriteOrderPosNext(int64_t nOrderPosNext)
{
    nWalletDBUpdateCounter++;
    return Write(std::string("orderposnext"), nOrderPosNext);
}

bool CWalletDB::ReadPool(int64_t nPool, CKeyPool& keypool)
{
    return Read(std::make_pair(std::string("pool"), nPool), keypool);
}

bool CWalletDB::WritePool(int64_t nPool, const CKeyPool& keypool)
{
    nWalletDBUpdateCounter++;
    staticPoolCache[keypool.vchPubKey.GetID()] = nPool;
    
    return Write(std::make_pair(std::string("pool"), nPool), keypool);
}

bool CWalletDB::ErasePool(CWallet* pwallet, int64_t nPool)
{
    nWalletDBUpdateCounter++;
    return Erase(std::make_pair(std::string("pool"), nPool));
}

bool CWalletDB::ErasePool(CWallet* pwallet, const CKeyID& id)
{
    nWalletDBUpdateCounter++;
    //fixme: GULDEN (FUT) (OPT) (CBSU)
    //Remove from internal keypool, key has been used so shouldn't circulate anymore - address will now reside only in address book.
    for (auto iter : pwallet->mapAccounts)
    {
        int64_t keyIndex = staticPoolCache[id];
        iter.second->setKeyPoolExternal.erase(keyIndex);
        iter.second->setKeyPoolInternal.erase(keyIndex);
    }
    //Remove from disk
    return Erase(std::make_pair(std::string("pool"), staticPoolCache[id]));
}

bool CWalletDB::HasPool(CWallet* pwallet, const CKeyID& id)
{
    //Remove from disk
    return Exists(std::make_pair(std::string("pool"), staticPoolCache[id]));
}

bool CWalletDB::WriteMinVersion(int nVersion)
{
    return Write(std::string("minversion"), nVersion);
}

<<<<<<< HEAD
bool CWalletDB::WriteAccountLabel(const string& strUUID, const string& strLabel)
{
    nWalletDBUpdateCounter++;
    return Write(std::make_pair(string("acclabel"), strUUID), strLabel);
}
  
bool CWalletDB::EraseAccountLabel(const string& strUUID)
{
    nWalletDBUpdateCounter++;
    return Erase(std::make_pair(string("acclabel"), strUUID));
=======
bool CWalletDB::ReadAccount(const std::string& strAccount, CAccount& account)
{
    account.SetNull();
    return Read(make_pair(std::string("acc"), strAccount), account);
}

bool CWalletDB::WriteAccount(const std::string& strAccount, const CAccount& account)
{
    return Write(make_pair(std::string("acc"), strAccount), account);
>>>>>>> c9bd0f64
}
    
bool CWalletDB::WriteAccount(const string& strAccount, const CAccount* account)
{
    nWalletDBUpdateCounter++;
    
    if (account->IsHD())
      return Write(make_pair(string("acchd"), strAccount), *((CAccountHD*)account));
    else
      return Write(make_pair(string("accleg"), strAccount), *account);
}


bool CWalletDB::WriteAccountingEntry(const uint64_t nAccEntryNum, const CAccountingEntry& acentry)
{
    return Write(std::make_pair(std::string("acentry"), std::make_pair(acentry.strAccount, nAccEntryNum)), acentry);
}

bool CWalletDB::WriteAccountingEntry_Backend(const CAccountingEntry& acentry)
{
    return WriteAccountingEntry(++nAccountingEntryNumber, acentry);
}

CAmount CWalletDB::GetAccountCreditDebit(const std::string& strAccount)
{
    std::list<CAccountingEntry> entries;
    ListAccountCreditDebit(strAccount, entries);

    CAmount nCreditDebit = 0;
    BOOST_FOREACH (const CAccountingEntry& entry, entries)
        nCreditDebit += entry.nCreditDebit;

    return nCreditDebit;
}

void CWalletDB::ListAccountCreditDebit(const std::string& strAccount, std::list<CAccountingEntry>& entries)
{
    bool fAllAccounts = (strAccount == "*");

    Dbc* pcursor = GetCursor();
    if (!pcursor)
        throw std::runtime_error(std::string(__func__) + ": cannot create DB cursor");
    bool setRange = true;
    while (true)
    {
        // Read next record
        CDataStream ssKey(SER_DISK, CLIENT_VERSION);
        if (setRange)
            ssKey << std::make_pair(std::string("acentry"), std::make_pair((fAllAccounts ? std::string("") : strAccount), uint64_t(0)));
        CDataStream ssValue(SER_DISK, CLIENT_VERSION);
        int ret = ReadAtCursor(pcursor, ssKey, ssValue, setRange);
        setRange = false;
        if (ret == DB_NOTFOUND)
            break;
        else if (ret != 0)
        {
            pcursor->close();
            throw std::runtime_error(std::string(__func__) + ": error scanning DB");
        }

        // Unserialize
        std::string strType;
        ssKey >> strType;
        if (strType != "acentry")
            break;
        CAccountingEntry acentry;
        ssKey >> acentry.strAccount;
        if (!fAllAccounts && acentry.strAccount != strAccount)
            break;

        ssValue >> acentry;
        ssKey >> acentry.nEntryNo;
        entries.push_back(acentry);
    }

    pcursor->close();
}

class CWalletScanState {
public:
    unsigned int nKeys;
    unsigned int nCKeys;
    unsigned int nKeyMeta;
    bool fIsEncrypted;
    bool fAnyUnordered;
    int nFileVersion;
    std::vector<uint256> vWalletUpgrade;

    CWalletScanState() {
        nKeys = nCKeys = nKeyMeta = 0;
        fIsEncrypted = false;
        fAnyUnordered = false;
        nFileVersion = 0;
    }
};

bool
ReadKeyValue(CWallet* pwallet, CDataStream& ssKey, CDataStream& ssValue,
             CWalletScanState &wss, std::string& strType, std::string& strErr)
{
    try {
        // Unserialize
        // Taking advantage of the fact that pair serialization
        // is just the two items serialized one after the other
        ssKey >> strType;
        if (strType == "name")
        {
            std::string strAddress;
            ssKey >> strAddress;
            ssValue >> pwallet->mapAddressBook[strAddress].name;
        }
        else if (strType == "purpose")
        {
            std::string strAddress;
            ssKey >> strAddress;
            ssValue >> pwallet->mapAddressBook[strAddress].purpose;
        }
        else if (strType == "tx")
        {
            uint256 hash;
            ssKey >> hash;
            CWalletTx wtx;
            ssValue >> wtx;
            CValidationState state;
            if (!(CheckTransaction(wtx, state) && (wtx.GetHash() == hash) && state.IsValid()))
                return false;

            // Undo serialize changes in 31600
            if (31404 <= wtx.fTimeReceivedIsTxTime && wtx.fTimeReceivedIsTxTime <= 31703)
            {
                if (!ssValue.empty())
                {
                    char fTmp;
                    char fUnused;
                    ssValue >> fTmp >> fUnused >> wtx.strFromAccount;
                    strErr = strprintf("LoadWallet() upgrading tx ver=%d %d '%s' %s",
                                       wtx.fTimeReceivedIsTxTime, fTmp, wtx.strFromAccount, hash.ToString());
                    wtx.fTimeReceivedIsTxTime = fTmp;
                }
                else
                {
                    strErr = strprintf("LoadWallet() repairing tx ver=%d %s", wtx.fTimeReceivedIsTxTime, hash.ToString());
                    wtx.fTimeReceivedIsTxTime = 0;
                }
                wss.vWalletUpgrade.push_back(hash);
            }

            if (wtx.nOrderPos == -1)
                wss.fAnyUnordered = true;

            pwallet->LoadToWallet(wtx);
        }
        else if (strType == "acentry")
        {
            std::string strAccount;
            ssKey >> strAccount;
            uint64_t nNumber;
            ssKey >> nNumber;
            if (nNumber > nAccountingEntryNumber)
                nAccountingEntryNumber = nNumber;

            if (!wss.fAnyUnordered)
            {
                CAccountingEntry acentry;
                ssValue >> acentry;
                if (acentry.nOrderPos == -1)
                    wss.fAnyUnordered = true;
            }
        }
        else if (strType == "watchs")
        {
            CScript script;
            ssKey >> *(CScriptBase*)(&script);
            char fYes;
            ssValue >> fYes;
            if (fYes == '1')
                pwallet->LoadWatchOnly(script);

            // Watch-only addresses have no birthday information for now,
            // so set the wallet birthday to the beginning of time.
            pwallet->nTimeFirstKey = 1;
        }
        else if (strType == "keyHD")
        {
            std::string forAccount = "";
            CPubKey vchPubKey;
            ssKey >> vchPubKey;
            if (!vchPubKey.IsValid())
            {
                strErr = "Error reading wallet database: CPubKey corrupt";
                return false;
            }
            
            int64_t HDKeyIndex;
            int64_t keyChain;
            ssValue >> HDKeyIndex;
            ssValue >> keyChain;
            ssValue >> forAccount;

            if (!pwallet->LoadKey(HDKeyIndex, keyChain, vchPubKey, forAccount))
            {
                strErr = "Error reading wallet database: LoadKey (HD) failed";
                return false;
            }
        }
        else if (strType == "key" || strType == "wkey")
        {
            std::string forAccount = "";
            CPubKey vchPubKey;
            ssKey >> vchPubKey;
            if (!vchPubKey.IsValid())
            {
                strErr = "Error reading wallet database: CPubKey corrupt";
                return false;
            }
            CKey key;
            CPrivKey pkey;
            uint256 hash;

            if (strType == "key")
            {
                wss.nKeys++;
                ssValue >> pkey;
            } else {
                CWalletKey wkey;
                ssValue >> wkey;
                pkey = wkey.vchPrivKey;
            }

            // Old wallets store keys as "key" [pubkey] => [privkey]
            // ... which was slow for wallets with lots of keys, because the public key is re-derived from the private key
            // using EC operations as a checksum.
            // Newer wallets store keys as "key"[pubkey] => [privkey][hash(pubkey,privkey)], which is much faster while
            // remaining backwards-compatible.
            int64_t nKeyChain;
            try
            {
                ssValue >> hash;
                //1.6.0 wallets and upward store keys by account - older wallets will just lump all keys into a default account.
                ssValue >> forAccount;
                ssValue >> nKeyChain;
            }
            catch (...)
            {
                forAccount = pwallet->activeAccount->getUUID();
                nKeyChain = KEYCHAIN_EXTERNAL;
            }
            
            if (strType == "key" && GetBoolArg("-skipplainkeys", false))
            {   
                LogPrintf("Skipping unencrypted key [skipplainkeys] [%s]\n", CBitcoinAddress(vchPubKey.GetID()).ToString());
            }
            else
            {
            bool fSkipCheck = false;

            if (!hash.IsNull())
            {
                // hash pubkey/privkey to accelerate wallet load
                std::vector<unsigned char> vchKey;
                vchKey.reserve(vchPubKey.size() + pkey.size());
                vchKey.insert(vchKey.end(), vchPubKey.begin(), vchPubKey.end());
                vchKey.insert(vchKey.end(), pkey.begin(), pkey.end());

                if (Hash(vchKey.begin(), vchKey.end()) != hash)
                {
                    strErr = "Error reading wallet database: CPubKey/CPrivKey corrupt";
                    return false;
                }

                fSkipCheck = true;
            }

            if (!key.Load(pkey, vchPubKey, fSkipCheck))
            {
                strErr = "Error reading wallet database: CPrivKey corrupt";
                return false;
            }
            if (!pwallet->LoadKey(key, vchPubKey, forAccount, nKeyChain))
            {
                strErr = "Error reading wallet database: LoadKey failed";
                return false;
            }
            }
        }
        else if (strType == "mkey")
        {
            unsigned int nID;
            ssKey >> nID;
            CMasterKey kMasterKey;
            ssValue >> kMasterKey;
            if(pwallet->mapMasterKeys.count(nID) != 0)
            {
                strErr = strprintf("Error reading wallet database: duplicate CMasterKey id %u", nID);
                return false;
            }
            pwallet->mapMasterKeys[nID] = kMasterKey;
            if (pwallet->nMasterKeyMaxID < nID)
                pwallet->nMasterKeyMaxID = nID;
        }
        else if (strType == "ckey")
        {
            std::string forAccount="";
            int64_t nKeyChain;
            CPubKey vchPubKey;
            ssKey >> vchPubKey;
            if (!vchPubKey.IsValid())
            {
                strErr = "Error reading wallet database: CPubKey corrupt";
                return false;
            }
            std::vector<unsigned char> vchPrivKey;
            ssValue >> vchPrivKey;
            wss.nCKeys++;
            try
            {
                //1.6.0 wallets and upward store keys by account - older wallets will just lump all keys into a default account.
                ssValue >> forAccount;
                ssValue >> nKeyChain;
            }
            catch (...)
            {
                forAccount = pwallet->activeAccount->getUUID();
                nKeyChain = KEYCHAIN_EXTERNAL;
            }

            if (GetBoolArg("-skipplainkeys", false))
            {   
                LogPrintf("Load crypted key [skipplainkeys] [%s]\n", CBitcoinAddress(vchPubKey.GetID()).ToString());
            }
            
            if (!pwallet->LoadCryptedKey(vchPubKey, vchPrivKey, forAccount, nKeyChain))
            {
                strErr = "Error reading wallet database: LoadCryptedKey failed";
                return false;
            }
            wss.fIsEncrypted = true;
        }
        else if (strType == "keymeta")
        {
            CPubKey vchPubKey;
            ssKey >> vchPubKey;
            CKeyMetadata keyMeta;
            ssValue >> keyMeta;
            wss.nKeyMeta++;

            pwallet->LoadKeyMetadata(vchPubKey, keyMeta);

            // find earliest key creation time, as wallet birthday
            if (!pwallet->nTimeFirstKey ||
                (keyMeta.nCreateTime < pwallet->nTimeFirstKey))
                pwallet->nTimeFirstKey = keyMeta.nCreateTime;
        }
        else if (strType == "pool")
        {
            int64_t nIndex;
            ssKey >> nIndex;
            CKeyPool keypool;
            ssValue >> keypool;
            
            CAccount* forAccount = NULL;
            std::string accountUUID = keypool.accountName;
            // If we are importing an old legacy (pre HD) wallet - then this keypool becomes the keypool of our 'legacy' account
            if (accountUUID.empty())
            {
                forAccount = pwallet->activeAccount;
                keypool.nChain = KEYCHAIN_EXTERNAL;
            }
            else
            {
                if ( pwallet->mapAccounts.count(accountUUID) == 0 )
                {
                    strErr = "Wallet contains key for non existent account";
                    return false;
                }
                forAccount = pwallet->mapAccounts[accountUUID];
            }
            
            if (keypool.nChain == KEYCHAIN_EXTERNAL)
            {
                forAccount->setKeyPoolExternal.insert(nIndex);
            }
            else
            {
                forAccount->setKeyPoolInternal.insert(nIndex);
            }

            pwallet->LoadKeyPool(nIndex, keypool);
            
            staticPoolCache[keypool.vchPubKey.GetID()] = nIndex;
        }
        else if (strType == "version")
        {
            ssValue >> wss.nFileVersion;
            if (wss.nFileVersion == 10300)
                wss.nFileVersion = 300;
        }
        else if (strType == "cscript")
        {
            uint160 hash;
            ssKey >> hash;
            CScript script;
            ssValue >> *(CScriptBase*)(&script);
            if (!pwallet->LoadCScript(script))
            {
                strErr = "Error reading wallet database: LoadCScript failed";
                return false;
            }
        }
        else if (strType == "orderposnext")
        {
            ssValue >> pwallet->nOrderPosNext;
        }
        else if (strType == "destdata")
        {
            std::string strAddress, strKey, strValue;
            ssKey >> strAddress;
            ssKey >> strKey;
            ssValue >> strValue;
            if (!pwallet->LoadDestData(CBitcoinAddress(strAddress).Get(), strKey, strValue))
            {
                strErr = "Error reading wallet database: LoadDestData failed";
                return false;
            }
        }
        else if (strType == "hdseed")
        {
            CHDSeed* newSeed = new CHDSeed();
            ssValue >> *newSeed;
            if (!pwallet->activeSeed)
                pwallet->activeSeed = newSeed;
            pwallet->mapSeeds[newSeed->getUUID()] = newSeed;
        }
        else if (strType == "primaryseed")
        {
            //Do nothing - aleady handled in first pass through
        }
        else if (strType == "primaryaccount")
        {
            //Do nothing - aleady handled in first pass through
        }
        else if (strType == "acc")
        {
            //Throw old 'accounts' away.
        }
        else if (strType == "accleg")
        {
            std::string strAccountUUID;
            ssKey >> strAccountUUID;
            if (pwallet->mapAccounts.count(strAccountUUID) == 0)
            {
                CAccount* newAccount = new CAccount();
                newAccount->setUUID(strAccountUUID);
                ssValue >> *newAccount;
                pwallet->mapAccounts[strAccountUUID] = newAccount;
                //fixme: (GULDEN) Reconsider if this is a good idea or not.
                //If no active account saved (for whatever reason) - make the first one we run into the active one.
                if (!pwallet->activeAccount)
                    pwallet->activeAccount = newAccount;
            }
        }
        else if (strType == "acchd")
        {
            std::string strAccountUUID;
            ssKey >> strAccountUUID;
            if (pwallet->mapAccounts.count(strAccountUUID) == 0)
            {
                CAccountHD* newAccount = new CAccountHD();
                newAccount->setUUID(strAccountUUID);
                ssValue >> *newAccount;
                pwallet->mapAccounts[strAccountUUID] = newAccount;
                //fixme: (FUT) (1.6.1) - Re-evaluate whether this is necessary.
                if (!pwallet->activeAccount)
                    pwallet->activeAccount = newAccount;
            }
        }
        else if (strType == "acclabel")
        {
            std::string strAccountUUID;
            std::string strAccountLabel;
            ssKey >> strAccountUUID;
            ssValue >> strAccountLabel;
            
            pwallet->mapAccountLabels[strAccountUUID] = strAccountLabel;
        }
    } catch (...)
    {
        return false;
    }
    return true;
}

bool CWalletDB::IsKeyType(const std::string& strType)
{
    return (strType== "key" || strType == "wkey" ||
            strType == "mkey" || strType == "ckey");
}

DBErrors CWalletDB::LoadWallet(CWallet* pwallet, bool& firstRunRet)
{
    CWalletScanState wss;
    bool fNoncriticalErrors = false;
    DBErrors result = DB_LOAD_OK;

    std::string primaryAccountString;
    std::string primarySeedString;
    try {
        LOCK(pwallet->cs_wallet);
        int nMinVersion = 0;
        if (Read((std::string)"minversion", nMinVersion))
        {
            if (nMinVersion > CLIENT_VERSION)
                return DB_TOO_NEW;
            pwallet->LoadMinVersion(nMinVersion);
        }

        
        bool isPreHDWallet=false;
        // Accounts first
        {
            // Get cursor
            Dbc* pcursor = GetCursor();
            if (!pcursor)
            {
                LogPrintf("Error getting wallet database cursor\n");
                return DB_CORRUPT;
            }
            while (true)
            {
                // Read next record
                CDataStream ssKey(SER_DISK, CLIENT_VERSION);
                CDataStream ssValue(SER_DISK, CLIENT_VERSION);
                int ret = ReadAtCursor(pcursor, ssKey, ssValue);
                if (ret == DB_NOTFOUND)
                    break;
                else if (ret != 0)
                {
                    LogPrintf("Error reading next record from wallet database\n");
                    return DB_CORRUPT;
                }

                std::string sKey;
                ssKey >> sKey;
                if (sKey == "accleg" || sKey == "acchd")
                {
                    CDataStream ssKey2(SER_DISK, CLIENT_VERSION);
                    std::string accountUUID;
                    ssKey >> accountUUID;
                    ssKey2 << sKey << accountUUID;
                    // Try to be tolerant of single corrupt records:
                    string strType, strErr;
                    if (!ReadKeyValue(pwallet, ssKey2, ssValue, wss, strType, strErr))
                    {
                        // losing keys is considered a catastrophic error, anything else
                        // we assume the user can live with:
                        if (IsKeyType(strType))
                            result = DB_CORRUPT;
                        else
                        {
                            // Leave other errors alone, if we try to fix them we might make things worse.
                            fNoncriticalErrors = true; // ... but do warn the user there is something wrong.
                            if (strType == "tx") // Rescan if there is a bad transaction record:
                                SoftSetBoolArg("-rescan", true);
                        }
                    }
                    if (!strErr.empty())
                        LogPrintf("%s\n", strErr);
                }
                else if (sKey == "primaryseed")
                {
                    ssValue >> primarySeedString;
                }
                else if (sKey == "primaryaccount")
                {
                    ssValue >> primaryAccountString;
                }
                else if (sKey == "defaultkey")
                {
                    isPreHDWallet = true;
                }
            }
            pcursor->close();
        }
                
        
        firstRunRet = true;
        if (!primaryAccountString.empty())
        {   
            firstRunRet = false;
            if (pwallet->mapAccounts.count(primaryAccountString) == 0)
            {
                LogPrintf("Error - missing primary account for UUID [%s]\n", primaryAccountString);
                fNoncriticalErrors = true;
            }
            else
            {
                pwallet->activeAccount = pwallet->mapAccounts[primaryAccountString];
            }
        }
        else if(isPreHDWallet)
        {
            firstRunRet = false;
            
            //Upgrade old legacy wallet - set active account - all the old keys will just land up in this.
            if (pwallet->activeAccount == NULL && pwallet->activeSeed == NULL)
            {
                try
                {
                    boost::filesystem::path oldPath = bitdb.strPath;
                    oldPath = oldPath / strFile;
                    boost::filesystem::path backupPath = oldPath;
                    backupPath.replace_extension(".old.preHD");
                    boost::filesystem::copy_file(oldPath, backupPath);
                }
                catch(...)
                {
                    //We don't care enough about this to worry - if it fails we just carry on.
                }
                
                pwallet->activeAccount = new CAccount();
                pwallet->activeAccount->setLabel("Legacy", NULL);
                pwallet->mapAccounts[pwallet->activeAccount->getUUID()] = pwallet->activeAccount;
                pwallet->mapAccountLabels[pwallet->activeAccount->getUUID()] = "Legacy";
            }
        }
        
        // Get cursor
        Dbc* pcursor = GetCursor();
        if (!pcursor)
        {
            LogPrintf("Error getting wallet database cursor\n");
            return DB_CORRUPT;
        }

        while (true)
        {
            // Read next record
            CDataStream ssKey(SER_DISK, CLIENT_VERSION);
            CDataStream ssValue(SER_DISK, CLIENT_VERSION);
            int ret = ReadAtCursor(pcursor, ssKey, ssValue);
            if (ret == DB_NOTFOUND)
                break;
            else if (ret != 0)
            {
                LogPrintf("Error reading next record from wallet database\n");
                return DB_CORRUPT;
            }

            // Try to be tolerant of single corrupt records:
            std::string strType, strErr;
            if (!ReadKeyValue(pwallet, ssKey, ssValue, wss, strType, strErr))
            {
                // losing keys is considered a catastrophic error, anything else
                // we assume the user can live with:
                if (IsKeyType(strType))
                    result = DB_CORRUPT;
                else
                {
                    // Leave other errors alone, if we try to fix them we might make things worse.
                    fNoncriticalErrors = true; // ... but do warn the user there is something wrong.
                    if (strType == "tx")
                        // Rescan if there is a bad transaction record:
                        SoftSetBoolArg("-rescan", true);
                }
            }
            if (!strErr.empty())
                LogPrintf("%s\n", strErr);
        }
        pcursor->close();
    }
    catch (const boost::thread_interrupted&) {
        throw;
    }
    catch (...) {
        result = DB_CORRUPT;
    }
    
    for (const auto& labelPair : pwallet->mapAccountLabels)
        {
            if (pwallet->mapAccounts.count(labelPair.first) == 0)
            {
                //Definitely a non-crticial error, user will just see a very unfriendly account name that they can manually correct.
                LogPrintf("Error - missing account label for account UUID [%s]\n", labelPair.first);
                fNoncriticalErrors = true;
            }
            else
            {
                pwallet->mapAccounts[labelPair.first]->setLabel(labelPair.second, NULL);
            }
        }
    if (!primarySeedString.empty())
    {
        if (pwallet->mapSeeds.count(primarySeedString) == 0)
        {
            //fixme: Treat this more severely?
            LogPrintf("Error - missing primary seed for UUID [%s]\n", primarySeedString);
            fNoncriticalErrors = true;
        }
        else
        {
            pwallet->activeSeed = pwallet->mapSeeds[primarySeedString];
        }
    }
    

    if (fNoncriticalErrors && result == DB_LOAD_OK)
        result = DB_NONCRITICAL_ERROR;

    // Any wallet corruption at all: skip any rewriting or
    // upgrading, we don't want to make it worse.
    if (result != DB_LOAD_OK)
        return result;

    LogPrintf("nFileVersion = %d\n", wss.nFileVersion);

    LogPrintf("Keys: %u plaintext, %u encrypted, %u w/ metadata, %u total\n",
           wss.nKeys, wss.nCKeys, wss.nKeyMeta, wss.nKeys + wss.nCKeys);

    // nTimeFirstKey is only reliable if all keys have metadata
    if ((wss.nKeys + wss.nCKeys) != wss.nKeyMeta)
        pwallet->nTimeFirstKey = 1; // 0 would be considered 'no value'

    BOOST_FOREACH(uint256 hash, wss.vWalletUpgrade)
        WriteTx(pwallet->mapWallet[hash]);

    // Rewrite encrypted wallets of versions 0.4.0 and 0.5.0rc:
    if (wss.fIsEncrypted && (wss.nFileVersion == 40000 || wss.nFileVersion == 50000))
        return DB_NEED_REWRITE;

    if (wss.nFileVersion < CLIENT_VERSION) // Update
        WriteVersion(CLIENT_VERSION);

    if (wss.fAnyUnordered)
        result = pwallet->ReorderTransactions();

    pwallet->laccentries.clear();
    ListAccountCreditDebit("*", pwallet->laccentries);
    BOOST_FOREACH(CAccountingEntry& entry, pwallet->laccentries) {
        pwallet->wtxOrdered.insert(make_pair(entry.nOrderPos, CWallet::TxPair((CWalletTx*)0, &entry)));
    }

    return result;
}

DBErrors CWalletDB::FindWalletTx(std::vector<uint256>& vTxHash, std::vector<CWalletTx>& vWtx)
{
    bool fNoncriticalErrors = false;
    DBErrors result = DB_LOAD_OK;

    try {
        int nMinVersion = 0;
        if (Read((std::string)"minversion", nMinVersion))
        {
            if (nMinVersion > CLIENT_VERSION)
                return DB_TOO_NEW;
        }

        // Get cursor
        Dbc* pcursor = GetCursor();
        if (!pcursor)
        {
            LogPrintf("Error getting wallet database cursor\n");
            return DB_CORRUPT;
        }

        while (true)
        {
            // Read next record
            CDataStream ssKey(SER_DISK, CLIENT_VERSION);
            CDataStream ssValue(SER_DISK, CLIENT_VERSION);
            int ret = ReadAtCursor(pcursor, ssKey, ssValue);
            if (ret == DB_NOTFOUND)
                break;
            else if (ret != 0)
            {
                LogPrintf("Error reading next record from wallet database\n");
                return DB_CORRUPT;
            }

            std::string strType;
            ssKey >> strType;
            if (strType == "tx") {
                uint256 hash;
                ssKey >> hash;

                CWalletTx wtx;
                ssValue >> wtx;

                vTxHash.push_back(hash);
                vWtx.push_back(wtx);
            }
        }
        pcursor->close();
    }
    catch (const boost::thread_interrupted&) {
        throw;
    }
    catch (...) {
        result = DB_CORRUPT;
    }

    if (fNoncriticalErrors && result == DB_LOAD_OK)
        result = DB_NONCRITICAL_ERROR;

    return result;
}

DBErrors CWalletDB::ZapSelectTx(std::vector<uint256>& vTxHashIn, std::vector<uint256>& vTxHashOut)
{
    // build list of wallet TXs and hashes
    std::vector<uint256> vTxHash;
    std::vector<CWalletTx> vWtx;
    DBErrors err = FindWalletTx(vTxHash, vWtx);
    if (err != DB_LOAD_OK) {
        return err;
    }

    std::sort(vTxHash.begin(), vTxHash.end());
    std::sort(vTxHashIn.begin(), vTxHashIn.end());

    // erase each matching wallet TX
    bool delerror = false;
    std::vector<uint256>::iterator it = vTxHashIn.begin();
    BOOST_FOREACH (uint256 hash, vTxHash) {
        while (it < vTxHashIn.end() && (*it) < hash) {
            it++;
        }
        if (it == vTxHashIn.end()) {
            break;
        }
        else if ((*it) == hash) {
            if(!EraseTx(hash)) {
                LogPrint("db", "Transaction was found for deletion but returned database error: %s\n", hash.GetHex());
                delerror = true;
            }
            vTxHashOut.push_back(hash);
        }
    }

    if (delerror) {
        return DB_CORRUPT;
    }
    return DB_LOAD_OK;
}

DBErrors CWalletDB::ZapWalletTx(std::vector<CWalletTx>& vWtx)
{
    // build list of wallet TXs
    std::vector<uint256> vTxHash;
    DBErrors err = FindWalletTx(vTxHash, vWtx);
    if (err != DB_LOAD_OK)
        return err;

    // erase each wallet TX
    BOOST_FOREACH (uint256& hash, vTxHash) {
        if (!EraseTx(hash))
            return DB_CORRUPT;
    }

    return DB_LOAD_OK;
}

void MaybeCompactWalletDB()
{
    static std::atomic<bool> fOneThread;
    if (fOneThread.exchange(true)) {
        return;
    }
    if (!GetBoolArg("-flushwallet", DEFAULT_FLUSHWALLET)) {
        return;
    }

    static unsigned int nLastSeen = CWalletDB::GetUpdateCounter();
    static unsigned int nLastFlushed = CWalletDB::GetUpdateCounter();
    static int64_t nLastWalletUpdate = GetTime();

    if (nLastSeen != CWalletDB::GetUpdateCounter())
    {
        nLastSeen = CWalletDB::GetUpdateCounter();
        nLastWalletUpdate = GetTime();
    }

    if (nLastFlushed != CWalletDB::GetUpdateCounter() && GetTime() - nLastWalletUpdate >= 2)
    {
        const std::string& strFile = pwalletMain->strWalletFile;
        if (CDB::PeriodicFlush(strFile))
            nLastFlushed = CWalletDB::GetUpdateCounter();
    }
    fOneThread = false;
}

//
// Try to (very carefully!) recover wallet file if there is a problem.
//
bool CWalletDB::Recover(const std::string& filename, void *callbackDataIn, bool (*recoverKVcallback)(void* callbackData, CDataStream ssKey, CDataStream ssValue))
{
    return CDB::Recover(filename, callbackDataIn, recoverKVcallback);
}

bool CWalletDB::Recover(const std::string& filename)
{
    // recover without a key filter callback
    // results in recovering all record types
    return CWalletDB::Recover(filename, NULL, NULL);
}

bool CWalletDB::RecoverKeysOnlyFilter(void *callbackData, CDataStream ssKey, CDataStream ssValue)
{
    CWallet *dummyWallet = reinterpret_cast<CWallet*>(callbackData);
    CWalletScanState dummyWss;
    std::string strType, strErr;
    bool fReadOK;
    {
        // Required in LoadKeyMetadata():
        LOCK(dummyWallet->cs_wallet);
        fReadOK = ReadKeyValue(dummyWallet, ssKey, ssValue,
                               dummyWss, strType, strErr);
    }
    if (!IsKeyType(strType) && strType != "hdchain")
        return false;
    if (!fReadOK)
    {
        LogPrintf("WARNING: CWalletDB::Recover skipping %s: %s\n", strType, strErr);
        return false;
    }

    return true;
}

bool CWalletDB::VerifyEnvironment(const std::string& walletFile, const boost::filesystem::path& dataDir, std::string& errorStr)
{
    return CDB::VerifyEnvironment(walletFile, dataDir, errorStr);
}

bool CWalletDB::VerifyDatabaseFile(const std::string& walletFile, const boost::filesystem::path& dataDir, std::string& warningStr, std::string& errorStr)
{
    return CDB::VerifyDatabaseFile(walletFile, dataDir, errorStr, warningStr, CWalletDB::Recover);
}

bool CWalletDB::WriteDestData(const std::string &address, const std::string &key, const std::string &value)
{
    nWalletDBUpdateCounter++;
    return Write(std::make_pair(std::string("destdata"), std::make_pair(address, key)), value);
}

bool CWalletDB::EraseDestData(const std::string &address, const std::string &key)
{
    nWalletDBUpdateCounter++;
    return Erase(std::make_pair(std::string("destdata"), std::make_pair(address, key)));
}


bool CWalletDB::WriteHDChain(const CHDChain& chain)
{
    nWalletDBUpdateCounter++;
    return Write(std::string("hdchain"), chain);
}

void CWalletDB::IncrementUpdateCounter()
{
    nWalletDBUpdateCounter++;
}

unsigned int CWalletDB::GetUpdateCounter()
{
    return nWalletDBUpdateCounter;
}

bool CWalletDB::WriteHDSeed(const CHDSeed& seed)
{
    nWalletDBUpdateCounter++;
    return Write(std::make_pair(std::string("hdseed"), seed.getUUID()), seed);
}

bool CWalletDB::DeleteHDSeed(const CHDSeed& seed)
{
    nWalletDBUpdateCounter++;
    return Erase(std::make_pair(std::string("hdseed"), seed.getUUID()));
}

bool CWalletDB::WritePrimarySeed(const CHDSeed& seed)
{
    nWalletDBUpdateCounter++;
    return Write(std::string("primaryseed"), seed.getUUID());
}

bool CWalletDB::WritePrimaryAccount(const CAccount* account)
{
    nWalletDBUpdateCounter++;
    return Write(std::string("primaryaccount"), account->getUUID());
}
<|MERGE_RESOLUTION|>--- conflicted
+++ resolved
@@ -29,13 +29,8 @@
 #include <boost/foreach.hpp>
 #include <boost/thread.hpp>
 
-<<<<<<< HEAD
 #include <map>
 
-using namespace std;
-
-=======
->>>>>>> c9bd0f64
 static uint64_t nAccountingEntryNumber = 0;
 
 static std::map<CKeyID, int64_t> staticPoolCache;
@@ -230,38 +225,26 @@
     return Write(std::string("minversion"), nVersion);
 }
 
-<<<<<<< HEAD
-bool CWalletDB::WriteAccountLabel(const string& strUUID, const string& strLabel)
-{
-    nWalletDBUpdateCounter++;
-    return Write(std::make_pair(string("acclabel"), strUUID), strLabel);
+bool CWalletDB::WriteAccountLabel(const std::string& strUUID, const std::string& strLabel)
+{
+    nWalletDBUpdateCounter++;
+    return Write(std::make_pair(std::string("acclabel"), strUUID), strLabel);
 }
   
-bool CWalletDB::EraseAccountLabel(const string& strUUID)
-{
-    nWalletDBUpdateCounter++;
-    return Erase(std::make_pair(string("acclabel"), strUUID));
-=======
-bool CWalletDB::ReadAccount(const std::string& strAccount, CAccount& account)
-{
-    account.SetNull();
-    return Read(make_pair(std::string("acc"), strAccount), account);
-}
-
-bool CWalletDB::WriteAccount(const std::string& strAccount, const CAccount& account)
-{
-    return Write(make_pair(std::string("acc"), strAccount), account);
->>>>>>> c9bd0f64
+bool CWalletDB::EraseAccountLabel(const std::string& strUUID)
+{
+    nWalletDBUpdateCounter++;
+    return Erase(std::make_pair(std::string("acclabel"), strUUID));
 }
     
-bool CWalletDB::WriteAccount(const string& strAccount, const CAccount* account)
+bool CWalletDB::WriteAccount(const std::string& strAccount, const CAccount* account)
 {
     nWalletDBUpdateCounter++;
     
     if (account->IsHD())
-      return Write(make_pair(string("acchd"), strAccount), *((CAccountHD*)account));
+      return Write(make_pair(std::string("acchd"), strAccount), *((CAccountHD*)account));
     else
-      return Write(make_pair(string("accleg"), strAccount), *account);
+      return Write(make_pair(std::string("accleg"), strAccount), *account);
 }
 
 
@@ -802,7 +785,7 @@
                     ssKey >> accountUUID;
                     ssKey2 << sKey << accountUUID;
                     // Try to be tolerant of single corrupt records:
-                    string strType, strErr;
+                    std::string strType, strErr;
                     if (!ReadKeyValue(pwallet, ssKey2, ssValue, wss, strType, strErr))
                     {
                         // losing keys is considered a catastrophic error, anything else
