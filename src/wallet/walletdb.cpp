// Copyright (c) 2009-2010 Satoshi Nakamoto
// Copyright (c) 2009-2016 The Bitcoin Core developers
// Distributed under the MIT software license, see the accompanying
// file COPYING or http://www.opensource.org/licenses/mit-license.php.
//
// File contains modifications by: The Gulden developers
// All modifications:
// Copyright (c) 2016-2017 The Gulden developers
// Authored by: Malcolm MacLeod (mmacleod@webmail.co.za)
// Distributed under the GULDEN software license, see the accompanying
// file COPYING

#include "wallet/walletdb.h"

#include "base58.h"
#include "consensus/validation.h"
#include "validation.h" // For CheckTransaction
#include "protocol.h"
#include "serialize.h"
#include "sync.h"
#include "util.h"
#include "utiltime.h"
#include "wallet/wallet.h"

#include <atomic>

#include <boost/version.hpp>
#include <boost/filesystem.hpp>
#include <boost/foreach.hpp>
#include <boost/thread.hpp>

#include <map>

using namespace std;

static uint64_t nAccountingEntryNumber = 0;

<<<<<<< HEAD
static std::map<CKeyID, int64_t> staticPoolCache;
=======
>>>>>>> 0f318726
static std::atomic<unsigned int> nWalletDBUpdateCounter;

//
// CWalletDB
//

bool CWalletDB::WriteName(const string& strAddress, const string& strName)
{
    nWalletDBUpdateCounter++;
    return Write(make_pair(string("name"), strAddress), strName);
}

bool CWalletDB::EraseName(const string& strAddress)
{
    // This should only be used for sending addresses, never for receiving addresses,
    // receiving addresses must always have an address book entry if they're not change return.
    nWalletDBUpdateCounter++;
    return Erase(make_pair(string("name"), strAddress));
}

bool CWalletDB::WritePurpose(const string& strAddress, const string& strPurpose)
{
    nWalletDBUpdateCounter++;
    return Write(make_pair(string("purpose"), strAddress), strPurpose);
}

bool CWalletDB::ErasePurpose(const string& strPurpose)
{
    nWalletDBUpdateCounter++;
    return Erase(make_pair(string("purpose"), strPurpose));
}

bool CWalletDB::WriteTx(const CWalletTx& wtx)
{
    nWalletDBUpdateCounter++;
    return Write(std::make_pair(std::string("tx"), wtx.GetHash()), wtx);
}

bool CWalletDB::EraseTx(uint256 hash)
{
    nWalletDBUpdateCounter++;
    return Erase(std::make_pair(std::string("tx"), hash));
}

bool CWalletDB::EraseKey(const CPubKey& vchPubKey)
{
    nWalletDBUpdated++;
    return Erase(std::make_pair(std::string("keymeta"), vchPubKey)) && Erase(std::make_pair(std::string("key"), vchPubKey));
}

bool CWalletDB::EraseEncryptedKey(const CPubKey& vchPubKey)
{
<<<<<<< HEAD
    nWalletDBUpdated++;
    return Erase(std::make_pair(std::string("keymeta"), vchPubKey)) && Erase(std::make_pair(std::string("ckey"), vchPubKey));
}

bool CWalletDB::WriteKey(const CPubKey& vchPubKey, const CPrivKey& vchPrivKey, const CKeyMetadata& keyMeta, const std::string forAccount, int64_t nKeyChain)
{
=======
>>>>>>> 0f318726
    nWalletDBUpdateCounter++;

    if (!Write(std::make_pair(std::string("keymeta"), vchPubKey),
               keyMeta, false))
        return false;

    // hash pubkey/privkey to accelerate wallet load
    std::vector<unsigned char> vchKey;
    vchKey.reserve(vchPubKey.size() + vchPrivKey.size());
    vchKey.insert(vchKey.end(), vchPubKey.begin(), vchPubKey.end());
    vchKey.insert(vchKey.end(), vchPrivKey.begin(), vchPrivKey.end());

    return Write(std::make_pair(std::string("key"), vchPubKey), std::make_tuple(vchPrivKey, Hash( vchKey.begin(), vchKey.end() ), forAccount, nKeyChain)  , false);
}

bool CWalletDB::WriteKeyHD(const CPubKey& vchPubKey, const int64_t HDKeyIndex, int64_t keyChain, const CKeyMetadata &keyMeta, const std::string forAccount)
{
<<<<<<< HEAD
    nWalletDBUpdated++;
=======
    const bool fEraseUnencryptedKey = true;
    nWalletDBUpdateCounter++;
>>>>>>> 0f318726

    if (!Write(std::make_pair(std::string("keymeta"), vchPubKey),
               keyMeta, false))
        return false;

    return Write(std::make_pair(std::string("keyHD"), vchPubKey), std::make_tuple(HDKeyIndex, keyChain, forAccount) , false);
}

bool CWalletDB::WriteCryptedKey(const CPubKey& vchPubKey, const std::vector<unsigned char>& vchCryptedSecret, const CKeyMetadata &keyMeta, const std::string forAccount, int64_t nKeyChain)
{
    const bool fEraseUnencryptedKey = true;
    nWalletDBUpdateCounter++;

    if (!Write(std::make_pair(std::string("keymeta"), vchPubKey),
            keyMeta))
        return false;

    if (!Write(std::make_pair(std::string("ckey"), vchPubKey), std::make_tuple(vchCryptedSecret, forAccount, nKeyChain), false))
        return false;
    if (fEraseUnencryptedKey)
    {
        Erase(std::make_pair(std::string("key"), vchPubKey));
        Erase(std::make_pair(std::string("wkey"), vchPubKey));
    }
    return true;
}

bool CWalletDB::WriteMasterKey(unsigned int nID, const CMasterKey& kMasterKey)
{
    nWalletDBUpdateCounter++;
    return Write(std::make_pair(std::string("mkey"), nID), kMasterKey, true);
}

bool CWalletDB::WriteCScript(const uint160& hash, const CScript& redeemScript)
{
    nWalletDBUpdateCounter++;
    return Write(std::make_pair(std::string("cscript"), hash), *(const CScriptBase*)(&redeemScript), false);
}

bool CWalletDB::WriteWatchOnly(const CScript &dest)
{
    nWalletDBUpdateCounter++;
    return Write(std::make_pair(std::string("watchs"), *(const CScriptBase*)(&dest)), '1');
}

bool CWalletDB::EraseWatchOnly(const CScript &dest)
{
    nWalletDBUpdateCounter++;
    return Erase(std::make_pair(std::string("watchs"), *(const CScriptBase*)(&dest)));
}

bool CWalletDB::WriteBestBlock(const CBlockLocator& locator)
{
    nWalletDBUpdateCounter++;
    Write(std::string("bestblock"), CBlockLocator()); // Write empty block locator so versions that require a merkle branch automatically rescan
    return Write(std::string("bestblock_nomerkle"), locator);
}

bool CWalletDB::ReadBestBlock(CBlockLocator& locator)
{
    if (Read(std::string("bestblock"), locator) && !locator.vHave.empty()) return true;
    return Read(std::string("bestblock_nomerkle"), locator);
}

bool CWalletDB::WriteOrderPosNext(int64_t nOrderPosNext)
{
    nWalletDBUpdateCounter++;
    return Write(std::string("orderposnext"), nOrderPosNext);
}

<<<<<<< HEAD
=======
bool CWalletDB::WriteDefaultKey(const CPubKey& vchPubKey)
{
    nWalletDBUpdateCounter++;
    return Write(std::string("defaultkey"), vchPubKey);
}

>>>>>>> 0f318726
bool CWalletDB::ReadPool(int64_t nPool, CKeyPool& keypool)
{
    return Read(std::make_pair(std::string("pool"), nPool), keypool);
}

bool CWalletDB::WritePool(int64_t nPool, const CKeyPool& keypool)
{
    nWalletDBUpdateCounter++;
<<<<<<< HEAD
    staticPoolCache[keypool.vchPubKey.GetID()] = nPool;
    
=======
>>>>>>> 0f318726
    return Write(std::make_pair(std::string("pool"), nPool), keypool);
}

bool CWalletDB::ErasePool(CWallet* pwallet, int64_t nPool)
{
    nWalletDBUpdateCounter++;
    return Erase(std::make_pair(std::string("pool"), nPool));
}

bool CWalletDB::ErasePool(CWallet* pwallet, const CKeyID& id)
{
    nWalletDBUpdated++;
    //fixme: GULDEN (FUT) (OPT) (CBSU)
    //Remove from internal keypool, key has been used so shouldn't circulate anymore - address will now reside only in address book.
    for (auto iter : pwallet->mapAccounts)
    {
        int64_t keyIndex = staticPoolCache[id];
        iter.second->setKeyPoolExternal.erase(keyIndex);
        iter.second->setKeyPoolInternal.erase(keyIndex);
    }
    //Remove from disk
    return Erase(std::make_pair(std::string("pool"), staticPoolCache[id]));
}

bool CWalletDB::HasPool(CWallet* pwallet, const CKeyID& id)
{
    //Remove from disk
    return Exists(std::make_pair(std::string("pool"), staticPoolCache[id]));
}

bool CWalletDB::WriteMinVersion(int nVersion)
{
    return Write(std::string("minversion"), nVersion);
}

bool CWalletDB::WriteAccountLabel(const string& strUUID, const string& strLabel)
{
    nWalletDBUpdated++;
    return Write(std::make_pair(string("acclabel"), strUUID), strLabel);
}
  
bool CWalletDB::EraseAccountLabel(const string& strUUID)
{
    nWalletDBUpdated++;
    return Erase(std::make_pair(string("acclabel"), strUUID));
}
    
bool CWalletDB::WriteAccount(const string& strAccount, const CAccount* account)
{
    nWalletDBUpdated++;
    
    if (account->IsHD())
      return Write(make_pair(string("acchd"), strAccount), *((CAccountHD*)account));
    else
      return Write(make_pair(string("accleg"), strAccount), *account);
}


bool CWalletDB::WriteAccountingEntry(const uint64_t nAccEntryNum, const CAccountingEntry& acentry)
{
    return Write(std::make_pair(std::string("acentry"), std::make_pair(acentry.strAccount, nAccEntryNum)), acentry);
}

bool CWalletDB::WriteAccountingEntry_Backend(const CAccountingEntry& acentry)
{
    return WriteAccountingEntry(++nAccountingEntryNumber, acentry);
}

CAmount CWalletDB::GetAccountCreditDebit(const string& strAccount)
{
    list<CAccountingEntry> entries;
    ListAccountCreditDebit(strAccount, entries);

    CAmount nCreditDebit = 0;
    BOOST_FOREACH (const CAccountingEntry& entry, entries)
        nCreditDebit += entry.nCreditDebit;

    return nCreditDebit;
}

void CWalletDB::ListAccountCreditDebit(const string& strAccount, list<CAccountingEntry>& entries)
{
    bool fAllAccounts = (strAccount == "*");

    Dbc* pcursor = GetCursor();
    if (!pcursor)
        throw runtime_error(std::string(__func__) + ": cannot create DB cursor");
    bool setRange = true;
    while (true)
    {
        // Read next record
        CDataStream ssKey(SER_DISK, CLIENT_VERSION);
        if (setRange)
            ssKey << std::make_pair(std::string("acentry"), std::make_pair((fAllAccounts ? string("") : strAccount), uint64_t(0)));
        CDataStream ssValue(SER_DISK, CLIENT_VERSION);
        int ret = ReadAtCursor(pcursor, ssKey, ssValue, setRange);
        setRange = false;
        if (ret == DB_NOTFOUND)
            break;
        else if (ret != 0)
        {
            pcursor->close();
            throw runtime_error(std::string(__func__) + ": error scanning DB");
        }

        // Unserialize
        string strType;
        ssKey >> strType;
        if (strType != "acentry")
            break;
        CAccountingEntry acentry;
        ssKey >> acentry.strAccount;
        if (!fAllAccounts && acentry.strAccount != strAccount)
            break;

        ssValue >> acentry;
        ssKey >> acentry.nEntryNo;
        entries.push_back(acentry);
    }

    pcursor->close();
}

class CWalletScanState {
public:
    unsigned int nKeys;
    unsigned int nCKeys;
    unsigned int nKeyMeta;
    bool fIsEncrypted;
    bool fAnyUnordered;
    int nFileVersion;
    vector<uint256> vWalletUpgrade;

    CWalletScanState() {
        nKeys = nCKeys = nKeyMeta = 0;
        fIsEncrypted = false;
        fAnyUnordered = false;
        nFileVersion = 0;
    }
};

bool
ReadKeyValue(CWallet* pwallet, CDataStream& ssKey, CDataStream& ssValue,
             CWalletScanState &wss, string& strType, string& strErr)
{
    try {
        // Unserialize
        // Taking advantage of the fact that pair serialization
        // is just the two items serialized one after the other
        ssKey >> strType;
        if (strType == "name")
        {
            string strAddress;
            ssKey >> strAddress;
            ssValue >> pwallet->mapAddressBook[strAddress].name;
        }
        else if (strType == "purpose")
        {
            string strAddress;
            ssKey >> strAddress;
            ssValue >> pwallet->mapAddressBook[strAddress].purpose;
        }
        else if (strType == "tx")
        {
            uint256 hash;
            ssKey >> hash;
            CWalletTx wtx;
            ssValue >> wtx;
            CValidationState state;
            if (!(CheckTransaction(wtx, state) && (wtx.GetHash() == hash) && state.IsValid()))
                return false;

            // Undo serialize changes in 31600
            if (31404 <= wtx.fTimeReceivedIsTxTime && wtx.fTimeReceivedIsTxTime <= 31703)
            {
                if (!ssValue.empty())
                {
                    char fTmp;
                    char fUnused;
                    ssValue >> fTmp >> fUnused >> wtx.strFromAccount;
                    strErr = strprintf("LoadWallet() upgrading tx ver=%d %d '%s' %s",
                                       wtx.fTimeReceivedIsTxTime, fTmp, wtx.strFromAccount, hash.ToString());
                    wtx.fTimeReceivedIsTxTime = fTmp;
                }
                else
                {
                    strErr = strprintf("LoadWallet() repairing tx ver=%d %s", wtx.fTimeReceivedIsTxTime, hash.ToString());
                    wtx.fTimeReceivedIsTxTime = 0;
                }
                wss.vWalletUpgrade.push_back(hash);
            }

            if (wtx.nOrderPos == -1)
                wss.fAnyUnordered = true;

            pwallet->LoadToWallet(wtx);
        }
        else if (strType == "acentry")
        {
            string strAccount;
            ssKey >> strAccount;
            uint64_t nNumber;
            ssKey >> nNumber;
            if (nNumber > nAccountingEntryNumber)
                nAccountingEntryNumber = nNumber;

            if (!wss.fAnyUnordered)
            {
                CAccountingEntry acentry;
                ssValue >> acentry;
                if (acentry.nOrderPos == -1)
                    wss.fAnyUnordered = true;
            }
        }
        else if (strType == "watchs")
        {
            CScript script;
            ssKey >> *(CScriptBase*)(&script);
            char fYes;
            ssValue >> fYes;
            if (fYes == '1')
                pwallet->LoadWatchOnly(script);

            // Watch-only addresses have no birthday information for now,
            // so set the wallet birthday to the beginning of time.
            pwallet->nTimeFirstKey = 1;
        }
        else if (strType == "keyHD")
        {
            std::string forAccount = "";
            CPubKey vchPubKey;
            ssKey >> vchPubKey;
            if (!vchPubKey.IsValid())
            {
                strErr = "Error reading wallet database: CPubKey corrupt";
                return false;
            }
            
            int64_t HDKeyIndex;
            int64_t keyChain;
            ssValue >> HDKeyIndex;
            ssValue >> keyChain;
            ssValue >> forAccount;

            if (!pwallet->LoadKey(HDKeyIndex, keyChain, vchPubKey, forAccount))
            {
                strErr = "Error reading wallet database: LoadKey (HD) failed";
                return false;
            }
        }
        else if (strType == "key" || strType == "wkey")
        {
            std::string forAccount = "";
            CPubKey vchPubKey;
            ssKey >> vchPubKey;
            if (!vchPubKey.IsValid())
            {
                strErr = "Error reading wallet database: CPubKey corrupt";
                return false;
            }
            CKey key;
            CPrivKey pkey;
            uint256 hash;

            if (strType == "key")
            {
                wss.nKeys++;
                ssValue >> pkey;
            } else {
                CWalletKey wkey;
                ssValue >> wkey;
                pkey = wkey.vchPrivKey;
            }

            // Old wallets store keys as "key" [pubkey] => [privkey]
            // ... which was slow for wallets with lots of keys, because the public key is re-derived from the private key
            // using EC operations as a checksum.
            // Newer wallets store keys as "key"[pubkey] => [privkey][hash(pubkey,privkey)], which is much faster while
            // remaining backwards-compatible.
            int64_t nKeyChain;
            try
            {
                ssValue >> hash;
                //1.6.0 wallets and upward store keys by account - older wallets will just lump all keys into a default account.
                ssValue >> forAccount;
                ssValue >> nKeyChain;
            }
            catch (...)
            {
                forAccount = pwallet->activeAccount->getUUID();
                nKeyChain = KEYCHAIN_EXTERNAL;
            }
            
            if (strType == "key" && GetBoolArg("-skipplainkeys", false))
            {   
                LogPrintf("Skipping unencrypted key [skipplainkeys] [%s]\n", CBitcoinAddress(vchPubKey.GetID()).ToString());
            }
            else
            {
            bool fSkipCheck = false;

            if (!hash.IsNull())
            {
                // hash pubkey/privkey to accelerate wallet load
                std::vector<unsigned char> vchKey;
                vchKey.reserve(vchPubKey.size() + pkey.size());
                vchKey.insert(vchKey.end(), vchPubKey.begin(), vchPubKey.end());
                vchKey.insert(vchKey.end(), pkey.begin(), pkey.end());

                if (Hash(vchKey.begin(), vchKey.end()) != hash)
                {
                    strErr = "Error reading wallet database: CPubKey/CPrivKey corrupt";
                    return false;
                }

                fSkipCheck = true;
            }

            if (!key.Load(pkey, vchPubKey, fSkipCheck))
            {
                strErr = "Error reading wallet database: CPrivKey corrupt";
                return false;
            }
            if (!pwallet->LoadKey(key, vchPubKey, forAccount, nKeyChain))
            {
                strErr = "Error reading wallet database: LoadKey failed";
                return false;
            }
            }
        }
        else if (strType == "mkey")
        {
            unsigned int nID;
            ssKey >> nID;
            CMasterKey kMasterKey;
            ssValue >> kMasterKey;
            if(pwallet->mapMasterKeys.count(nID) != 0)
            {
                strErr = strprintf("Error reading wallet database: duplicate CMasterKey id %u", nID);
                return false;
            }
            pwallet->mapMasterKeys[nID] = kMasterKey;
            if (pwallet->nMasterKeyMaxID < nID)
                pwallet->nMasterKeyMaxID = nID;
        }
        else if (strType == "ckey")
        {
            std::string forAccount="";
            int64_t nKeyChain;
            CPubKey vchPubKey;
            ssKey >> vchPubKey;
            if (!vchPubKey.IsValid())
            {
                strErr = "Error reading wallet database: CPubKey corrupt";
                return false;
            }
            vector<unsigned char> vchPrivKey;
            ssValue >> vchPrivKey;
            wss.nCKeys++;
            try
            {
                //1.6.0 wallets and upward store keys by account - older wallets will just lump all keys into a default account.
                ssValue >> forAccount;
                ssValue >> nKeyChain;
            }
            catch (...)
            {
                forAccount = pwallet->activeAccount->getUUID();
                nKeyChain = KEYCHAIN_EXTERNAL;
            }

            if (GetBoolArg("-skipplainkeys", false))
            {   
                LogPrintf("Load crypted key [skipplainkeys] [%s]\n", CBitcoinAddress(vchPubKey.GetID()).ToString());
            }
            
            if (!pwallet->LoadCryptedKey(vchPubKey, vchPrivKey, forAccount, nKeyChain))
            {
                strErr = "Error reading wallet database: LoadCryptedKey failed";
                return false;
            }
            wss.fIsEncrypted = true;
        }
        else if (strType == "keymeta")
        {
            CPubKey vchPubKey;
            ssKey >> vchPubKey;
            CKeyMetadata keyMeta;
            ssValue >> keyMeta;
            wss.nKeyMeta++;

            pwallet->LoadKeyMetadata(vchPubKey, keyMeta);

            // find earliest key creation time, as wallet birthday
            if (!pwallet->nTimeFirstKey ||
                (keyMeta.nCreateTime < pwallet->nTimeFirstKey))
                pwallet->nTimeFirstKey = keyMeta.nCreateTime;
        }
        else if (strType == "pool")
        {
            int64_t nIndex;
            ssKey >> nIndex;
            CKeyPool keypool;
            ssValue >> keypool;
<<<<<<< HEAD
            
            CAccount* forAccount = NULL;
            std::string accountUUID = keypool.accountName;
            // If we are importing an old legacy (pre HD) wallet - then this keypool becomes the keypool of our 'legacy' account
            if (accountUUID.empty())
            {
                forAccount = pwallet->activeAccount;
                keypool.nChain = KEYCHAIN_EXTERNAL;
            }
            else
            {
                if ( pwallet->mapAccounts.count(accountUUID) == 0 )
                {
                    strErr = "Wallet contains key for non existent account";
                    return false;
                }
                forAccount = pwallet->mapAccounts[accountUUID];
            }
            
            if (keypool.nChain == KEYCHAIN_EXTERNAL)
            {
                forAccount->setKeyPoolExternal.insert(nIndex);
            }
            else
            {
                forAccount->setKeyPoolInternal.insert(nIndex);
            }

            pwallet->LoadKeyPool(nIndex, keypool);
            
            staticPoolCache[keypool.vchPubKey.GetID()] = nIndex;
=======

            pwallet->LoadKeyPool(nIndex, keypool);
>>>>>>> 0f318726
        }
        else if (strType == "version")
        {
            ssValue >> wss.nFileVersion;
            if (wss.nFileVersion == 10300)
                wss.nFileVersion = 300;
        }
        else if (strType == "cscript")
        {
            uint160 hash;
            ssKey >> hash;
            CScript script;
            ssValue >> *(CScriptBase*)(&script);
            if (!pwallet->LoadCScript(script))
            {
                strErr = "Error reading wallet database: LoadCScript failed";
                return false;
            }
        }
        else if (strType == "orderposnext")
        {
            ssValue >> pwallet->nOrderPosNext;
        }
        else if (strType == "destdata")
        {
            std::string strAddress, strKey, strValue;
            ssKey >> strAddress;
            ssKey >> strKey;
            ssValue >> strValue;
            if (!pwallet->LoadDestData(CBitcoinAddress(strAddress).Get(), strKey, strValue))
            {
                strErr = "Error reading wallet database: LoadDestData failed";
                return false;
            }
        }
        else if (strType == "hdseed")
        {
            CHDSeed* newSeed = new CHDSeed();
            ssValue >> *newSeed;
            if (!pwallet->activeSeed)
                pwallet->activeSeed = newSeed;
            pwallet->mapSeeds[newSeed->getUUID()] = newSeed;
        }
        else if (strType == "primaryseed")
        {
            //Do nothing - aleady handled in first pass through
        }
        else if (strType == "primaryaccount")
        {
            //Do nothing - aleady handled in first pass through
        }
        else if (strType == "acc")
        {
            //Throw old 'accounts' away.
        }
        else if (strType == "accleg")
        {
            std::string strAccountUUID;
            ssKey >> strAccountUUID;
            if (pwallet->mapAccounts.count(strAccountUUID) == 0)
            {
                CAccount* newAccount = new CAccount();
                newAccount->setUUID(strAccountUUID);
                ssValue >> *newAccount;
                pwallet->mapAccounts[strAccountUUID] = newAccount;
                //fixme: (GULDEN) Reconsider if this is a good idea or not.
                //If no active account saved (for whatever reason) - make the first one we run into the active one.
                if (!pwallet->activeAccount)
                    pwallet->activeAccount = newAccount;
            }
        }
        else if (strType == "acchd")
        {
            std::string strAccountUUID;
            ssKey >> strAccountUUID;
            if (pwallet->mapAccounts.count(strAccountUUID) == 0)
            {
                CAccountHD* newAccount = new CAccountHD();
                newAccount->setUUID(strAccountUUID);
                ssValue >> *newAccount;
                pwallet->mapAccounts[strAccountUUID] = newAccount;
                //fixme: (FUT) (1.6.1) - Re-evaluate whether this is necessary.
                if (!pwallet->activeAccount)
                    pwallet->activeAccount = newAccount;
            }
        }
        else if (strType == "acclabel")
        {
            std::string strAccountUUID;
            std::string strAccountLabel;
            ssKey >> strAccountUUID;
            ssValue >> strAccountLabel;
            
            pwallet->mapAccountLabels[strAccountUUID] = strAccountLabel;
        }
    } catch (...)
    {
        return false;
    }
    return true;
}

static bool IsKeyType(string strType)
{
    return (strType== "key" || strType == "wkey" ||
            strType == "mkey" || strType == "ckey");
}

DBErrors CWalletDB::LoadWallet(CWallet* pwallet, bool& firstRunRet)
{
    CWalletScanState wss;
    bool fNoncriticalErrors = false;
    DBErrors result = DB_LOAD_OK;

    std::string primaryAccountString;
    std::string primarySeedString;
    try {
        LOCK(pwallet->cs_wallet);
        int nMinVersion = 0;
        if (Read((string)"minversion", nMinVersion))
        {
            if (nMinVersion > CLIENT_VERSION)
                return DB_TOO_NEW;
            pwallet->LoadMinVersion(nMinVersion);
        }

        
        bool isPreHDWallet=false;
        // Accounts first
        {
            // Get cursor
            Dbc* pcursor = GetCursor();
            if (!pcursor)
            {
                LogPrintf("Error getting wallet database cursor\n");
                return DB_CORRUPT;
            }
            while (true)
            {
                // Read next record
                CDataStream ssKey(SER_DISK, CLIENT_VERSION);
                CDataStream ssValue(SER_DISK, CLIENT_VERSION);
                int ret = ReadAtCursor(pcursor, ssKey, ssValue);
                if (ret == DB_NOTFOUND)
                    break;
                else if (ret != 0)
                {
                    LogPrintf("Error reading next record from wallet database\n");
                    return DB_CORRUPT;
                }

                std::string sKey;
                ssKey >> sKey;
                if (sKey == "accleg" || sKey == "acchd")
                {
                    CDataStream ssKey2(SER_DISK, CLIENT_VERSION);
                    std::string accountUUID;
                    ssKey >> accountUUID;
                    ssKey2 << sKey << accountUUID;
                    // Try to be tolerant of single corrupt records:
                    string strType, strErr;
                    if (!ReadKeyValue(pwallet, ssKey2, ssValue, wss, strType, strErr))
                    {
                        // losing keys is considered a catastrophic error, anything else
                        // we assume the user can live with:
                        if (IsKeyType(strType))
                            result = DB_CORRUPT;
                        else
                        {
                            // Leave other errors alone, if we try to fix them we might make things worse.
                            fNoncriticalErrors = true; // ... but do warn the user there is something wrong.
                            if (strType == "tx") // Rescan if there is a bad transaction record:
                                SoftSetBoolArg("-rescan", true);
                        }
                    }
                    if (!strErr.empty())
                        LogPrintf("%s\n", strErr);
                }
                else if (sKey == "primaryseed")
                {
                    ssValue >> primarySeedString;
                }
                else if (sKey == "primaryaccount")
                {
                    ssValue >> primaryAccountString;
                }
                else if (sKey == "defaultkey")
                {
                    isPreHDWallet = true;
                }
            }
            pcursor->close();
        }
                
        
        firstRunRet = true;
        if (!primaryAccountString.empty())
        {   
            firstRunRet = false;
            if (pwallet->mapAccounts.count(primaryAccountString) == 0)
            {
                LogPrintf("Error - missing primary account for UUID [%s]\n", primaryAccountString);
                fNoncriticalErrors = true;
            }
            else
            {
                pwallet->activeAccount = pwallet->mapAccounts[primaryAccountString];
            }
        }
        else if(isPreHDWallet)
        {
            firstRunRet = false;
            
            //Upgrade old legacy wallet - set active account - all the old keys will just land up in this.
            if (pwallet->activeAccount == NULL && pwallet->activeSeed == NULL)
            {
                try
                {
                    boost::filesystem::path oldPath = bitdb.strPath;
                    oldPath = oldPath / strFile;
                    boost::filesystem::path backupPath = oldPath;
                    backupPath.replace_extension(".old.preHD");
                    boost::filesystem::copy_file(oldPath, backupPath);
                }
                catch(...)
                {
                    //We don't care enough about this to worry - if it fails we just carry on.
                }
                
                pwallet->activeAccount = new CAccount();
                pwallet->activeAccount->setLabel("Legacy", NULL);
                pwallet->mapAccounts[pwallet->activeAccount->getUUID()] = pwallet->activeAccount;
                pwallet->mapAccountLabels[pwallet->activeAccount->getUUID()] = "Legacy";
            }
        }
        
        // Get cursor
        Dbc* pcursor = GetCursor();
        if (!pcursor)
        {
            LogPrintf("Error getting wallet database cursor\n");
            return DB_CORRUPT;
        }

        while (true)
        {
            // Read next record
            CDataStream ssKey(SER_DISK, CLIENT_VERSION);
            CDataStream ssValue(SER_DISK, CLIENT_VERSION);
            int ret = ReadAtCursor(pcursor, ssKey, ssValue);
            if (ret == DB_NOTFOUND)
                break;
            else if (ret != 0)
            {
                LogPrintf("Error reading next record from wallet database\n");
                return DB_CORRUPT;
            }

            // Try to be tolerant of single corrupt records:
            string strType, strErr;
            if (!ReadKeyValue(pwallet, ssKey, ssValue, wss, strType, strErr))
            {
                // losing keys is considered a catastrophic error, anything else
                // we assume the user can live with:
                if (IsKeyType(strType))
                    result = DB_CORRUPT;
                else
                {
                    // Leave other errors alone, if we try to fix them we might make things worse.
                    fNoncriticalErrors = true; // ... but do warn the user there is something wrong.
                    if (strType == "tx")
                        // Rescan if there is a bad transaction record:
                        SoftSetBoolArg("-rescan", true);
                }
            }
            if (!strErr.empty())
                LogPrintf("%s\n", strErr);
        }
        pcursor->close();
    }
    catch (const boost::thread_interrupted&) {
        throw;
    }
    catch (...) {
        result = DB_CORRUPT;
    }
    
    for (const auto& labelPair : pwallet->mapAccountLabels)
        {
            if (pwallet->mapAccounts.count(labelPair.first) == 0)
            {
                //Definitely a non-crticial error, user will just see a very unfriendly account name that they can manually correct.
                LogPrintf("Error - missing account label for account UUID [%s]\n", labelPair.first);
                fNoncriticalErrors = true;
            }
            else
            {
                pwallet->mapAccounts[labelPair.first]->setLabel(labelPair.second, NULL);
            }
        }
    if (!primarySeedString.empty())
    {
        if (pwallet->mapSeeds.count(primarySeedString) == 0)
        {
            //fixme: Treat this more severely?
            LogPrintf("Error - missing primary seed for UUID [%s]\n", primarySeedString);
            fNoncriticalErrors = true;
        }
        else
        {
            pwallet->activeSeed = pwallet->mapSeeds[primarySeedString];
        }
    }
    

    if (fNoncriticalErrors && result == DB_LOAD_OK)
        result = DB_NONCRITICAL_ERROR;

    // Any wallet corruption at all: skip any rewriting or
    // upgrading, we don't want to make it worse.
    if (result != DB_LOAD_OK)
        return result;

    LogPrintf("nFileVersion = %d\n", wss.nFileVersion);

    LogPrintf("Keys: %u plaintext, %u encrypted, %u w/ metadata, %u total\n",
           wss.nKeys, wss.nCKeys, wss.nKeyMeta, wss.nKeys + wss.nCKeys);

    // nTimeFirstKey is only reliable if all keys have metadata
    if ((wss.nKeys + wss.nCKeys) != wss.nKeyMeta)
        pwallet->nTimeFirstKey = 1; // 0 would be considered 'no value'

    BOOST_FOREACH(uint256 hash, wss.vWalletUpgrade)
        WriteTx(pwallet->mapWallet[hash]);

    // Rewrite encrypted wallets of versions 0.4.0 and 0.5.0rc:
    if (wss.fIsEncrypted && (wss.nFileVersion == 40000 || wss.nFileVersion == 50000))
        return DB_NEED_REWRITE;

    if (wss.nFileVersion < CLIENT_VERSION) // Update
        WriteVersion(CLIENT_VERSION);

    if (wss.fAnyUnordered)
        result = pwallet->ReorderTransactions();

    pwallet->laccentries.clear();
    ListAccountCreditDebit("*", pwallet->laccentries);
    BOOST_FOREACH(CAccountingEntry& entry, pwallet->laccentries) {
        pwallet->wtxOrdered.insert(make_pair(entry.nOrderPos, CWallet::TxPair((CWalletTx*)0, &entry)));
    }

    return result;
}

DBErrors CWalletDB::FindWalletTx(CWallet* pwallet, vector<uint256>& vTxHash, vector<CWalletTx>& vWtx)
{
    bool fNoncriticalErrors = false;
    DBErrors result = DB_LOAD_OK;

    try {
        LOCK(pwallet->cs_wallet);
        int nMinVersion = 0;
        if (Read((string)"minversion", nMinVersion))
        {
            if (nMinVersion > CLIENT_VERSION)
                return DB_TOO_NEW;
            pwallet->LoadMinVersion(nMinVersion);
        }

        // Get cursor
        Dbc* pcursor = GetCursor();
        if (!pcursor)
        {
            LogPrintf("Error getting wallet database cursor\n");
            return DB_CORRUPT;
        }

        while (true)
        {
            // Read next record
            CDataStream ssKey(SER_DISK, CLIENT_VERSION);
            CDataStream ssValue(SER_DISK, CLIENT_VERSION);
            int ret = ReadAtCursor(pcursor, ssKey, ssValue);
            if (ret == DB_NOTFOUND)
                break;
            else if (ret != 0)
            {
                LogPrintf("Error reading next record from wallet database\n");
                return DB_CORRUPT;
            }

            string strType;
            ssKey >> strType;
            if (strType == "tx") {
                uint256 hash;
                ssKey >> hash;

                CWalletTx wtx;
                ssValue >> wtx;

                vTxHash.push_back(hash);
                vWtx.push_back(wtx);
            }
        }
        pcursor->close();
    }
    catch (const boost::thread_interrupted&) {
        throw;
    }
    catch (...) {
        result = DB_CORRUPT;
    }

    if (fNoncriticalErrors && result == DB_LOAD_OK)
        result = DB_NONCRITICAL_ERROR;

    return result;
}

DBErrors CWalletDB::ZapSelectTx(CWallet* pwallet, vector<uint256>& vTxHashIn, vector<uint256>& vTxHashOut)
{
    // build list of wallet TXs and hashes
    vector<uint256> vTxHash;
    vector<CWalletTx> vWtx;
    DBErrors err = FindWalletTx(pwallet, vTxHash, vWtx);
    if (err != DB_LOAD_OK) {
        return err;
    }

    std::sort(vTxHash.begin(), vTxHash.end());
    std::sort(vTxHashIn.begin(), vTxHashIn.end());

    // erase each matching wallet TX
    bool delerror = false;
    vector<uint256>::iterator it = vTxHashIn.begin();
    BOOST_FOREACH (uint256 hash, vTxHash) {
        while (it < vTxHashIn.end() && (*it) < hash) {
            it++;
        }
        if (it == vTxHashIn.end()) {
            break;
        }
        else if ((*it) == hash) {
            pwallet->mapWallet.erase(hash);
            if(!EraseTx(hash)) {
                LogPrint("db", "Transaction was found for deletion but returned database error: %s\n", hash.GetHex());
                delerror = true;
            }
            vTxHashOut.push_back(hash);
        }
    }

    if (delerror) {
        return DB_CORRUPT;
    }
    return DB_LOAD_OK;
}

DBErrors CWalletDB::ZapWalletTx(CWallet* pwallet, vector<CWalletTx>& vWtx)
{
    // build list of wallet TXs
    vector<uint256> vTxHash;
    DBErrors err = FindWalletTx(pwallet, vTxHash, vWtx);
    if (err != DB_LOAD_OK)
        return err;

    // erase each wallet TX
    BOOST_FOREACH (uint256& hash, vTxHash) {
        if (!EraseTx(hash))
            return DB_CORRUPT;
    }

    return DB_LOAD_OK;
}

void ThreadFlushWalletDB()
{
    // Make this thread recognisable as the wallet flushing thread
    RenameThread("Gulden-wallet");

    static bool fOneThread;
    if (fOneThread)
        return;
    fOneThread = true;
    if (!GetBoolArg("-flushwallet", DEFAULT_FLUSHWALLET))
        return;

    unsigned int nLastSeen = CWalletDB::GetUpdateCounter();
    unsigned int nLastFlushed = CWalletDB::GetUpdateCounter();
    int64_t nLastWalletUpdate = GetTime();
    while (true)
    {
        MilliSleep(500);

        if (nLastSeen != CWalletDB::GetUpdateCounter())
        {
            nLastSeen = CWalletDB::GetUpdateCounter();
            nLastWalletUpdate = GetTime();
        }

        if (nLastFlushed != CWalletDB::GetUpdateCounter() && GetTime() - nLastWalletUpdate >= 2)
        {
            TRY_LOCK(bitdb.cs_db,lockDb);
            if (lockDb)
            {
                // Don't do this if any databases are in use
                int nRefCount = 0;
                map<string, int>::iterator mi = bitdb.mapFileUseCount.begin();
                while (mi != bitdb.mapFileUseCount.end())
                {
                    nRefCount += (*mi).second;
                    mi++;
                }

                if (nRefCount == 0)
                {
                    boost::this_thread::interruption_point();
                    const std::string& strFile = pwalletMain->strWalletFile;
                    map<string, int>::iterator _mi = bitdb.mapFileUseCount.find(strFile);
                    if (_mi != bitdb.mapFileUseCount.end())
                    {
                        LogPrint("db", "Flushing %s\n", strFile);
                        nLastFlushed = CWalletDB::GetUpdateCounter();
                        int64_t nStart = GetTimeMillis();

                        // Flush wallet file so it's self contained
                        bitdb.CloseDb(strFile);
                        bitdb.CheckpointLSN(strFile);

                        bitdb.mapFileUseCount.erase(_mi++);
                        LogPrint("db", "Flushed %s %dms\n", strFile, GetTimeMillis() - nStart);
                    }
                }
            }
        }
    }
}

//
// Try to (very carefully!) recover wallet file if there is a problem.
//
bool CWalletDB::Recover(CDBEnv& dbenv, const std::string& filename, bool fOnlyKeys)
{
    // Recovery procedure:
    // move wallet file to wallet.timestamp.bak
    // Call Salvage with fAggressive=true to
    // get as much data as possible.
    // Rewrite salvaged data to fresh wallet file
    // Set -rescan so any missing transactions will be
    // found.
    int64_t now = GetTime();
    std::string newFilename = strprintf("wallet.%d.bak", now);

    int result = dbenv.dbenv->dbrename(NULL, filename.c_str(), NULL,
                                       newFilename.c_str(), DB_AUTO_COMMIT);
    if (result == 0)
        LogPrintf("Renamed %s to %s\n", filename, newFilename);
    else
    {
        LogPrintf("Failed to rename %s to %s\n", filename, newFilename);
        return false;
    }

    std::vector<CDBEnv::KeyValPair> salvagedData;
    bool fSuccess = dbenv.Salvage(newFilename, true, salvagedData);
    if (salvagedData.empty())
    {
        LogPrintf("Salvage(aggressive) found no records in %s.\n", newFilename);
        return false;
    }
    LogPrintf("Salvage(aggressive) found %u records\n", salvagedData.size());

    std::unique_ptr<Db> pdbCopy(new Db(dbenv.dbenv, 0));
    int ret = pdbCopy->open(NULL,               // Txn pointer
                            filename.c_str(),   // Filename
                            "main",             // Logical db name
                            DB_BTREE,           // Database type
                            DB_CREATE,          // Flags
                            0);
    if (ret > 0)
    {
        LogPrintf("Cannot create database file %s\n", filename);
        return false;
    }
    CWallet dummyWallet;
    CWalletScanState wss;

    DbTxn* ptxn = dbenv.TxnBegin();
    BOOST_FOREACH(CDBEnv::KeyValPair& row, salvagedData)
    {
        if (fOnlyKeys)
        {
            CDataStream ssKey(row.first, SER_DISK, CLIENT_VERSION);
            CDataStream ssValue(row.second, SER_DISK, CLIENT_VERSION);
            string strType, strErr;
            bool fReadOK;
            {
                // Required in LoadKeyMetadata():
                LOCK(dummyWallet.cs_wallet);
                fReadOK = ReadKeyValue(&dummyWallet, ssKey, ssValue,
                                        wss, strType, strErr);
            }
            if (!IsKeyType(strType) && strType != "hdchain")
                continue;
            if (!fReadOK)
            {
                LogPrintf("WARNING: CWalletDB::Recover skipping %s: %s\n", strType, strErr);
                continue;
            }
        }
        Dbt datKey(&row.first[0], row.first.size());
        Dbt datValue(&row.second[0], row.second.size());
        int ret2 = pdbCopy->put(ptxn, &datKey, &datValue, DB_NOOVERWRITE);
        if (ret2 > 0)
            fSuccess = false;
    }
    ptxn->commit(0);
    pdbCopy->close(0);

    return fSuccess;
}

bool CWalletDB::Recover(CDBEnv& dbenv, const std::string& filename)
{
    return CWalletDB::Recover(dbenv, filename, false);
}

bool CWalletDB::WriteDestData(const std::string &address, const std::string &key, const std::string &value)
{
    nWalletDBUpdateCounter++;
    return Write(std::make_pair(std::string("destdata"), std::make_pair(address, key)), value);
}

bool CWalletDB::EraseDestData(const std::string &address, const std::string &key)
{
    nWalletDBUpdateCounter++;
    return Erase(std::make_pair(std::string("destdata"), std::make_pair(address, key)));
}


bool CWalletDB::WriteHDChain(const CHDChain& chain)
{
    nWalletDBUpdateCounter++;
    return Write(std::string("hdchain"), chain);
}

void CWalletDB::IncrementUpdateCounter()
{
    nWalletDBUpdateCounter++;
}

unsigned int CWalletDB::GetUpdateCounter()
{
    return nWalletDBUpdateCounter;
<<<<<<< HEAD
}

bool CWalletDB::WriteHDSeed(const CHDSeed& seed)
{
    nWalletDBUpdated++;
    return Write(std::make_pair(std::string("hdseed"), seed.getUUID()), seed);
}

bool CWalletDB::DeleteHDSeed(const CHDSeed& seed)
{
    nWalletDBUpdated++;
    return Erase(std::make_pair(std::string("hdseed"), seed.getUUID()));
}

bool CWalletDB::WritePrimarySeed(const CHDSeed& seed)
{
    nWalletDBUpdated++;
    return Write(std::string("primaryseed"), seed.getUUID());
}

bool CWalletDB::WritePrimaryAccount(const CAccount* account)
{
    nWalletDBUpdated++;
    return Write(std::string("primaryaccount"), account->getUUID());
}
=======
}
>>>>>>> 0f318726
<|MERGE_RESOLUTION|>--- conflicted
+++ resolved
@@ -35,10 +35,7 @@
 
 static uint64_t nAccountingEntryNumber = 0;
 
-<<<<<<< HEAD
 static std::map<CKeyID, int64_t> staticPoolCache;
-=======
->>>>>>> 0f318726
 static std::atomic<unsigned int> nWalletDBUpdateCounter;
 
 //
@@ -85,21 +82,18 @@
 
 bool CWalletDB::EraseKey(const CPubKey& vchPubKey)
 {
-    nWalletDBUpdated++;
+    nWalletDBUpdateCounter++;
     return Erase(std::make_pair(std::string("keymeta"), vchPubKey)) && Erase(std::make_pair(std::string("key"), vchPubKey));
 }
 
 bool CWalletDB::EraseEncryptedKey(const CPubKey& vchPubKey)
 {
-<<<<<<< HEAD
-    nWalletDBUpdated++;
+    nWalletDBUpdateCounter++;
     return Erase(std::make_pair(std::string("keymeta"), vchPubKey)) && Erase(std::make_pair(std::string("ckey"), vchPubKey));
 }
 
 bool CWalletDB::WriteKey(const CPubKey& vchPubKey, const CPrivKey& vchPrivKey, const CKeyMetadata& keyMeta, const std::string forAccount, int64_t nKeyChain)
 {
-=======
->>>>>>> 0f318726
     nWalletDBUpdateCounter++;
 
     if (!Write(std::make_pair(std::string("keymeta"), vchPubKey),
@@ -117,12 +111,7 @@
 
 bool CWalletDB::WriteKeyHD(const CPubKey& vchPubKey, const int64_t HDKeyIndex, int64_t keyChain, const CKeyMetadata &keyMeta, const std::string forAccount)
 {
-<<<<<<< HEAD
-    nWalletDBUpdated++;
-=======
-    const bool fEraseUnencryptedKey = true;
-    nWalletDBUpdateCounter++;
->>>>>>> 0f318726
+    nWalletDBUpdateCounter++;
 
     if (!Write(std::make_pair(std::string("keymeta"), vchPubKey),
                keyMeta, false))
@@ -193,15 +182,6 @@
     return Write(std::string("orderposnext"), nOrderPosNext);
 }
 
-<<<<<<< HEAD
-=======
-bool CWalletDB::WriteDefaultKey(const CPubKey& vchPubKey)
-{
-    nWalletDBUpdateCounter++;
-    return Write(std::string("defaultkey"), vchPubKey);
-}
-
->>>>>>> 0f318726
 bool CWalletDB::ReadPool(int64_t nPool, CKeyPool& keypool)
 {
     return Read(std::make_pair(std::string("pool"), nPool), keypool);
@@ -210,11 +190,8 @@
 bool CWalletDB::WritePool(int64_t nPool, const CKeyPool& keypool)
 {
     nWalletDBUpdateCounter++;
-<<<<<<< HEAD
     staticPoolCache[keypool.vchPubKey.GetID()] = nPool;
     
-=======
->>>>>>> 0f318726
     return Write(std::make_pair(std::string("pool"), nPool), keypool);
 }
 
@@ -226,7 +203,7 @@
 
 bool CWalletDB::ErasePool(CWallet* pwallet, const CKeyID& id)
 {
-    nWalletDBUpdated++;
+    nWalletDBUpdateCounter++;
     //fixme: GULDEN (FUT) (OPT) (CBSU)
     //Remove from internal keypool, key has been used so shouldn't circulate anymore - address will now reside only in address book.
     for (auto iter : pwallet->mapAccounts)
@@ -252,19 +229,19 @@
 
 bool CWalletDB::WriteAccountLabel(const string& strUUID, const string& strLabel)
 {
-    nWalletDBUpdated++;
+    nWalletDBUpdateCounter++;
     return Write(std::make_pair(string("acclabel"), strUUID), strLabel);
 }
   
 bool CWalletDB::EraseAccountLabel(const string& strUUID)
 {
-    nWalletDBUpdated++;
+    nWalletDBUpdateCounter++;
     return Erase(std::make_pair(string("acclabel"), strUUID));
 }
     
 bool CWalletDB::WriteAccount(const string& strAccount, const CAccount* account)
 {
-    nWalletDBUpdated++;
+    nWalletDBUpdateCounter++;
     
     if (account->IsHD())
       return Write(make_pair(string("acchd"), strAccount), *((CAccountHD*)account));
@@ -619,7 +596,6 @@
             ssKey >> nIndex;
             CKeyPool keypool;
             ssValue >> keypool;
-<<<<<<< HEAD
             
             CAccount* forAccount = NULL;
             std::string accountUUID = keypool.accountName;
@@ -651,10 +627,6 @@
             pwallet->LoadKeyPool(nIndex, keypool);
             
             staticPoolCache[keypool.vchPubKey.GetID()] = nIndex;
-=======
-
-            pwallet->LoadKeyPool(nIndex, keypool);
->>>>>>> 0f318726
         }
         else if (strType == "version")
         {
@@ -1309,32 +1281,28 @@
 unsigned int CWalletDB::GetUpdateCounter()
 {
     return nWalletDBUpdateCounter;
-<<<<<<< HEAD
 }
 
 bool CWalletDB::WriteHDSeed(const CHDSeed& seed)
 {
-    nWalletDBUpdated++;
+    nWalletDBUpdateCounter++;
     return Write(std::make_pair(std::string("hdseed"), seed.getUUID()), seed);
 }
 
 bool CWalletDB::DeleteHDSeed(const CHDSeed& seed)
 {
-    nWalletDBUpdated++;
+    nWalletDBUpdateCounter++;
     return Erase(std::make_pair(std::string("hdseed"), seed.getUUID()));
 }
 
 bool CWalletDB::WritePrimarySeed(const CHDSeed& seed)
 {
-    nWalletDBUpdated++;
+    nWalletDBUpdateCounter++;
     return Write(std::string("primaryseed"), seed.getUUID());
 }
 
 bool CWalletDB::WritePrimaryAccount(const CAccount* account)
 {
-    nWalletDBUpdated++;
+    nWalletDBUpdateCounter++;
     return Write(std::string("primaryaccount"), account->getUUID());
 }
-=======
-}
->>>>>>> 0f318726
