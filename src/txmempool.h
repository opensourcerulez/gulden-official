--- conflicted
+++ resolved
@@ -36,21 +36,6 @@
 class CAutoFile;
 class CBlockIndex;
 
-<<<<<<< HEAD
-inline double AllowFreeThreshold()
-{
-    return COIN * 576 / 250;
-}
-
-inline bool AllowFree(double dPriority)
-{
-    // Large (in bytes) low-priority (new, small-coin) transactions
-    // need a fee.
-    return dPriority > AllowFreeThreshold();
-}
-
-=======
->>>>>>> c1190963
 /** Fake height value used in CCoins to signify they are only in the memory pool (since 0.8) */
 static const unsigned int MEMPOOL_HEIGHT = 0x7FFFFFFF;
 
