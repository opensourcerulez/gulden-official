--- conflicted
+++ resolved
@@ -557,7 +557,6 @@
     // Make sure pindexBestKnownBlock is up to date, we'll need it.
     ProcessBlockAvailability(nodeid);
 
-<<<<<<< HEAD
     if (!blocksToDownloadFirst.empty()) {
         for (const PriorityBlockRequest &r: blocksToDownloadFirst) {
             if (r.downloaded) continue;
@@ -580,10 +579,7 @@
         return false;
     }
 
-    if (state->pindexBestKnownBlock == NULL || state->pindexBestKnownBlock->nChainWork < chainActive.Tip()->nChainWork || state->pindexBestKnownBlock->nChainWork < UintToArith256(consensusParams.nMinimumChainWork)) {
-=======
     if (state->pindexBestKnownBlock == NULL || (state->pindexBestKnownBlock->nChainWork < chainActive.Tip()->nChainWork && state->pindexBestKnownBlock->nHeight < chainActive.Tip()->nHeight) || state->pindexBestKnownBlock->nChainWork < UintToArith256(consensusParams.nMinimumChainWork)) {
->>>>>>> d998f404
         // This peer has nothing interesting.
         return false;
     }
@@ -598,29 +594,25 @@
     // of its current tip anymore. Go back enough to fix that.
     state->pindexLastCommonBlock = LastCommonAncestor(state->pindexLastCommonBlock, state->pindexBestKnownBlock);
     if (state->pindexLastCommonBlock == state->pindexBestKnownBlock)
-<<<<<<< HEAD
-        return false;
-=======
     {
         if (state->pindexBestKnownBlock->nHeight >= chainActive.Tip()->nHeight)
         {
             const CBlockIndex* pIndex = state->pindexBestKnownBlock;
             if (!pIndex->IsValid(BLOCK_VALID_TREE))
-                return;
+                return false;
             if (!State(nodeid)->fHaveSegregatedSignatures && IsSegSigEnabled(pIndex->pprev))
-                return;
+                return false;
             if (pIndex->nStatus & BLOCK_HAVE_DATA || chainActive.Contains(pIndex))
             {
-                return;
+                return false;
             }
             else if (mapBlocksInFlight.count(pIndex->GetBlockHashPoW2()) == 0)
             {
                 vBlocks.push_back(state->pindexBestKnownBlock);
             }
         }
-        return;
-    }
->>>>>>> d998f404
+        return false;
+    }
 
     std::vector<const CBlockIndex*> vToFetch;
     const CBlockIndex *pindexWalk = state->pindexLastCommonBlock;
