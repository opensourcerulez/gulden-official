// Copyright (c) 2009-2010 Satoshi Nakamoto
// Copyright (c) 2009-2016 The Bitcoin Core developers
// Distributed under the MIT software license, see the accompanying
// file COPYING or http://www.opensource.org/licenses/mit-license.php.
//
// File contains modifications by: The Gulden developers
// All modifications:
// Copyright (c) 2016-2017 The Gulden developers
// Authored by: Malcolm MacLeod (mmacleod@webmail.co.za)
// Distributed under the GULDEN software license, see the accompanying
// file COPYING

#include "miner.h"

#include "net.h"

#include "amount.h"
#include "chain.h"
#include "chainparams.h"
#include "coins.h"
#include "consensus/consensus.h"
#include "consensus/tx_verify.h"
#include "consensus/merkle.h"
#include "consensus/validation.h"
#include "hash.h"
#include "validation.h"
#include "net.h"
#include "policy/feerate.h"
#include "policy/policy.h"
#include "pow.h"
#include "primitives/transaction.h"
#include "script/standard.h"
#include "timedata.h"
#include "txmempool.h"
#include "util.h"
#include "utiltime.h"
#include "utilmoneystr.h"
#include "validationinterface.h"

#include <algorithm>
#include <queue>
#include <utility>

#include <Gulden/Common/diff.h>
#include <Gulden/Common/hash/hash.h>
#include <Gulden/util.h>
#include <openssl/sha.h>

#include <boost/thread.hpp>

#include "txdb.h"

//Gulden includes
#include "streams.h"

//////////////////////////////////////////////////////////////////////////////
//
// BitcoinMiner
//

//
// Unconfirmed transactions in the memory pool often depend on other
// transactions in the memory pool. When we select transactions from the
// pool, we select by highest fee rate of a transaction combined with all
// its ancestors.

uint64_t nLastBlockTx = 0;
uint64_t nLastBlockSize = 0;
uint64_t nLastBlockWeight = 0;

int64_t UpdateTime(CBlockHeader* pblock, const Consensus::Params& consensusParams, const CBlockIndex* pindexPrev)
{
    int64_t nOldTime = pblock->nTime;
    int64_t nNewTime = std::max(pindexPrev->GetMedianTimePastWitness()+1, GetAdjustedTime());

    if (nOldTime < nNewTime)
        pblock->nTime = nNewTime;

    // Updating time can change work required (Delta)
    pblock->nBits = GetNextWorkRequired(pindexPrev, pblock, consensusParams);

    return nNewTime - nOldTime;
}

BlockAssembler::Options::Options() {
    blockMinFeeRate = CFeeRate(DEFAULT_BLOCK_MIN_TX_FEE);
    nBlockMaxWeight = DEFAULT_BLOCK_MAX_WEIGHT;
    nBlockMaxSize = DEFAULT_BLOCK_MAX_SIZE;
}

BlockAssembler::BlockAssembler(const CChainParams& params, const Options& options) : chainparams(params)
{
    blockMinFeeRate = options.blockMinFeeRate;
    // Limit weight to between 4K and MAX_BLOCK_WEIGHT-4K for sanity:
    nBlockMaxWeight = std::max<size_t>(4000, std::min<size_t>(MAX_BLOCK_WEIGHT - 4000, options.nBlockMaxWeight));
    // Limit size to between 1K and MAX_BLOCK_SERIALIZED_SIZE-1K for sanity:
    nBlockMaxSize = std::max<size_t>(1000, std::min<size_t>(MAX_BLOCK_SERIALIZED_SIZE - 1000, options.nBlockMaxSize));
    // Whether we need to account for byte usage (in addition to weight usage)
    fNeedSizeAccounting = (nBlockMaxSize < MAX_BLOCK_SERIALIZED_SIZE - 1000);
}

static BlockAssembler::Options DefaultOptions(const CChainParams& params)
{
    // Block resource limits
    // If neither -blockmaxsize or -blockmaxweight is given, limit to DEFAULT_BLOCK_MAX_*
    // If only one is given, only restrict the specified resource.
    // If both are given, restrict both.
    BlockAssembler::Options options;
    options.nBlockMaxWeight = DEFAULT_BLOCK_MAX_WEIGHT;
    options.nBlockMaxSize = DEFAULT_BLOCK_MAX_SIZE;
    bool fWeightSet = false;
    if (IsArgSet("-blockmaxweight")) {
        options.nBlockMaxWeight = GetArg("-blockmaxweight", DEFAULT_BLOCK_MAX_WEIGHT);
        options.nBlockMaxSize = MAX_BLOCK_SERIALIZED_SIZE;
        fWeightSet = true;
    }
    if (IsArgSet("-blockmaxsize")) {
        options.nBlockMaxSize = GetArg("-blockmaxsize", DEFAULT_BLOCK_MAX_SIZE);
        if (!fWeightSet) {
            options.nBlockMaxWeight = options.nBlockMaxSize * WITNESS_SCALE_FACTOR;
        }
    }
    if (IsArgSet("-blockmintxfee")) {
        CAmount n = 0;
        ParseMoney(GetArg("-blockmintxfee", ""), n);
        options.blockMinFeeRate = CFeeRate(n);
    } else {
        options.blockMinFeeRate = CFeeRate(DEFAULT_BLOCK_MIN_TX_FEE);
    }
    return options;
}

BlockAssembler::BlockAssembler(const CChainParams& params) : BlockAssembler(params, DefaultOptions(params)) {}

void BlockAssembler::resetBlock()
{
    inBlock.clear();

    // Reserve space for coinbase tx
    nBlockSize = 1000;
    nBlockWeight = 4000;
    nBlockSigOpsCost = 400;
    fIncludeWitness = false;

    // These counters do not include coinbase tx
    nBlockTx = 0;
    nFees = 0;
}


void InsertPoW2WitnessIntoCoinbase(CBlock& block, const CBlockIndex* pindexPrev, const Consensus::Params& consensusParams)
{
    std::vector<unsigned char> commitment;
    int commitpos = GetPoW2WitnessCoinbaseIndex(block);
    
    CBlockIndex* pPoW2Index = GetWitnessOrphanForBlock(pindexPrev->nHeight, pindexPrev->pprev->GetBlockHashLegacy(), pindexPrev->GetBlockHashLegacy());
    std::shared_ptr<CBlock> pWitnessBlock(new CBlock);
    if (!ReadBlockFromDisk(*pWitnessBlock, pPoW2Index, consensusParams))
        assert(0);
    assert(pPoW2Index);
    
    if (commitpos == -1)
    {    
        std::vector<unsigned char> serialisedWitnessHeaderInfo;
        {
            CVectorWriter serialisedWitnessHeaderInfoStream(SER_NETWORK, INIT_PROTO_VERSION, serialisedWitnessHeaderInfo, 0);
            ::Serialize(serialisedWitnessHeaderInfoStream, pPoW2Index->nVersionPoW2Witness); //4 bytes
            ::Serialize(serialisedWitnessHeaderInfoStream, pPoW2Index->nTimePoW2Witness); //4 bytes
            ::Serialize(serialisedWitnessHeaderInfoStream, pPoW2Index->hashMerkleRootPoW2Witness); // 32 bytes
            ::Serialize(serialisedWitnessHeaderInfoStream, NOSIZEVECTOR(pPoW2Index->witnessHeaderPoW2Sig)); //65 bytes
            ::Serialize(serialisedWitnessHeaderInfoStream, pindexPrev->GetBlockHashLegacy()); //32 bytes
        }
        
        assert(serialisedWitnessHeaderInfo.size() == 137);
        
        CTxOut out;
        
        if (IsPow2Phase4Active(pindexPrev, consensusParams))
        {
            out.SetType(CTxOutType::ScriptOutput);
        }
        
        out.nValue = 0;
        out.output.scriptPubKey.resize(143); // 1 + 5 + 137
        out.output.scriptPubKey[0] = OP_RETURN;
        //testme: (HIGH) (PoW2) (2.0) - is an OP_PUSH required here?
        // 0x506f57c2b2 = PoW²
        out.output.scriptPubKey[1] = 0x50;
        out.output.scriptPubKey[2] = 0x6f;
        out.output.scriptPubKey[3] = 0x57;
        out.output.scriptPubKey[4] = 0xc2;
        out.output.scriptPubKey[5] = 0xb2;
        std::copy(serialisedWitnessHeaderInfo.begin(), serialisedWitnessHeaderInfo.end(), out.output.scriptPubKey.begin()+6);
        
        // Serialised PoW2 witness header (witness portion only)
        // Followed by a single transction (20 NLG witness reward)
        CMutableTransaction tx(*block.vtx[0]);
        tx.vout.push_back(out);
        tx.vout.push_back(pWitnessBlock->vtx[1]->vout[0]);
        block.vtx[0] = MakeTransactionRef(std::move(tx));
    }
}

std::unique_ptr<CBlockTemplate> BlockAssembler::CreateNewBlock(const CScript& scriptPubKeyIn, bool fMineWitnessTx)
{
    fMineWitnessTx = true;
    
    int64_t nTimeStart = GetTimeMicros();

    resetBlock();

    pblocktemplate.reset(new CBlockTemplate());

    if(!pblocktemplate.get())
        return nullptr;
    pblock = &pblocktemplate->block; // pointer for convenience

    // Add dummy coinbase tx as first transaction
    pblock->vtx.emplace_back();
    pblocktemplate->vTxFees.push_back(-1); // updated at end
    pblocktemplate->vTxSigOpsCost.push_back(-1); // updated at end

    LOCK2(cs_main, mempool.cs);
    CBlockIndex* pindexPrev = chainActive.Tip();
    nHeight = pindexPrev->nHeight + 1;

    //Until PoW2 activates mining subsidy remains full, after it activates PoW part of subsidy is reduced.
    //fixme: (GULDEN) (2.1) (CLEANUP) - We can remove this after 2.1 becomes active.
    Consensus::Params consensusParams = chainparams.GetConsensus();
    CAmount nSubsidy = GetBlockSubsidy(nHeight, consensusParams);
    if (IsPow2WitnessingActive(pindexPrev, consensusParams))
        nSubsidy -= GetBlockSubsidyWitness(nHeight, consensusParams);
    
    // PoW mining on top of a PoS block during phase 3 indicates an error of some kind.
    assert(pindexPrev->nVersionPoW2Witness == 0 || !IsPow2Phase3Active(pindexPrev, consensusParams));

    pblock->nVersion = ComputeBlockVersion(pindexPrev, consensusParams);
    // -regtest only: allow overriding block.nVersion with
    // -blockversion=N to test forking scenarios
    if (chainparams.MineBlocksOnDemand())
        pblock->nVersion = GetArg("-blockversion", pblock->nVersion);

    pblock->nTime = GetAdjustedTime();
    const int64_t nMedianTimePast = pindexPrev->GetMedianTimePastWitness();

    nLockTimeCutoff = (STANDARD_LOCKTIME_VERIFY_FLAGS & LOCKTIME_MEDIAN_TIME_PAST)
                       ? nMedianTimePast
                       : pblock->GetBlockTime();

    // Decide whether to include witness transactions
    // This is only needed in case the witness softfork activation is reverted
    // (which would require a very deep reorganization) or when
    // -promiscuousmempoolflags is used.
    // TODO: replace this with a call to main to assess validity of a mempool
    // transaction (which in most cases can be a no-op).
    //fIncludeWitness = IsWitnessEnabled(pindexPrev, consensusParams) && fMineWitnessTx;

    int nPackagesSelected = 0;
    int nDescendantsUpdated = 0;
    addPackageTxs(nPackagesSelected, nDescendantsUpdated);

    int64_t nTime1 = GetTimeMicros();

    nLastBlockTx = nBlockTx;
    nLastBlockSize = nBlockSize;
    nLastBlockWeight = nBlockWeight;

    // Create coinbase transaction.
    CMutableTransaction coinbaseTx;
    coinbaseTx.vin.resize(1);
    coinbaseTx.vin[0].prevout.SetNull();
    coinbaseTx.vout.resize(1);
    //fixme: (GULDEN) (2.0) (SEGSIG) - Change to other output types for phase 4 onward?
    coinbaseTx.vout[0].output.scriptPubKey = scriptPubKeyIn;
    coinbaseTx.vout[0].nValue = nFees + nSubsidy;
    std::string coinbaseSignature = GetArg("-coinbasesignature", "");
    coinbaseTx.vin[0].scriptSig = CScript() << nHeight << OP_0 << std::vector<unsigned char>(coinbaseSignature.begin(), coinbaseSignature.end());
    pblock->vtx[0] = MakeTransactionRef(std::move(coinbaseTx));
    //pblocktemplate->vchCoinbaseCommitment = GenerateCoinbaseCommitment(*pblock, pindexPrev, chainparams.GetConsensus());
    pblocktemplate->vTxFees[0] = -nFees;
    
    // From second phase 3 block onward until (and including first phase 4 block) embed the PoW2 witness.
    if (IsPow2Phase3Active(pindexPrev->pprev, consensusParams))
    {
        InsertPoW2WitnessIntoCoinbase(*pblock, pindexPrev, consensusParams);
    }

    // Until phase 4 activates we don't point to the hash of the previous PoW2 block but rather the hash of the previous PoW block (as we need to communicate with legacy clients that don't know about PoW blocks)
    // For phase 3 we embed the hash of the contents of the PoW2 block in a special coinbase transaction.
    // Fill in header
    if (IsPow2Phase4Active(pindexPrev, chainparams) || IsPow2Phase5Active(pindexPrev, chainparams))
    {
        pblock->hashPrevBlock  = pindexPrev->GetBlockHashPoW2();
    }
    else
    {
        pblock->hashPrevBlock  = pindexPrev->GetBlockHashLegacy();
    }

    
    //uint64_t nSerializeSize = GetSerializeSize(*pblock, SER_NETWORK, PROTOCOL_VERSION);
    //LogPrintf("CreateNewBlock(): total size: %u block weight: %u txs: %u fees: %ld sigops %d\n", nSerializeSize, GetBlockWeight(*pblock), nBlockTx, nFees, nBlockSigOpsCost);
    
    
    //fixme: (GULDEN) (2.0) (POW2) (HIGH) - Other mining logic, coinbase etc. logic here.
    
    UpdateTime(pblock, consensusParams, pindexPrev);
    pblock->nBits          = GetNextWorkRequired(pindexPrev, pblock, consensusParams);
    pblock->nNonce         = 0;
    pblocktemplate->vTxSigOpsCost[0] = WITNESS_SCALE_FACTOR * GetLegacySigOpCount(*pblock->vtx[0]);

    CValidationState state;
    if (!TestBlockValidity(state, chainparams, *pblock, pindexPrev, false, false)) {
        throw std::runtime_error(strprintf("%s: TestBlockValidity failed: %s", __func__, FormatStateMessage(state)));
    }
    int64_t nTime2 = GetTimeMicros();

    LogPrint(BCLog::BENCH, "CreateNewBlock() packages: %.2fms (%d packages, %d updated descendants), validity: %.2fms (total %.2fms)\n", 0.001 * (nTime1 - nTimeStart), nPackagesSelected, nDescendantsUpdated, 0.001 * (nTime2 - nTime1), 0.001 * (nTime2 - nTimeStart));

    return std::move(pblocktemplate);
}

void BlockAssembler::onlyUnconfirmed(CTxMemPool::setEntries& testSet)
{
    for (CTxMemPool::setEntries::iterator iit = testSet.begin(); iit != testSet.end(); ) {
        // Only test txs not already in the block
        if (inBlock.count(*iit)) {
            testSet.erase(iit++);
        }
        else {
            iit++;
        }
    }
}

bool BlockAssembler::TestPackage(uint64_t packageSize, int64_t packageSigOpsCost)
{
    // TODO: switch to weight-based accounting for packages instead of vsize-based accounting.
    if (nBlockWeight + WITNESS_SCALE_FACTOR * packageSize >= nBlockMaxWeight)
        return false;
    if (nBlockSigOpsCost + packageSigOpsCost >= MAX_BLOCK_SIGOPS_COST)
        return false;
    return true;
}

// Perform transaction-level checks before adding to block:
// - transaction finality (locktime)
// - premature witness (in case segwit transactions are added to mempool before
//   segwit activation)
// - serialized size (in case -blockmaxsize is in use)
bool BlockAssembler::TestPackageTransactions(const CTxMemPool::setEntries& package)
{
    uint64_t nPotentialBlockSize = nBlockSize; // only used with fNeedSizeAccounting
    BOOST_FOREACH (const CTxMemPool::txiter it, package) {
        if (!IsFinalTx(it->GetTx(), nHeight, nLockTimeCutoff))
            return false;
        if (!fIncludeWitness && it->GetTx().HasWitness())
            return false;
        if (fNeedSizeAccounting) {
            uint64_t nTxSize = ::GetSerializeSize(it->GetTx(), SER_NETWORK, PROTOCOL_VERSION);
            if (nPotentialBlockSize + nTxSize >= nBlockMaxSize) {
                return false;
            }
            nPotentialBlockSize += nTxSize;
        }
    }
    return true;
}

void BlockAssembler::AddToBlock(CTxMemPool::txiter iter)
{
    pblock->vtx.emplace_back(iter->GetSharedTx());
    pblocktemplate->vTxFees.push_back(iter->GetFee());
    pblocktemplate->vTxSigOpsCost.push_back(iter->GetSigOpCost());
    if (fNeedSizeAccounting) {
        nBlockSize += ::GetSerializeSize(iter->GetTx(), SER_NETWORK, PROTOCOL_VERSION);
    }
    nBlockWeight += iter->GetTxWeight();
    ++nBlockTx;
    nBlockSigOpsCost += iter->GetSigOpCost();
    nFees += iter->GetFee();
    inBlock.insert(iter);

    bool fPrintPriority = GetBoolArg("-printpriority", DEFAULT_PRINTPRIORITY);
    if (fPrintPriority) {
        LogPrintf("fee %s txid %s\n",
                  CFeeRate(iter->GetModifiedFee(), iter->GetTxSize()).ToString(),
                  iter->GetTx().GetHash().ToString());
    }
}

int BlockAssembler::UpdatePackagesForAdded(const CTxMemPool::setEntries& alreadyAdded,
        indexed_modified_transaction_set &mapModifiedTx)
{
    int nDescendantsUpdated = 0;
    BOOST_FOREACH(const CTxMemPool::txiter it, alreadyAdded) {
        CTxMemPool::setEntries descendants;
        mempool.CalculateDescendants(it, descendants);
        // Insert all descendants (not yet in block) into the modified set
        BOOST_FOREACH(CTxMemPool::txiter desc, descendants) {
            if (alreadyAdded.count(desc))
                continue;
            ++nDescendantsUpdated;
            modtxiter mit = mapModifiedTx.find(desc);
            if (mit == mapModifiedTx.end()) {
                CTxMemPoolModifiedEntry modEntry(desc);
                modEntry.nSizeWithAncestors -= it->GetTxSize();
                modEntry.nModFeesWithAncestors -= it->GetModifiedFee();
                modEntry.nSigOpCostWithAncestors -= it->GetSigOpCost();
                mapModifiedTx.insert(modEntry);
            } else {
                mapModifiedTx.modify(mit, update_for_parent_inclusion(it));
            }
        }
    }
    return nDescendantsUpdated;
}

// Skip entries in mapTx that are already in a block or are present
// in mapModifiedTx (which implies that the mapTx ancestor state is
// stale due to ancestor inclusion in the block)
// Also skip transactions that we've already failed to add. This can happen if
// we consider a transaction in mapModifiedTx and it fails: we can then
// potentially consider it again while walking mapTx.  It's currently
// guaranteed to fail again, but as a belt-and-suspenders check we put it in
// failedTx and avoid re-evaluation, since the re-evaluation would be using
// cached size/sigops/fee values that are not actually correct.
bool BlockAssembler::SkipMapTxEntry(CTxMemPool::txiter it, indexed_modified_transaction_set &mapModifiedTx, CTxMemPool::setEntries &failedTx)
{
    assert (it != mempool.mapTx.end());
    return mapModifiedTx.count(it) || inBlock.count(it) || failedTx.count(it);
}

void BlockAssembler::SortForBlock(const CTxMemPool::setEntries& package, CTxMemPool::txiter entry, std::vector<CTxMemPool::txiter>& sortedEntries)
{
    // Sort package by ancestor count
    // If a transaction A depends on transaction B, then A's ancestor count
    // must be greater than B's.  So this is sufficient to validly order the
    // transactions for block inclusion.
    sortedEntries.clear();
    sortedEntries.insert(sortedEntries.begin(), package.begin(), package.end());
    std::sort(sortedEntries.begin(), sortedEntries.end(), CompareTxIterByAncestorCount());
}

// This transaction selection algorithm orders the mempool based
// on feerate of a transaction including all unconfirmed ancestors.
// Since we don't remove transactions from the mempool as we select them
// for block inclusion, we need an alternate method of updating the feerate
// of a transaction with its not-yet-selected ancestors as we go.
// This is accomplished by walking the in-mempool descendants of selected
// transactions and storing a temporary modified state in mapModifiedTxs.
// Each time through the loop, we compare the best transaction in
// mapModifiedTxs with the next transaction in the mempool to decide what
// transaction package to work on next.
void BlockAssembler::addPackageTxs(int &nPackagesSelected, int &nDescendantsUpdated)
{
    // mapModifiedTx will store sorted packages after they are modified
    // because some of their txs are already in the block
    indexed_modified_transaction_set mapModifiedTx;
    // Keep track of entries that failed inclusion, to avoid duplicate work
    CTxMemPool::setEntries failedTx;

    // Start by adding all descendants of previously added txs to mapModifiedTx
    // and modifying them for their already included ancestors
    UpdatePackagesForAdded(inBlock, mapModifiedTx);
    
    //fixme: (GULDEN) (2.0) (POW2) - We need to avoid adding any transactions from possible 'tip candidates' here (only for witness blocks) - figure out best way to do that.

    CTxMemPool::indexed_transaction_set::index<ancestor_score>::type::iterator mi = mempool.mapTx.get<ancestor_score>().begin();
    CTxMemPool::txiter iter;

    // Limit the number of attempts to add transactions to the block when it is
    // close to full; this is just a simple heuristic to finish quickly if the
    // mempool has a lot of entries.
    const int64_t MAX_CONSECUTIVE_FAILURES = 1000;
    int64_t nConsecutiveFailed = 0;

    while (mi != mempool.mapTx.get<ancestor_score>().end() || !mapModifiedTx.empty())
    {
        // First try to find a new transaction in mapTx to evaluate.
        if (mi != mempool.mapTx.get<ancestor_score>().end() &&
                SkipMapTxEntry(mempool.mapTx.project<0>(mi), mapModifiedTx, failedTx)) {
            ++mi;
            continue;
        }

        // Now that mi is not stale, determine which transaction to evaluate:
        // the next entry from mapTx, or the best from mapModifiedTx?
        bool fUsingModified = false;

        modtxscoreiter modit = mapModifiedTx.get<ancestor_score>().begin();
        if (mi == mempool.mapTx.get<ancestor_score>().end()) {
            // We're out of entries in mapTx; use the entry from mapModifiedTx
            iter = modit->iter;
            fUsingModified = true;
        } else {
            // Try to compare the mapTx entry to the mapModifiedTx entry
            iter = mempool.mapTx.project<0>(mi);
            if (modit != mapModifiedTx.get<ancestor_score>().end() &&
                    CompareModifiedEntry()(*modit, CTxMemPoolModifiedEntry(iter))) {
                // The best entry in mapModifiedTx has higher score
                // than the one from mapTx.
                // Switch which transaction (package) to consider
                iter = modit->iter;
                fUsingModified = true;
            } else {
                // Either no entry in mapModifiedTx, or it's worse than mapTx.
                // Increment mi for the next loop iteration.
                ++mi;
            }
        }

        // We skip mapTx entries that are inBlock, and mapModifiedTx shouldn't
        // contain anything that is inBlock.
        assert(!inBlock.count(iter));

        uint64_t packageSize = iter->GetSizeWithAncestors();
        CAmount packageFees = iter->GetModFeesWithAncestors();
        int64_t packageSigOpsCost = iter->GetSigOpCostWithAncestors();
        if (fUsingModified) {
            packageSize = modit->nSizeWithAncestors;
            packageFees = modit->nModFeesWithAncestors;
            packageSigOpsCost = modit->nSigOpCostWithAncestors;
        }

        if (packageFees < blockMinFeeRate.GetFee(packageSize)) {
            // Everything else we might consider has a lower fee rate
            return;
        }

        if (!TestPackage(packageSize, packageSigOpsCost)) {
            if (fUsingModified) {
                // Since we always look at the best entry in mapModifiedTx,
                // we must erase failed entries so that we can consider the
                // next best entry on the next loop iteration
                mapModifiedTx.get<ancestor_score>().erase(modit);
                failedTx.insert(iter);
            }

            ++nConsecutiveFailed;

            if (nConsecutiveFailed > MAX_CONSECUTIVE_FAILURES && nBlockWeight >
                    nBlockMaxWeight - 4000) {
                // Give up if we're close to full and haven't succeeded in a while
                break;
            }
            continue;
        }

        CTxMemPool::setEntries ancestors;
        uint64_t nNoLimit = std::numeric_limits<uint64_t>::max();
        std::string dummy;
        mempool.CalculateMemPoolAncestors(*iter, ancestors, nNoLimit, nNoLimit, nNoLimit, nNoLimit, dummy, false);

        onlyUnconfirmed(ancestors);
        ancestors.insert(iter);

        // Test if all tx's are Final
        if (!TestPackageTransactions(ancestors)) {
            if (fUsingModified) {
                mapModifiedTx.get<ancestor_score>().erase(modit);
                failedTx.insert(iter);
            }
            continue;
        }

        // This transaction will make it in; reset the failed counter.
        nConsecutiveFailed = 0;

        // Package can be added. Sort the entries in a valid order.
        std::vector<CTxMemPool::txiter> sortedEntries;
        SortForBlock(ancestors, iter, sortedEntries);

        for (size_t i=0; i<sortedEntries.size(); ++i) {
            AddToBlock(sortedEntries[i]);
            // Erase from the modified set, if present
            mapModifiedTx.erase(sortedEntries[i]);
        }

        ++nPackagesSelected;

        // Update transactions that depend on each of these
        nDescendantsUpdated += UpdatePackagesForAdded(ancestors, mapModifiedTx);
    }
}

void IncrementExtraNonce(CBlock* pblock, const CBlockIndex* pindexPrev, unsigned int& nExtraNonce)
{
    // Update nExtraNonce
    static uint256 hashPrevBlock;
    if (hashPrevBlock != pblock->hashPrevBlock)
    {
        nExtraNonce = 0;
        hashPrevBlock = pblock->hashPrevBlock;
    }
    ++nExtraNonce;
    pblock->hashMerkleRoot = BlockMerkleRoot(pblock->vtx.begin(), pblock->vtx.end());
}


//////////////////////////////////////////////////////////////////////////////
//
// Internal miner
//


static const unsigned int pSHA256InitState[8] =
{0x6a09e667, 0xbb67ae85, 0x3c6ef372, 0xa54ff53a, 0x510e527f, 0x9b05688c, 0x1f83d9ab, 0x5be0cd19};

void SHA256Transform(void* pstate, void* pinput, const void* pinit)
{
    SHA256_CTX ctx;
    unsigned char data[64];

    SHA256_Init(&ctx);

    for (int i = 0; i < 16; i++)
        ((uint32_t*)data)[i] = ByteReverse(((uint32_t*)pinput)[i]);

    for (int i = 0; i < 8; i++)
        ctx.h[i] = ((uint32_t*)pinit)[i];

    SHA256_Update(&ctx, data, sizeof(data));
    for (int i = 0; i < 8; i++)
        ((uint32_t*)pstate)[i] = ctx.h[i];
}

int static FormatHashBlocks(void* pbuffer, unsigned int len)
{
    unsigned char* pdata = (unsigned char*)pbuffer;
    unsigned int blocks = 1 + ((len + 8) / 64);
    unsigned char* pend = pdata + 64 * blocks;
    memset(pdata + len, 0, 64 * blocks - len);
    pdata[len] = 0x80;
    unsigned int bits = len * 8;
    pend[-1] = (bits >> 0) & 0xff;
    pend[-2] = (bits >> 8) & 0xff;
    pend[-3] = (bits >> 16) & 0xff;
    pend[-4] = (bits >> 24) & 0xff;
    return blocks;
}

void FormatHashBuffers(CBlock* pblock, char* pmidstate, char* pdata, char* phash1)
{
    //
    // Pre-build hash buffers
    //
    struct
    {
        struct unnamed2
        {
            int nVersion;
            uint256 hashPrevBlock;
            uint256 hashMerkleRoot;
            unsigned int nTime;
            unsigned int nBits;
            unsigned int nNonce;
        }
        block;
        unsigned char pchPadding0[64];
        uint256 hash1;
        unsigned char pchPadding1[64];
    }
    tmp;
    memset(&tmp, 0, sizeof(tmp));

    tmp.block.nVersion       = pblock->nVersion;
    tmp.block.hashPrevBlock  = pblock->hashPrevBlock;
    tmp.block.hashMerkleRoot = pblock->hashMerkleRoot;
    tmp.block.nTime          = pblock->nTime;
    tmp.block.nBits          = pblock->nBits;
    tmp.block.nNonce         = pblock->nNonce;

    FormatHashBlocks(&tmp.block, sizeof(tmp.block));
    FormatHashBlocks(&tmp.hash1, sizeof(tmp.hash1));

    // Byte swap all the input buffer
    for (unsigned int i = 0; i < sizeof(tmp)/4; i++)
        ((unsigned int*)&tmp)[i] = ByteReverse(((unsigned int*)&tmp)[i]);

    // Precalc the first half of the first hash, which stays constant
    SHA256Transform(pmidstate, &tmp.block, pSHA256InitState);

    memcpy(pdata, &tmp.block, 128);
    memcpy(phash1, &tmp.hash1, 64);
}

bool ProcessBlockFound(const std::shared_ptr<const CBlock> pblock, const CChainParams& chainparams)
{
    LogPrintf("%s\n", pblock->ToString());
    LogPrintf("generated %s\n", FormatMoney(pblock->vtx[0]->vout[0].nValue));

    CBlockIndex* pIndexPrev = chainActive.Tip();
    
    // Found a solution
    if (IsPow2Phase4Active(pIndexPrev, chainparams) || IsPow2Phase5Active(pIndexPrev, chainparams))
    {
        if (pIndexPrev->nVersionPoW2Witness == 0 ||  pblock->hashPrevBlock != pIndexPrev->GetBlockHashPoW2())
            return error("GuldenWitness: generated block is stale");
    }
    else
    {   
<<<<<<< HEAD
        if (pIndexPrev->nVersionPoW2Witness == 0 ||  pblock->hashPrevBlock != pIndexPrev->GetBlockHashPoW2())
            return error("GuldenWitness: generated block is stale");
    }    
    
=======
        if (pblock->hashPrevBlock != pIndexPrev->GetBlockHashLegacy())
            return error("GuldenWitness: generated block is stale");
    }
    
    //fixme: (GULDEN) (PoW2) (2.0) - Below 'stale' check is now a bit complicated (no longer 'tip')
    //Figure out how to implement me.
    /*{
        LOCK(cs_main);
        
        CBlockIndex* pIndexPrev = chainActive.Tip();
        if (IsPow2Phase4Active(pIndexPrev, chainparams))
        {
            if (pblock->hashPrevBlock != pIndexPrev->GetBlockHashPoW2(true))
                return error("GuldenWitness: generated block is stale");
        }
        else
        {
            if (pblock->hashPrevBlock != pIndexPrev->GetBlockHashLegacy())
                return error("GuldenWitness: generated block is stale");
        }
    }*/
>>>>>>> a45c995d

    // Process this block the same as if we had received it from another node
    if (!ProcessNewBlock(chainparams, pblock, true, NULL))
        return error("GuldenMiner: ProcessNewBlock, block not accepted");

    return true;
}

double dBestHashesPerSec = 0.0;
double dHashesPerSec = 0.0;
int64_t nHPSTimerStart = 0;
int64_t nHashCounter=0;
int64_t nHashThrottle=-1;
static CCriticalSection timerCS;
static CCriticalSection processBlockCS;


void static BitcoinMiner(const CChainParams& chainparams)
{
    LogPrintf("GuldenMiner started\n");
    RenameThread("gulden-miner");

    static bool hashCity = IsArgSet("-testnet") ? ( GetArg("-testnet", "")[0] == 'C' ? true : false ) : false;
    static bool regTest = GetBoolArg("-regtest", false);

    unsigned int nExtraNonce = 0;
    std::shared_ptr<CReserveScript> coinbaseScript;
    GetMainSignals().ScriptForMining(coinbaseScript);

     // Meter hashes/sec
    if (nHPSTimerStart == 0)
    {
        LOCK(timerCS);
        if (nHPSTimerStart == 0)
        {
            nHPSTimerStart = GetTimeMillis();
            nHashCounter = 0;
            dHashesPerSec = 0;
        }
    }

    try {
        // Throw an error if no script was provided.  This can happen
        // due to some internal error but also if the keypool is empty.
        // In the latter case, already the pointer is NULL.
        if (!coinbaseScript || coinbaseScript->reserveScript.empty())
            throw std::runtime_error("No coinbase script available (mining requires a wallet)");
        
        
        while (true)
        {
            if (!regTest && !hashCity)
            {
                // Busy-wait for the network to come online so we don't waste time mining on an obsolete chain. In regtest mode we expect to fly solo.
                while (true)
                {  
                    if (g_connman->GetNodeCount(CConnman::CONNECTIONS_ALL) > 0 && !IsInitialBlockDownload())
                        break;
                    MilliSleep(1000);
                }
            }

            //
            // Create new block
            //
            unsigned int nTransactionsUpdatedLast = mempool.GetTransactionsUpdated();
            CBlockIndex* pindexPrev = chainActive.Tip();
            
            if ( !pindexPrev )
                continue;
            
            //fixme: (GULDEN) (POW2) (2.0) - Implement this also for RPC mining.
            // If PoW2 witnessing is active.
            // Phase 3 - Tip must always be PoS with witness so we can always keep mining on tip.
            // Phase 4 - Tip must always be PoW2 with witness so we can always keep mining on tip. 
            if ( IsPow2Phase3Active(pindexPrev, Params().GetConsensus()) )
            {
                assert(pindexPrev->nVersionPoW2Witness == 0);
                if ( IsPow2Phase3Active(pindexPrev->pprev, Params().GetConsensus()) )
                {
                    if (!GetWitnessOrphanForBlock(pindexPrev->nHeight, pindexPrev->pprev->GetBlockHashLegacy(), pindexPrev->GetBlockHashLegacy()))
                    {
                        MilliSleep(500);
                        continue;
                    }
                }
            }
            else if ( IsPow2WitnessingActive(pindexPrev, Params().GetConsensus()) )
            {
                assert(pindexPrev->nVersionPoW2Witness != 0);
            }

            
            std::unique_ptr<CBlockTemplate> pblocktemplate;
            {
                TRY_LOCK(processBlockCS, lockProcessBlock);
                if(!lockProcessBlock)
                {
                    continue;
                }

                pblocktemplate =  BlockAssembler(Params()).CreateNewBlock(coinbaseScript->reserveScript);
                if (!pblocktemplate.get())
                {
                    LogPrintf("Error in GuldenMiner: Keypool ran out, please call keypoolrefill before restarting the mining thread\n");
                    return;
                }
            }
            CBlock *pblock = &pblocktemplate->block;
            IncrementExtraNonce(pblock, pindexPrev, nExtraNonce);

            //LogPrintf("Running GuldenMiner with %u transactions in block (%u bytes)\n", pblock->vtx.size(), ::GetSerializeSize(*pblock, SER_NETWORK, PROTOCOL_VERSION));

            //
            // Search
            //
            int64_t nStart = GetTime();
            arith_uint256 hashTarget = arith_uint256().SetCompact(pblock->nBits);
            uint32_t nNonce =0; 
            
            // Check if something found
            arith_uint256 hashMined;
            while (true)
            {
                if (GetTimeMillis() - nHPSTimerStart > 1000)
                {
                    // Check for stop or if block needs to be rebuilt
                    boost::this_thread::interruption_point();
                    
                    TRY_LOCK(timerCS, lockhc);
                    if (lockhc && GetTimeMillis() - nHPSTimerStart > 1000)
                    {
                        int64_t nTemp = nHashCounter;
                        nHashCounter = 0;
                        dHashesPerSec =   1000 * (nTemp / (GetTimeMillis() - nHPSTimerStart));
                        dBestHashesPerSec = std::max(dBestHashesPerSec, dHashesPerSec);
                        nHPSTimerStart = GetTimeMillis();
                    }
                    // Update nTime every few seconds
                    if (UpdateTime(pblock, chainparams.GetConsensus(), pindexPrev) < 0)
                        break; // Recreate the block if the clock has run backwards,so that we can use the correct time.
                    arith_uint256 compBits = pblock->nBits;
                    if (GetNextWorkRequired(chainActive.Tip(), pblock, Params().GetConsensus()) != compBits)
                    {
                        break;
                    }
                }

                hashMined = UintToArith256(pblock->GetPoWHash());

                if (hashMined <= hashTarget)
                {
                    TRY_LOCK(processBlockCS, lockProcessBlock);
                    if(!lockProcessBlock)
                        break;
<<<<<<< HEAD

                    {
                        // Found a solution
                        LogPrintf("GuldenMiner: proof-of-work found  \n  hash: %s  \ntarget: %s\n", hashMined.GetHex(), hashTarget.GetHex());
                        std::shared_ptr<const CBlock> shared_pblock = std::make_shared<const CBlock>(*pblock);
                        ProcessBlockFound(shared_pblock, chainparams);
                        coinbaseScript->KeepScript();

                        // In regression test mode, stop mining after a block is found.
                        if (chainparams.MineBlocksOnDemand())
                            throw boost::thread_interrupted();

=======

                    {
                        // Found a solution
                        LogPrintf("GuldenMiner: proof-of-work found  \n  hash: %s  \ntarget: %s\n", hashMined.GetHex(), hashTarget.GetHex());
                        std::shared_ptr<const CBlock> shared_pblock = std::make_shared<const CBlock>(*pblock);
                        ProcessBlockFound(shared_pblock, chainparams);
                        coinbaseScript->KeepScript();

                        // In regression test mode, stop mining after a block is found.
                        if (chainparams.MineBlocksOnDemand())
                            throw boost::thread_interrupted();

>>>>>>> a45c995d
                        break;
                    }
                }
                pblock->nNonce += 1;
                ++nHashCounter;

                if ((pblock->nNonce & 0xFF) == 0)
                    break;
<<<<<<< HEAD
=======
                
                
>>>>>>> a45c995d
                if (nNonce >= 0xffff0000)
                    break;
                if (mempool.GetTransactionsUpdated() != nTransactionsUpdatedLast && GetTime() - nStart > 60)
                    break;
                if (pindexPrev != chainActive.Tip())
                    break;
                /*if (UpdateTime(pblock, chainparams.GetConsensus(), pindexPrev) < 0)
                    //break; // Recreate the block if the clock has run backwards,so that we can use the correct time.
                if (chainparams.GetConsensus().fPowAllowMinDifficultyBlocks)
                {
                    // Changing pblock->nTime can change work required on testnet:
                    hashTarget.SetCompact(pblock->nBits);
                }*/
            }
        }
    }
    catch (const boost::thread_interrupted&)
    {
        LogPrintf("GuldenMiner terminated\n");
        throw;
    }
    catch (const std::runtime_error &e)
    {
        LogPrintf("GuldenMiner runtime error: %s\n", e.what());
        return;
    }
}

void PoWMineGulden(bool fGenerate, int nThreads, const CChainParams& chainparams)
{
    static boost::thread_group* minerThreads = NULL;

    if (nThreads < 0)
        nThreads = GetNumCores();

    if (minerThreads != NULL)
    {
        minerThreads->interrupt_all();
        delete minerThreads;
        minerThreads = NULL;
    }

    if (nThreads == 0 || !fGenerate)
        return;

    minerThreads = new boost::thread_group();
    for (int i = 0; i < nThreads; i++)
        minerThreads->create_thread(boost::bind(&BitcoinMiner, boost::cref(chainparams)));
}


bool SignBlockAsWitness(std::shared_ptr<CBlock> pBlock, CTxOut fittestWitnessOutput)
{    
    assert(pBlock->nVersionPoW2Witness != 0);
    
    CKeyID witnessKeyID;
    
    
    if (fittestWitnessOutput.GetType() == CTxOutType::PoW2WitnessOutput)
    {    
        witnessKeyID = fittestWitnessOutput.output.witnessDetails.witnessKeyID;
    }
    else if ( (fittestWitnessOutput.GetType() <= CTxOutType::ScriptOutput && fittestWitnessOutput.output.scriptPubKey.IsPoW2Witness()) )
    {
        std::vector<unsigned char> hashWitnessBytes = fittestWitnessOutput.output.scriptPubKey.GetPow2WitnessHash();
        witnessKeyID = CKeyID(uint160(hashWitnessBytes));
    }
    else
    {
        assert(0);
    }
        
    CKey key;    
    if (!pactiveWallet->GetKey(witnessKeyID, key))
        assert(0);

    // Do not allow uncompressed keys.
    if (!key.IsCompressed())
        assert(0);

    //fixme: (GULDEN) (PoW2) (2.0) - Anything else to serialise here? Add the block height maybe? probably overkill.
    uint256 hash = pBlock->GetHashPoW2();
    if (!key.SignCompact(hash, pBlock->witnessHeaderPoW2Sig))
        return false;
    
    //fixme: NEXTNEXTNEXT temporary test - delme once verified to work
    if (CKeyID(uint160(fittestWitnessOutput.output.scriptPubKey.GetPow2WitnessHash())) != key.GetPubKey().GetID())
        assert(0);
    
    return true;
}


struct CBlockIndexCacheComparator
{
    bool operator()(CBlockIndex *pa, CBlockIndex *pb) const {
        if (pa->nHeight > pb->nHeight) return false;
        if (pa->nHeight < pb->nHeight) return true;
        
        if (pa < pb) return false;
        if (pa > pb) return true;

        return false;
    }
};

//fixme: (GULDEN) (2.0) If running for a very long time this will eventually use up obscene amounts of memory - empty it every now and again
//fixme: (GULDEN) (2.0) We should also check for already signed block coming from ourselves (from e.g. a different machine - think witness devices for instance) - Don't sign it if we already have a signed copy of the block lurking around...
std::set<CBlockIndex*, CBlockIndexCacheComparator> cacheAlreadySeenWitnessCandidates;

void static GuldenWitness()
{
    LogPrintf("GuldenWitness started\n");
    RenameThread("gulden-witness");

    CChainParams chainparams = Params();
    try
    {       
        while (true)
        {
            /*if (GetBoolArg("-regtest", false))
            {
                // Busy-wait for the network to come online so we don't waste time mining
                // on an obsolete chain. In regtest mode we expect to fly solo.
                do {  
                    if (g_connman->GetNodeCount(CConnman::CONNECTIONS_ALL) > 0 && !IsInitialBlockDownload())
                        break;
                    MilliSleep(5000);
                } while (true);
            }*/
            
            
            CBlockIndex* pindexTip = chainActive.Tip();
            Consensus::Params pParams = chainparams.GetConsensus();
            
            //We can only start witnessing from phase 3 onward.
            if ( !pindexTip || !pindexTip->pprev || !IsPow2WitnessingActive(pindexTip, pParams)  )
            {
                MilliSleep(5000);
                continue;
            }

            //fixme: (GULDEN) (PoW2) (HIGH) Shorter sleep here?
            //Or ideally instead of just sleeping/busy pollig rather wait on a signal that gets triggered only when new blocks come in??
            //MilliSleep(500);
            
            // Check for stop or if block needs to be rebuilt
            boost::this_thread::interruption_point();
            
            int nWitnessHeight = pindexTip->nHeight + 1;
            
            // If we already have a witnessed block at the tip don't bother looking at any orphans, just patiently wait for next unsigned tip.
            if (pindexTip->nVersionPoW2Witness != 0)
                continue;

            // Use a cache to prevent trying the same blocks over and over.
            std::vector<CBlockIndex*> candidateOrphans;
            for (const auto candidateIter : GetTopLevelPoWOrphans(nWitnessHeight, *(pindexTip->phashBlock)))
            {
                if (cacheAlreadySeenWitnessCandidates.find(candidateIter) == cacheAlreadySeenWitnessCandidates.end())
                {
                    cacheAlreadySeenWitnessCandidates.insert(candidateIter);
                    candidateOrphans.push_back(candidateIter);
                }
            }
            if (cacheAlreadySeenWitnessCandidates.size() > 50)
            {
                auto eraseEnd = cacheAlreadySeenWitnessCandidates.begin();
                std::advance(eraseEnd, cacheAlreadySeenWitnessCandidates.size() - 50);
                cacheAlreadySeenWitnessCandidates.erase(cacheAlreadySeenWitnessCandidates.begin(), eraseEnd);
            }
            
            if (candidateOrphans.size() > 0)
            {
                LOCK(processBlockCS);
                
                if (chainActive.Tip() != pindexTip)
                {
                    continue;
                }
                    
                    
                // Look for all potential signable blocks at same height as the index tip - don't limit ourselves to just the tip
                // This is important because otherwise the chain can stall if there is an absent signer for the current tip.
                for (const auto candidateIter : candidateOrphans)
                {                    
                    //Create new block
                    std::shared_ptr<CBlock> pWitnessBlock(new CBlock);
                    if (ReadBlockFromDisk(*pWitnessBlock, candidateIter, pParams))
                    {
                        CTxOut selectedWitnessOutput = GetWitness(pindexTip, *pWitnessBlock, chainparams);
                        
                        CAmount witnessSubsidy = GetBlockSubsidyWitness(nWitnessHeight, pParams);
                        
                        //fixme: (GULDEN) (2.0) (POW2) (ISMINE_WITNESS)
                        if (pactiveWallet->IsMine(selectedWitnessOutput) == ISMINE_SPENDABLE)
                        {                                       
                            /** First we add the new witness coinbase to the block, this acts as a seperator between transactions from the initial mined block and the witness block **/
                            /** We add a placeholder for now as we don't know the fees we will generate **/
                            pWitnessBlock->vtx.emplace_back();
                            int nWitnessCoinbaseIndex = pWitnessBlock->vtx.size()-1;
                            
                            std::shared_ptr<CReserveScript> coinbaseScript;
                            //fixme: (HIGH) - change this script (should rather output to new witness address)
                            GetMainSignals().ScriptForMining(coinbaseScript);
                            
                            /** Now add any additional transactions if there is space left **/
                            if (IsPow2Phase4Active(pindexTip, pParams) || IsPow2Phase5Active(pindexTip, pParams))
                            {
                                // Piggy back off existing block assembler code to grab the transactions we want to include.
                                // Setup maximum size for assembler so that size of existing (PoW) block transactions are subtracted from overall maximum.
                                BlockAssembler::Options assemblerOptions;
                                assemblerOptions.nBlockMaxWeight = GetBlockWeight(*pWitnessBlock);
                                assemblerOptions.nBlockMaxSize = assemblerOptions.nBlockMaxWeight;
                                
                                std::unique_ptr<CBlockTemplate> pblocktemplate(BlockAssembler(Params(), assemblerOptions).CreateNewBlock(coinbaseScript->reserveScript));
                                if (!pblocktemplate.get())
                                {
                                    LogPrintf("Error in GuldenWitness: Keypool ran out, please call keypoolrefill before restarting the mining thread\n");
                                    continue;
                                }
                                
                                //fixme: (GULDEN) (CBSU)? pre-allocate for vtx.size().
                                for (size_t i=1; i < pblocktemplate->block.vtx.size(); ++i)
                                {
                                    //fixme: (GULDEN) (CBSU)? emplace_back?
                                    pWitnessBlock->vtx.push_back(pblocktemplate->block.vtx[i]);
                                }
                                
                                //testme: (GULDEN) (2.0) (HIGH) test this is right.
                                witnessSubsidy += (-pblocktemplate->vTxFees[0]);
                            }
                            
                            /** Populate witness coinbase placeholder with real information now that we have it **/
                            //fixme: (GULDEN) (2.0) (SEGSIG) - Implement new transaction types here?
                            CMutableTransaction coinbaseTx;
                            coinbaseTx.vin.resize(1);
                            coinbaseTx.vin[0].prevout.SetNull();
                            coinbaseTx.vin[0].nSequence = 0;
                            coinbaseTx.vout.resize(1);
                            coinbaseTx.vout[0].output.scriptPubKey = coinbaseScript->reserveScript;
                            coinbaseTx.vout[0].nValue = witnessSubsidy;
                            
                            // Phase 3 - we restrict the coinbase signature to only the block height.
                            // This helps simplify the logic for the PoW mining (which has to stuff all this info into it's own coinbase signature).
                            if (IsPow2Phase3Active(pindexTip, pParams))
                            {
                                coinbaseTx.vin[0].scriptSig = CScript() << nWitnessHeight;
                            }
                            else
                            {
                                std::string coinbaseSignature = GetArg("-coinbasesignature", "");
                                coinbaseTx.vin[0].scriptSig = CScript() << nWitnessHeight << OP_0 << std::vector<unsigned char>(coinbaseSignature.begin(), coinbaseSignature.end());
                            }
                            pWitnessBlock->vtx[nWitnessCoinbaseIndex] = MakeTransactionRef(std::move(coinbaseTx));
                            
                            /** Set witness specific block header information **/
                            //testme: (GULDEN) (POW2) (2.0)
                            // ComputeBlockVersion returns the right version flag to signal for phase 4 activation here, assuming we are already in phase 3 and 95 percent of peers are upgraded.
                            pWitnessBlock->nVersionPoW2Witness = ComputeBlockVersion(pindexTip, pParams);
                            
                            /** Second witness timestamp gets added to the block as an additional time source to the miner timestamp. **/
                            /** Witness timestamp must exceed median of previous mined timestamps. **/
                            pWitnessBlock->nTimePoW2Witness = std::max(candidateIter->GetMedianTimePastPoW()+1, GetAdjustedTime());
                            
                            /** Set witness merkle hash **/
                            pWitnessBlock->hashMerkleRootPoW2Witness = BlockMerkleRoot(pWitnessBlock->vtx.begin()+nWitnessCoinbaseIndex, pWitnessBlock->vtx.end());
                            
                            /** Do the witness operation (Sign the block using our witness key) and broadcast the final product to the network. **/
                            if (SignBlockAsWitness(pWitnessBlock, selectedWitnessOutput))
                            {
                                LogPrintf("GuldenMiner: witness found %s", pWitnessBlock->GetHashPoW2().ToString());
                                ProcessBlockFound(pWitnessBlock, chainparams);
                                continue;
                            }
                        }
                    }
                }
            }
        }
    }
    catch (const boost::thread_interrupted&)
    {
        LogPrintf("GuldenWitness terminated\n");
        throw;
    }
    catch (const std::runtime_error &e)
    {
        LogPrintf("GuldenWitness runtime error: %s\n", e.what());
        return;
    }
}


void StartPoW2WitnessThread(boost::thread_group& threadGroup)
{
    threadGroup.create_thread(boost::bind(&TraceThread<void (*)()>, "pow2_witness", &GuldenWitness));
}<|MERGE_RESOLUTION|>--- conflicted
+++ resolved
@@ -700,34 +700,10 @@
     }
     else
     {   
-<<<<<<< HEAD
         if (pIndexPrev->nVersionPoW2Witness == 0 ||  pblock->hashPrevBlock != pIndexPrev->GetBlockHashPoW2())
             return error("GuldenWitness: generated block is stale");
-    }    
-    
-=======
-        if (pblock->hashPrevBlock != pIndexPrev->GetBlockHashLegacy())
-            return error("GuldenWitness: generated block is stale");
-    }
-    
-    //fixme: (GULDEN) (PoW2) (2.0) - Below 'stale' check is now a bit complicated (no longer 'tip')
-    //Figure out how to implement me.
-    /*{
-        LOCK(cs_main);
-        
-        CBlockIndex* pIndexPrev = chainActive.Tip();
-        if (IsPow2Phase4Active(pIndexPrev, chainparams))
-        {
-            if (pblock->hashPrevBlock != pIndexPrev->GetBlockHashPoW2(true))
-                return error("GuldenWitness: generated block is stale");
-        }
-        else
-        {
-            if (pblock->hashPrevBlock != pIndexPrev->GetBlockHashLegacy())
-                return error("GuldenWitness: generated block is stale");
-        }
-    }*/
->>>>>>> a45c995d
+    }
+    
 
     // Process this block the same as if we had received it from another node
     if (!ProcessNewBlock(chainparams, pblock, true, NULL))
@@ -883,7 +859,6 @@
                     TRY_LOCK(processBlockCS, lockProcessBlock);
                     if(!lockProcessBlock)
                         break;
-<<<<<<< HEAD
 
                     {
                         // Found a solution
@@ -896,20 +871,6 @@
                         if (chainparams.MineBlocksOnDemand())
                             throw boost::thread_interrupted();
 
-=======
-
-                    {
-                        // Found a solution
-                        LogPrintf("GuldenMiner: proof-of-work found  \n  hash: %s  \ntarget: %s\n", hashMined.GetHex(), hashTarget.GetHex());
-                        std::shared_ptr<const CBlock> shared_pblock = std::make_shared<const CBlock>(*pblock);
-                        ProcessBlockFound(shared_pblock, chainparams);
-                        coinbaseScript->KeepScript();
-
-                        // In regression test mode, stop mining after a block is found.
-                        if (chainparams.MineBlocksOnDemand())
-                            throw boost::thread_interrupted();
-
->>>>>>> a45c995d
                         break;
                     }
                 }
@@ -918,11 +879,6 @@
 
                 if ((pblock->nNonce & 0xFF) == 0)
                     break;
-<<<<<<< HEAD
-=======
-                
-                
->>>>>>> a45c995d
                 if (nNonce >= 0xffff0000)
                     break;
                 if (mempool.GetTransactionsUpdated() != nTransactionsUpdatedLast && GetTime() - nStart > 60)
