--- conflicted
+++ resolved
@@ -234,7 +234,6 @@
         consensus.BIP66Height = 330776; // 000000002104c8c45e99a8853285a3b592602a3ccde2b832481da85e9e4ba182
         consensus.powLimit =  uint256S("0x003fffffffffffffffffffffffffffffffffffffffffffffffffffffffffffff");
         consensus.nPowTargetTimespan = 14 * 24 * 60 * 60; // two weeks
-<<<<<<< HEAD
 
         std::string sTestnetParams = GetArg("-testnet", "");
         if (!sTestnetParams.empty())
@@ -315,71 +314,6 @@
         nDefaultPort = 9923;
         nPruneAfterHeight = 1000;
 
-=======
-
-        std::string sTestnetParams = GetArg("-testnet", "");
-        if (!sTestnetParams.empty())
-        {
-            assert(sTestnetParams.find(":")!=std::string::npos);
-            assert(sTestnetParams[0] == 'S' || sTestnetParams[0] == 'C');
-
-            int targetInterval = atoi(sTestnetParams.substr(sTestnetParams.find(":")+1));
-            int64_t seedTimestamp = atoi64(sTestnetParams.substr(1,sTestnetParams.find(":")));
-
-            consensus.nPowTargetSpacing = targetInterval;
-            consensus.fPowAllowMinDifficultyBlocks = false;
-            consensus.fPowNoRetargeting = false;
-            consensus.nRuleChangeActivationThreshold = 15; // 75% for testchains
-            consensus.nMinerConfirmationWindow = 20; // nPowTargetTimespan / nPowTargetSpacing
-
-            consensus.vDeployments[Consensus::DEPLOYMENT_TESTDUMMY].bit = 0;
-            consensus.vDeployments[Consensus::DEPLOYMENT_TESTDUMMY].nStartTime = 0;
-            consensus.vDeployments[Consensus::DEPLOYMENT_TESTDUMMY].nTimeout = 999999999999ULL;
-
-            // Deployment of BIP68, BIP112, and BIP113.
-            consensus.vDeployments[Consensus::DEPLOYMENT_CSV].bit = 0;
-            consensus.vDeployments[Consensus::DEPLOYMENT_CSV].nStartTime = 0;
-            consensus.vDeployments[Consensus::DEPLOYMENT_CSV].nTimeout = 999999999999ULL;
-
-            // Deployment of SegWit (BIP141, BIP143, and BIP147)
-            consensus.vDeployments[Consensus::DEPLOYMENT_SEGWIT].bit = 1;
-            consensus.vDeployments[Consensus::DEPLOYMENT_SEGWIT].nStartTime = 999999999999ULL;
-            consensus.vDeployments[Consensus::DEPLOYMENT_SEGWIT].nTimeout = 999999999999ULL;
-
-            // The best chain should have at least this much work.
-            consensus.nMinimumChainWork = uint256S("");
-
-            // By default assume that the signatures in ancestors of this block are valid.
-            consensus.defaultAssumeValid = uint256S("");
-
-            genesis = CreateGenesisBlock(seedTimestamp, 0, UintToArith256(consensus.powLimit).GetCompact(), 1, 0);
-            genesis.nBits = arith_uint256((~arith_uint256(0) >> 10)).GetCompact();
-
-            while(UintToArith256(genesis.GetPoWHash()) > UintToArith256(consensus.powLimit))
-            {
-                genesis.nNonce++;
-                if(genesis.nNonce == 0)
-                    genesis.nTime++;
-            }
-            consensus.hashGenesisBlock = genesis.GetHash();
-            LogPrintf("genesis nonce: %d\n",genesis.nNonce);
-            LogPrintf("genesis time: %d\n",genesis.nTime);
-            LogPrintf("genesis bits: %d\n",genesis.nBits);
-            LogPrintf("genesis hash: %s\n", consensus.hashGenesisBlock.ToString().c_str());
-
-            pchMessageStart[0] = targetInterval;
-            pchMessageStart[3] = sTestnetParams[0];
-            pchMessageStart[1] = seedTimestamp >> 8;
-            pchMessageStart[2] = seedTimestamp >> 16;
-
-            LogPrintf("pchMessageStart [%d %d %d %d]\n", pchMessageStart[0], pchMessageStart[1], pchMessageStart[2], pchMessageStart[3]);
-        }
-
-        vAlertPubKey = ParseHex("06087071e40ddf2ecbdf1ae40f536fa8f78e9383006c710dd3ecce957a3cb9292038d0840e3be5042a6b863f75dfbe1cae8755a0f7887ae459af689f66caacab52");
-        nDefaultPort = 9923;
-        nPruneAfterHeight = 1000;
-
->>>>>>> bb0bd11d
         vFixedSeeds.clear();
         vSeeds.clear();
         //vSeeds.push_back(CDNSSeedData("seed 0", "testseed.gulden.blue"));
@@ -401,11 +335,7 @@
 
         checkpointData = (CCheckpointData){
             {
-<<<<<<< HEAD
                 { 0, genesis.GetHashPoW2() }
-=======
-                { 0, genesis.GetHash() }
->>>>>>> bb0bd11d
             }
         };
 
