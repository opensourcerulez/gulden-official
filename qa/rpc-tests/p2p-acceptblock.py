#!/usr/bin/env python3
# Copyright (c) 2015-2016 The Bitcoin Core developers
# Distributed under the MIT software license, see the accompanying
# file COPYING or http://www.opensource.org/licenses/mit-license.php.
"""Test processing of unrequested blocks.

Since behavior differs when receiving unrequested blocks from whitelisted peers
versus non-whitelisted peers, this tests the behavior of both (effectively two
separate tests running in parallel).

Setup: two nodes, node0 and node1, not connected to each other.  Node0 does not
whitelist localhost, but node1 does. They will each be on their own chain for
this test.

We have one NodeConn connection to each, test_node and white_node respectively.

The test:
1. Generate one block on each node, to leave IBD.

2. Mine a new block on each tip, and deliver to each node from node's peer.
   The tip should advance.

3. Mine a block that forks the previous block, and deliver to each node from
   corresponding peer.
   Node0 should not process this block (just accept the header), because it is
   unrequested and doesn't have more work than the tip.
   Node1 should process because this is coming from a whitelisted peer.

4. Send another block that builds on the forking block.
   Node0 should process this block but be stuck on the shorter chain, because
   it's missing an intermediate block.
   Node1 should reorg to this longer chain.

4b.Send 288 more blocks on the longer chain.
   Node0 should process all but the last block (too far ahead in height).
   Send all headers to Node1, and then send the last block in that chain.
   Node1 should accept the block because it's coming from a whitelisted peer.

5. Send a duplicate of the block in #3 to Node0.
   Node0 should not process the block because it is unrequested, and stay on
   the shorter chain.

6. Send Node0 an inv for the height 3 block produced in #4 above.
   Node0 should figure out that Node0 has the missing height 2 block and send a
   getdata.

7. Send Node0 the missing block again.
   Node0 should process and the tip should advance.
"""

from test_framework.mininode import *
from test_framework.test_framework import BitcoinTestFramework
from test_framework.util import *
import time
from test_framework.blocktools import create_block, create_coinbase

# TestNode: bare-bones "peer".  Used mostly as a conduit for a test to sending
# p2p messages to a node, generating the messages in the main testing logic.
class TestNode(NodeConnCB):
    def __init__(self):
        NodeConnCB.__init__(self)
        self.connection = None
        self.ping_counter = 1
        self.last_pong = msg_pong()

    def add_connection(self, conn):
        self.connection = conn

    # Track the last getdata message we receive (used in the test)
    def on_getdata(self, conn, message):
        self.last_getdata = message

    # Spin until verack message is received from the node.
    # We use this to signal that our test can begin. This
    # is called from the testing thread, so it needs to acquire
    # the global lock.
    def wait_for_verack(self):
        while True:
            with mininode_lock:
                if self.verack_received:
                    return
            time.sleep(0.05)

    # Wrapper for the NodeConn's send_message function
    def send_message(self, message):
        self.connection.send_message(message)

    def on_pong(self, conn, message):
        self.last_pong = message

    # Sync up with the node after delivery of a block
    def sync_with_ping(self, timeout=30):
        self.connection.send_message(msg_ping(nonce=self.ping_counter))
        received_pong = False
        sleep_time = 0.05
        while not received_pong and timeout > 0:
            time.sleep(sleep_time)
            timeout -= sleep_time
            with mininode_lock:
                if self.last_pong.nonce == self.ping_counter:
                    received_pong = True
        self.ping_counter += 1
        return received_pong


class AcceptBlockTest(BitcoinTestFramework):
    def add_options(self, parser):
        parser.add_option("--testbinary", dest="testbinary",
                          default=os.getenv("BITCOIND", "bitcoind"),
                          help="bitcoind binary to test")

    def __init__(self):
        super().__init__()
        self.setup_clean_chain = True
        self.num_nodes = 2

    def setup_network(self):
        # Node0 will be used to test behavior of processing unrequested blocks
        # from peers which are not whitelisted, while Node1 will be used for
        # the whitelisted case.
        self.nodes = []
        self.nodes.append(start_node(0, self.options.tmpdir,
                                     binary=self.options.testbinary))
        self.nodes.append(start_node(1, self.options.tmpdir,
                                     ["-whitelist=127.0.0.1"],
                                     binary=self.options.testbinary))

    def run_test(self):
        # Setup the p2p connections and start up the network thread.
        test_node = TestNode()   # connects to node0 (not whitelisted)
        white_node = TestNode()  # connects to node1 (whitelisted)

        connections = []
        connections.append(NodeConn('127.0.0.1', p2p_port(0), self.nodes[0], test_node))
        connections.append(NodeConn('127.0.0.1', p2p_port(1), self.nodes[1], white_node))
        test_node.add_connection(connections[0])
        white_node.add_connection(connections[1])

        NetworkThread().start() # Start up network handling in another thread

        # Test logic begins here
        test_node.wait_for_verack()
        white_node.wait_for_verack()

        # 1. Have both nodes mine a block (leave IBD)
        [ n.generate(1) for n in self.nodes ]
        tips = [ int("0x" + n.getbestblockhash(), 0) for n in self.nodes ]

        # 2. Send one block that builds on each tip.
        # This should be accepted.
        blocks_h2 = []  # the height 2 blocks on each node's chain
        block_time = int(time.time()) + 1
        for i in range(2):
            blocks_h2.append(create_block(tips[i], create_coinbase(2), block_time))
            blocks_h2[i].solve()
            block_time += 1
        test_node.send_message(msg_block(blocks_h2[0]))
        white_node.send_message(msg_block(blocks_h2[1]))

        [ x.sync_with_ping() for x in [test_node, white_node] ]
        assert_equal(self.nodes[0].getblockcount(), 2)
        assert_equal(self.nodes[1].getblockcount(), 2)
        self.log.info("First height 2 block accepted by both nodes")

        # 3. Send another block that builds on the original tip.
        blocks_h2f = []  # Blocks at height 2 that fork off the main chain
        for i in range(2):
            blocks_h2f.append(create_block(tips[i], create_coinbase(2), blocks_h2[i].nTime+1))
            blocks_h2f[i].solve()
        test_node.send_message(msg_block(blocks_h2f[0]))
        white_node.send_message(msg_block(blocks_h2f[1]))

        [ x.sync_with_ping() for x in [test_node, white_node] ]
        for x in self.nodes[0].getchaintips():
            if x['hash'] == blocks_h2f[0].hash:
                assert_equal(x['status'], "headers-only")

        for x in self.nodes[1].getchaintips():
            if x['hash'] == blocks_h2f[1].hash:
                assert_equal(x['status'], "valid-headers")

        self.log.info("Second height 2 block accepted only from whitelisted peer")

        # 4. Now send another block that builds on the forking chain.
        blocks_h3 = []
        for i in range(2):
            blocks_h3.append(create_block(blocks_h2f[i].sha256, create_coinbase(3), blocks_h2f[i].nTime+1))
            blocks_h3[i].solve()
        test_node.send_message(msg_block(blocks_h3[0]))
        white_node.send_message(msg_block(blocks_h3[1]))

        [ x.sync_with_ping() for x in [test_node, white_node] ]
        # Since the earlier block was not processed by node0, the new block
        # can't be fully validated.
        for x in self.nodes[0].getchaintips():
            if x['hash'] == blocks_h3[0].hash:
                assert_equal(x['status'], "headers-only")

        # But this block should be accepted by node0 since it has more work.
        self.nodes[0].getblock(blocks_h3[0].hash)
<<<<<<< HEAD
        print("Unrequested more-work block accepted from non-whitelisted peer")
=======
        self.log.info("Unrequested more-work block accepted from non-whitelisted peer")
>>>>>>> c9bd0f64

        # Node1 should have accepted and reorged.
        assert_equal(self.nodes[1].getblockcount(), 3)
        self.log.info("Successfully reorged to length 3 chain from whitelisted peer")

        # 4b. Now mine 288 more blocks and deliver; all should be processed but
        # the last (height-too-high) on node0.  Node1 should process the tip if
        # we give it the headers chain leading to the tip.
        tips = blocks_h3
        headers_message = msg_headers()
        all_blocks = []   # node0's blocks
        for j in range(2):
            for i in range(288):
                next_block = create_block(tips[j].sha256, create_coinbase(i + 4), tips[j].nTime+1)
                next_block.solve()
                if j==0:
                    test_node.send_message(msg_block(next_block))
                    all_blocks.append(next_block)
                else:
                    headers_message.headers.append(CBlockHeader(next_block))
                tips[j] = next_block

        time.sleep(2)
        # Blocks 1-287 should be accepted, block 288 should be ignored because it's too far ahead
        for x in all_blocks[:-1]:
            self.nodes[0].getblock(x.hash)
        assert_raises_jsonrpc(-1, "Block not found on disk", self.nodes[0].getblock, all_blocks[-1].hash)

        headers_message.headers.pop() # Ensure the last block is unrequested
        white_node.send_message(headers_message) # Send headers leading to tip
        white_node.send_message(msg_block(tips[1]))  # Now deliver the tip
        white_node.sync_with_ping()
        self.nodes[1].getblock(tips[1].hash)
<<<<<<< HEAD
        print("Unrequested block far ahead of tip accepted from whitelisted peer")
=======
        self.log.info("Unrequested block far ahead of tip accepted from whitelisted peer")
>>>>>>> c9bd0f64

        # 5. Test handling of unrequested block on the node that didn't process
        # Should still not be processed (even though it has a child that has more
        # work).
        test_node.send_message(msg_block(blocks_h2f[0]))

        # Here, if the sleep is too short, the test could falsely succeed (if the
        # node hasn't processed the block by the time the sleep returns, and then
        # the node processes it and incorrectly advances the tip).
        # But this would be caught later on, when we verify that an inv triggers
        # a getdata request for this block.
        test_node.sync_with_ping()
        assert_equal(self.nodes[0].getblockcount(), 2)
        self.log.info("Unrequested block that would complete more-work chain was ignored")

        # 6. Try to get node to request the missing block.
        # Poke the node with an inv for block at height 3 and see if that
        # triggers a getdata on block 2 (it should if block 2 is missing).
        with mininode_lock:
            # Clear state so we can check the getdata request
            test_node.last_getdata = None
            test_node.send_message(msg_inv([CInv(2, blocks_h3[0].sha256)]))

        test_node.sync_with_ping()
        with mininode_lock:
            getdata = test_node.last_getdata

        # Check that the getdata includes the right block
        assert_equal(getdata.inv[0].hash, blocks_h2f[0].sha256)
        self.log.info("Inv at tip triggered getdata for unprocessed block")

        # 7. Send the missing block for the third time (now it is requested)
        test_node.send_message(msg_block(blocks_h2f[0]))

        test_node.sync_with_ping()
        assert_equal(self.nodes[0].getblockcount(), 290)
        self.log.info("Successfully reorged to longer chain from non-whitelisted peer")

        [ c.disconnect_node() for c in connections ]

if __name__ == '__main__':
    AcceptBlockTest().main()<|MERGE_RESOLUTION|>--- conflicted
+++ resolved
@@ -198,11 +198,7 @@
 
         # But this block should be accepted by node0 since it has more work.
         self.nodes[0].getblock(blocks_h3[0].hash)
-<<<<<<< HEAD
-        print("Unrequested more-work block accepted from non-whitelisted peer")
-=======
         self.log.info("Unrequested more-work block accepted from non-whitelisted peer")
->>>>>>> c9bd0f64
 
         # Node1 should have accepted and reorged.
         assert_equal(self.nodes[1].getblockcount(), 3)
@@ -236,11 +232,7 @@
         white_node.send_message(msg_block(tips[1]))  # Now deliver the tip
         white_node.sync_with_ping()
         self.nodes[1].getblock(tips[1].hash)
-<<<<<<< HEAD
-        print("Unrequested block far ahead of tip accepted from whitelisted peer")
-=======
         self.log.info("Unrequested block far ahead of tip accepted from whitelisted peer")
->>>>>>> c9bd0f64
 
         # 5. Test handling of unrequested block on the node that didn't process
         # Should still not be processed (even though it has a child that has more
