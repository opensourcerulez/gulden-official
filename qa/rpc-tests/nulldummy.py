--- conflicted
+++ resolved
@@ -73,11 +73,7 @@
         txid3 = self.nodes[0].sendrawtransaction(bytes_to_hex_str(test1txs[2].serialize_with_witness()), True)
         self.block_submit(self.nodes[0], test1txs, False, True)
 
-<<<<<<< HEAD
-        print ("Test 2: Non-NULLDUMMY base multisig transaction should not be accepted to mempool before activation")
-=======
         self.log.info("Test 2: Non-NULLDUMMY base multisig transaction should not be accepted to mempool before activation")
->>>>>>> c9bd0f64
         test2tx = self.create_transaction(self.nodes[0], txid2, self.ms_address, 47)
         trueDummy(test2tx)
         assert_raises_jsonrpc(-26, NULLDUMMY_ERROR, self.nodes[0].sendrawtransaction, bytes_to_hex_str(test2tx.serialize_with_witness()), True)
@@ -85,13 +81,8 @@
         self.log.info("Test 3: Non-NULLDUMMY base transactions should be accepted in a block before activation [431]")
         self.block_submit(self.nodes[0], [test2tx], False, True)
 
-<<<<<<< HEAD
-        print ("Test 4: Non-NULLDUMMY base multisig transaction is invalid after activation")
-        test4tx = self.create_transaction(self.nodes[0], txid4, self.address, 46)
-=======
         self.log.info ("Test 4: Non-NULLDUMMY base multisig transaction is invalid after activation")
         test4tx = self.create_transaction(self.nodes[0], test2tx.hash, self.address, 46)
->>>>>>> c9bd0f64
         test6txs=[CTransaction(test4tx)]
         trueDummy(test4tx)
         assert_raises_jsonrpc(-26, NULLDUMMY_ERROR, self.nodes[0].sendrawtransaction, bytes_to_hex_str(test4tx.serialize_with_witness()), True)
