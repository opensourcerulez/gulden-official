--- conflicted
+++ resolved
@@ -185,11 +185,7 @@
     def reorg_back(self):
         # Verify that a block on the old main chain fork has been pruned away
         assert_raises_jsonrpc(-1, "Block not available (pruned data)", self.nodes[2].getblock, self.forkhash)
-<<<<<<< HEAD
-        print("Will need to redownload block",self.forkheight)
-=======
         self.log.info("Will need to redownload block %d" % self.forkheight)
->>>>>>> c9bd0f64
 
         # Verify that we have enough history to reorg back to the fork point
         # Although this is more than 288 blocks, because this chain was written more recently
@@ -318,17 +314,10 @@
 
     def wallet_test(self):
         # check that the pruning node's wallet is still in good shape
-<<<<<<< HEAD
-        print("Stop and start pruning node to trigger wallet rescan")
-        self.stop_node(2)
-        start_node(2, self.options.tmpdir, ["-debug=1","-prune=550"])
-        print("Success")
-=======
         self.log.info("Stop and start pruning node to trigger wallet rescan")
         self.stop_node(2)
         start_node(2, self.options.tmpdir, ["-prune=550"])
         self.log.info("Success")
->>>>>>> c9bd0f64
 
         # check that wallet loads loads successfully when restarting a pruned node after IBD.
         # this was reported to fail in #7494.
@@ -337,13 +326,8 @@
         nds = [self.nodes[0], self.nodes[5]]
         sync_blocks(nds, wait=5, timeout=300)
         self.stop_node(5) #stop and start to trigger rescan
-<<<<<<< HEAD
-        start_node(5, self.options.tmpdir, ["-debug=1","-prune=550"])
-        print ("Success")
-=======
         start_node(5, self.options.tmpdir, ["-prune=550"])
         self.log.info("Success")
->>>>>>> c9bd0f64
 
     def run_test(self):
         self.log.info("Warning! This test requires 4GB of disk space and takes over 30 mins (up to 2 hours)")
