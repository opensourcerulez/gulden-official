--- conflicted
+++ resolved
@@ -1,18 +1,16 @@
-<<<<<<< HEAD
 2.2.0
 
 Extend recovery phrase with (optional) birth number.
 UI - Option to hide status bar when synchronized (default enabled). Disable to always show status indicators.
-=======
+
+
+
+
 2.1.0.3
 
 UI - Modify witness QR for better interoperability with external apps.
 UI - Remove embedded webkit for buy page in favour of simply launching buy page in an external browser.
 RPC - Minor RPC fixes.
->>>>>>> a7ac8a81
-
-
-
 
 2.1.0.1
 
@@ -55,6 +53,8 @@
 UI - Fix an issue where emptying an "unlocked" witness account first required restarting the wallet.
 UI - Fix an issue where an "unlocked" witness account would show incorrect statistical information.
 CORE - Reduce memory footprint and improve performance of witness validation.
+
+
 
 
 2.0.0.11
@@ -92,6 +92,7 @@
 
 
 
+
 2.0.0.9
 CORE - Major witness validation performance improvement and memory usage reduction due to partial chain cloning
 CORE - Move some invalid block logic earlier in the block check process, this should help address some issues users have been experiencing as well as further stabalise the network.
@@ -104,8 +105,11 @@
 CMDFLAG - Add new "minimallogging" flag for the benefit of users with limited disk space e.g. pi users
 
 
+
+
 2.0.0.7
 CORE - Fix a crash for users who run with -disablewallet
+
 
 
 
@@ -118,10 +122,13 @@
 
 
 
+
+
 2.0.0.4
 UI - Fix a (phase 3 only) issue where the transaction list sometimes displaying unnecessary duplicate "rejected" earning messages for every valid earning message.
 RPC - Add two commands disablewitnessing/enablewitnessing - useful for various testing scenarios and some other fringe use cases.
 NET - Fix an annoying instability issue (crash) in the networking code that is triggered by the checkpoint system in some scenarios.
+
 
 
 
