<<<<<<< HEAD
2.2.0

CORE - Extend recovery phrase with (optional) birth number.
UI - Option to hide status bar when synchronized (default enabled). Disable to always show status indicators.
RPC - Implement new 'importlinkedaccount' command.
RPC - Add an optional purge option to 'deleteseed' command.
=======
2.1.0.4

UI - Fix a small dispaly updatge issue when switching between witness and normal accounts in some instances.

>>>>>>> a6826fc7



2.1.0.3

UI - Modify witness QR for better interoperability with external apps.
UI - Remove embedded webkit for buy page in favour of simply launching buy page in an external browser.
RPC - Minor RPC fixes.

2.1.0.1

UI - Implement an address tab for witness accounts, for easier access of the current active witness account address and for better integration with third party monitoring apps.




2.1.0.0

CORE - Implement a few consensus level changes for witnessing, these are minor improvements but are better to make now before phase 4 activation for the sake of future code cleanliness.
These changes will, these changes will activate at block 881000 (Estimated around 17-18th January 2019) all 2.0.x users should attempt to update before then, all 1.6.x users can remain on 1.6.x - contact developers for assistance if in doubt.
UI - Minor UI fixes




2.0.0.17
RPC - Introduce new debug command verifywitnessaddress
UI - Update styling and graphics




2.0.0.15
UI - Fix font issues with macOS mojave




2.0.0.14
CORE - Fix for upstream critical vulnerability CVE-2018-17144




2.0.0.12
UI - Improve visual look of the "all" button in the send coins dialog.
UI - Fix a problem with increasing memory consumption over time that was affecting some users.
UI - Fix an issue where emptying an "unlocked" witness account first required restarting the wallet.
UI - Fix an issue where an "unlocked" witness account would show incorrect statistical information.
CORE - Reduce memory footprint and improve performance of witness validation.




2.0.0.11
UI - Display full converted balance in upper left for forex (Euro or other currency) display instead of only available balance; Add a tooltip to break down the different amounts when hovered over.
UI - Fix an issue where the transaction list would sometimes show confusing more recent timestamps when importing a witness-only key or recovering from phrase.
RPC - New command "getaddress" as a way to easily get Gulden address(es) from a pubkey or script.
RPC - New command "emptymempool" to temporarily empty the mempool of all transactions, useful for debugging as well as a last resort tool if mining pools ever find themselves in a situation where mempool is somehow misbehaving.
RPC - Fix a crash when calling 'validateaddress' with no wallet.
CORE - Fix a "CreateBlock" issue that was triggering in rare circumstances and affecting "getblocktemplate" RPC calls by miners when it did.
CORE - Fix a crash that can occur during rescan when using zapwallettxes.
CORE - Enable witness renewal and emptying of witness accounts whose lock period has expired - from block 797000 onwards.
CMDFLAG - New command line flag "-disablenet" to start with networking disabled, useful in some debugging scenarios.
CMDFLAG - New command line flag "-zmqpubstalledwitness=<address>" to turn on zmq monitoring for stalled witnesses.
ZMQ - Add new message "stalledwitness" which can be used by services to monitor for slow and absent witnesses - enabled via CMDFLAG "zmqpubstalledwitness"




2.0.0.10
RPC - Make "getrescanprogress" command more responsive.
UI - Fix an issue with "orphaned" witness earnings incorrectly showing as part of account balance.
UI - Add a user alert message if number of witnesses on the network drops below 100 as a precaution to help keep the number of witnesses high.
UI - Fix a bug with wallet rescan progress display.
UI - Another fix to prevent "Failed to calculate witness info for candidate block" dialog from showing in situations where it isn't really harmful.
UI - Fix an issue some users were having with unlocking wallet.
UI - Fix an issue where the receive coins dialog would, when creating a new account, in certain instances temporarily show the address for a different account.
UI - Allow emptying of non-witness funds if normal funds are somehow sent to a witness account address.
UI - Fix a small glitch where empty wallet balance would occasionally display as -0.00
UI - Fix a transaction view issue where "locked from" transactions were occasionally displayed as "received from" instead.
RPC - Fix a small issue with one of the weights being output incorrectly in `getwitnessinfo` command.
RPC - Add some additional PoW² related output to 'getblock' and 'getheader' calls.
RPC - Fix an occasional/intermittent issue where getblocktemplate would fail when called by mining pools
CMDFLAG - Default "minimallogging" flag to on for arm and aarch64 architectures.
CORE - Fix a block relay issue that combined with other factors was occasionally leading to temporary chain stalls.




2.0.0.9
CORE - Major witness validation performance improvement and memory usage reduction due to partial chain cloning
CORE - Move some invalid block logic earlier in the block check process, this should help address some issues users have been experiencing as well as further stabalise the network.
CORE - Simplify phase2/phase3 checks now that we know the final blocks where they activated; This will help performance in various ways and simplifies the code.
CORE - Some minor performance improvements
UI - Fix an underlying issue that was causing a "scary" looking message dialog to occasionally pop up and bother some users.
UI - Fix an issue with witness earnings graph display for units other than "blocks"
UI - Fix an occasional/random UI lockup when password dialog shows from backup page.
CMDFLAG - Add a new flag `limitdeltadiffdrop=n` for mining pools, larger mining pools should set this to 0. Medium pools 1-6, very small pools can leave it off.
CMDFLAG - Add new "minimallogging" flag for the benefit of users with limited disk space e.g. pi users




2.0.0.7
CORE - Fix a crash for users who run with -disablewallet




2.0.0.6
CORE - Stability fix for a minor crash issue some users might otherwise experience in phase 3.
UI - Some very minor localisation and UI cleanups
UI - Fix a balance display issue
WALLET - Implement detection for an issue with incorrect HD index counter incrementing that may have affected some users in past versions of the software. Users who are affected are in no immediate danger but should be warned to rectify the issue regardless.
NET - No longer advertise or establish outgoing connections to outdated (1.6.x) peers but allow incoming connections from them.





2.0.0.4
UI - Fix a (phase 3 only) issue where the transaction list sometimes displaying unnecessary duplicate "rejected" earning messages for every valid earning message.
RPC - Add two commands disablewitnessing/enablewitnessing - useful for various testing scenarios and some other fringe use cases.
NET - Fix an annoying instability issue (crash) in the networking code that is triggered by the checkpoint system in some scenarios.




2.0.0.2
UI - Implement an improved "new account" page; which makes witnessing more visible as well as better displays and advertizes various other capabilities of our wallets.
UI - Resolve a minor issue where old Legacy accounts were incorrectly hidden by UI in some circumstances, due to an old already fixed issue that was in some older 1.6.x wallets.
CMDFLAG - Add a new command line flag "-resyncforblockindexupgrade" for the benefit of some devices that may be having trouble upgrading.
CMDFLAG - Add a new command line flag "-reverseheaders" to allow control over whether to use reverse headers or not.
CORE - Various code quality improvements; travis now running with '-Werror -Wall -Wextra' for first time.



2.0.0.1
RPC - Fix a small issue with rescan progress percentage
CORE - Fix an issue with locked wallets and account indexes that was triggering assertions in some cases.
UI - Fix a possible minor crash that some users may have been encountering during upgrade.
UI - Fix an issue with GuldenD and repeated unlock requests, limit to a single unlock request.




2.0.0
This release incorporates three new major feature branches, which combined involve over a year of intense development effort:
* PoW² - See https://github.com/Gulden/gulden-official/raw/master/technical_documentation/Gulden_PoW2.pdf for technical information
Highlights include: Ability to lock funds for a period of time and earn rewards while securing the network. Drastically enhanced network security.

UI  - New "witness overview" dialog with info and statistics on witness accounts, complete with a graph showing current and predicted earnings.
UI  - New "witness fund" dialog, with estimate to help pick the right weight when funding an account.
CORE - New blockchain consensus rules for a PoW² driven blockchain with determistic witnessing.
CORE - New address type for two key witness accounts
CORE - New account types for witnessing, including special behaviour (hardening) of the witness key chain so that witness keys can be shared without compromising wallet security.
CORE - New witness-only account types for linked witnessing between main wallet and a backup witness device.
CORE - Automatic witnessing of incoming blocks in exchange for rewards
RPC - New commands:
View a statistical/informational snapshot of the witness system for any block in the blockchain - getwitnessinfo "block_specifier" verbose mine_only
Create a new witness account - createwitnessaccount "name"
Lock funds into a witness account - fundwitnessaccount "funding_account" "witness_account" "amount" "time" "force_multiple"
Add funds to a witness account and/or extend the lock period - extendwitnessaccount "funding_account" "witness_account" "amount" "time" 
Add funds to a witness address and/or extend the lock period - extendwitnessaddress "funding_account" "witness_address" "amount" "time" 
Export a URL for creation of a linked "witness-only" account - getwitnessaccountkeys "witness_account" 
Import a "witness-only" account from a URL that has previously been exported - importwitnesskeys "account_name" "encoded_key_url" "create_account"
Split a witness account into multiple witness addresses; Lock period is not changed this exists for the benefit of users whose weight is too large for the network - splitwitnessaccount "funding_account" "witness_account" "amounts"
Merge multiple identical witness addresses into a single one; Only works on identical accounts i.e. ones that have previously been split - mergewitnessaccount "funding_account" "witness_account"
Renew a witness account that has expired due to failiure to witness - renewwitnessaccount "witness_account" 
Change the witness key on an account where the key may have been compromised or as a periodic precaution - rotatewitnessaccount "funding_account" "witness_account"
Change the witness key on an account where the key may have been compromised or as a periodic precaution  - rotatewitnessaddress "funding_account" "witness_address"
Set a witness account to compound all or part of the earnings it receives (phase 4 only) - setwitnesscompound "witness_account" "amount"
Check the compounding settings for a witness account - getwitnesscompound "witness_account"
Set an address or script other than the default for witness reward payout - setwitnessrewardscript "witness_account" "address_or_script" force_pubkey 
Get the current address or script that has been set for witness reward payout - getwitnessrewardscript "witness_account" 
RPC - GetBlockTemplate support for mining in conjunction with phase 3 witnessing.


* SegSig - A new transaction format. See https://github.com/Gulden/gulden-official/blob/master/technical_documentation/transaction_format.md for technical information.
Highlights include: Solving of malleability issues; More compact transactions (over 50% in some cases) leading to increased network capacity for peak transaction periods; New transaction types (for PoW²); Extensible transaction types for future development.

CORE - Implement fixes for transaction malleability
CORE - Implement new more compact transaction format
CORE - Implement two new transaction types "StandardKeyHash" and "PoW2_Witness"
CORE - Implement version scheme allowing easy future creation of additional compact special purpose transactions
CORE - Witness based version bit activation, for better control of future updates. Feature activation can now be controlled by "miner voting", "witness voting" or a combination at developer discretion.


* Sonic - The sonic project involves multiple changes to the p2p networking stack within Gulden.
Highlights include: A switch to boost::asio for the networking stack to replace the old select() based networking code; Multiple improvements to the initial chain synchronisation process, including reverse header synchronisation, making it drastically faster; Removal of limitations to how many peers a server can handle, which helps solve scalability/congestion issues on the network in peak usage periods.


* Non exhaustive list of additional general changes.
UI - Gulden desktop client gains an automatic update check to alert users of updates. Update check is cryptographically secured to ensure that it cannot be tampered with.
UI - Improved handling of wallet alerts/warnings through a new warning dialog.
UI - New "all" button on send coin screen to send all funds.
UI - Major reworking of send coin screen including improved Nocks integration and many other bug fixes.
UI - Improve handling of small window sizes; hide some window elements on smaller windows when necessary.
UI - Add localisation for the loading/splash screen when wallet first opens.
CORE - Improved handling of "private key" imports.
CORE - Major performance improvements for wallets with lots of transactions.
CORE - Major performance improvements for wallets with lots of accounts.
CORE - Performance improvements when creating new accounts.
CORE - Numerous other performance improvements throughout the wallet.
CORE - Major reworking of application life cycle management (open/close); so that it is faster and more consistent across applications. This forms the first step of our future "Unity" project, and fixes various crash at exit bugs and possible sources of wallet corruption.
CMDFLAG - Add a -windowtitle command flag, primarily intended to be used to assist with testing so that multiple program instances can be easily distinguished.
CMDFLAG - Add a new -disableui flag to start with just a RPC console (and wallet); Useful for some types of debugging.
RPC - New command 'getaccountbalances' return a list of individual balances for all accounts.
RPC - New command 'listunspentforaccount' as account specific counterpart for listunspent.
RPC - New command 'rescan' to trigger a wallet rescan (Same as Tools>rescan via UI).
RPC - New command 'getrescanprogress' to view the progress percentageof an ongoing wallet rescan.
RPC - New command 'getimmaturebalance' as conterpart to 'getunconfirmedbalance'
RPC - Add account capability to 'sendmany' command.
RPC - Modify 'listaccounts' command to take an optional second paramater to filter on account state. Add a new "state" field to the output and clarify better the difference between "type" and "HD_type"

And many more changes and bug fixes, for a comprehensive list view the commit history on our github repository.




1.6.4.8
Minor maintenence release.
UI - Introduce a new informational widget and other minor UI improvements that make it move obvious to users that the wallet is not yet available during initial sync.
UI - Add a new menu item for setting the currency.
UI - Fix a crash in the send dialog on machines with no network connection.
UI - Remove bitcoin payment option from send screen
CORE - Update checkpoints, static difficulties, static seeds and other static information to help assist new users with better syncing experience.




1.6.4.7
Minor testnet related release.




1.6.4.6
RPC - Fix an issue introduced in 1.6.4.3 which can cause users running with "-disablewallet" to experience RPC freezes when calling certain RPC commands.




1.6.4.5
UI - Fix "run on boot" links that were broken by testnet changes and other minor "run on boot" corrections.




1.6.4.1
Minor bugfix release.
UI - Some small translation changes
RPC - Add an HDIndex flag to 'listaccounts' RPC output, useful for debugging HD wallet issues.
CORE - Speed up address allocation when -keypool is set to a larger than default size.




1.6.4
CMDFLAG - Add new command line flag '-coinbasesignature' to make it easy to add coinbase signatures to generated blocks (predominantly meant for testnet)
CMDFLAG - Add new command line flag '-accountpool' to increase the default account look ahead size. (Needed in some cases to find accounts on rescan when large account gaps are present)
UI - Add a special warning if the users wallet.dat is readonly (instead of displaying a generic/scary 'corrupted wallet' message)
UI - Improvements to send dialog, improve handling when user tries to send amounts equal too or larger than available balance.
UI - New menu item for importing private keys.
UI - New menu item to allow users to easily rescan without having to use command line flags or mess around in RPC console.
UI - Improve the way rescan (and other actions that require progress) display in the program.
UI - Fix a bug where transaction screen would sometimes show transactions for all accounts instead of just the active one.
RPC - Modify createaccount command so that it can also create legacy accounts.
RPC - New commands for read only (watch) HD accounts. getreadonlyaccount, importreadonlyaccount.
RPC - New command for read only (watch) HD seeds, getreadonlyseed.
RPC - New 'deleteaccount' command
RPC - Modify 'move' command so that it can handle `-1` as input for the amount field, passing '-1' will calculate the available balance in the account for the confirmation level passed and transfer all of it.
RPC - Merge a bug fix from user 'mezrin' for 'dumpwallet' command.
RPC - Fix a bug in command 'gettransaction' where transaction would not show if 'rpconlylistsecuredtransactions' flag was set to false.
CORE/RPC/UI - Support for read only (watch) HD accounts.
CORE/RPC/UI - Support for read only (watch) HD seeds.
CORE - Assorted other minor bug fixes.




1.6.3
RPC - Fix incorrect getaddressesbyaccount output.
Fix a possible crash in the checkpoint system.




1.6.2
RPC - Bring back command that was removed in 1.6.0, adapted to the new account system - getaccount "Guldenaddress"
RPC - Bring back command that was removed in 1.6.0, adapted to the new account system - getaddressesbyaccount "account"




1.6.1
Minor bugfix release.




1.6.0
UI - New user interface with drastic improvements over the old user interface.
UI - Ticker/Exchange rate integration into app.
UI - In wallet support for buying coins with euro via nocks.
UI/RPC/CORE - New 'account based' wallet internals.
UI - New in wallet buy support for bitcoin and IBAN via nocks API.
UI/RPC/CORE - Full support for BIP33 and BIP44 HD wallet standards with mnemonics.
UI/CORE - Implement support for synchronised mobile accounts.
CORE - Update to upstream bitcoin 0.13 codebase providing numerous bug fixes and improvements.
Improve the checkpointing code, fix a checkpoint corruption issue that some users were experiencing.
RPC - Change 'rpconlylistsecuredtransactions' to be on by default.




1.5.5
CORE - Introduce a checkpoint system to protect against 50% attacks.
UI - Update the UI so that only checkpointed transactions are marked as 'final'
RPC - Update several commands so that exchanges can make use of the checkpoint system to be double spend proof.




1.5.4
Minor bugfix release.




1.5.3
Minor bugfix release.




1.5.2
Minor bugfix release.
CORE - Updated to new seed nodes.
UI - Fixed an issue with some external URIs not working on OSX machines.
CORE - Add the KGW fix to all platforms.




1.5.1
UI - Rebrand to Gulden, updated UI.
CORE - Implement a fix for KGW difficulty algorithm on 32 bit systems - linux only.




1.5.0
CORE- New updated codebase based on bitcoin 0.10/0.11
CORE - Impement a new difficulty adjustment algorithm named DELTA.<|MERGE_RESOLUTION|>--- conflicted
+++ resolved
@@ -1,16 +1,17 @@
-<<<<<<< HEAD
 2.2.0
 
 CORE - Extend recovery phrase with (optional) birth number.
 UI - Option to hide status bar when synchronized (default enabled). Disable to always show status indicators.
 RPC - Implement new 'importlinkedaccount' command.
 RPC - Add an optional purge option to 'deleteseed' command.
-=======
+
+
+
+
 2.1.0.4
 
-UI - Fix a small dispaly updatge issue when switching between witness and normal accounts in some instances.
-
->>>>>>> a6826fc7
+UI - Fix a small dispaly update issue when switching between witness and normal accounts in some instances.
+
 
 
 
@@ -19,6 +20,9 @@
 UI - Modify witness QR for better interoperability with external apps.
 UI - Remove embedded webkit for buy page in favour of simply launching buy page in an external browser.
 RPC - Minor RPC fixes.
+
+
+
 
 2.1.0.1
 
