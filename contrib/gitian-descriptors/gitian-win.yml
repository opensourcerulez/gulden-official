---
name: "bitcoin-win-0.15"
enable_cache: true
suites:
- "trusty"
architectures:
- "amd64"
packages:
- "wget"
- "curl"
- "g++"
- "git-core"
- "pkg-config"
- "autoconf"
- "libtool"
- "automake"
- "faketime"
- "bsdmainutils"
- "mingw-w64"
- "g++-mingw-w64"
- "nsis"
- "zip"
- "ca-certificates"
- "python"
- "gperf"
- "ruby"
- "bison"
- "flex"
- "libssl-dev"
remotes:
- "url": "https://github.com/bitcoin/bitcoin.git"
  "dir": "bitcoin"
files:
- "osslsigncode-1.4.tar.gz" #Optional (only needed for official builds)
- "codesign.tar.gz" #Optional (only needed for official builds)
script: |
  WRAP_DIR=$HOME/wrapped
  HOSTS="i686-w64-mingw32 x86_64-w64-mingw32"
  CONFIGFLAGS="--enable-reduce-exports --disable-bench --disable-gui-tests"
  FAKETIME_HOST_PROGS="g++ ar ranlib nm windres strip objcopy"
  FAKETIME_PROGS="date makensis zip"
  HOST_CFLAGS="-O2 -g"
  HOST_CXXFLAGS="-O2 -g"

  export QT_RCC_TEST=1
  export GZIP="-9n"
  export TAR_OPTIONS="--mtime="$REFERENCE_DATE\\\ $REFERENCE_TIME""
  export TZ="UTC"
  export BUILD_DIR=`pwd`
  mkdir -p ${WRAP_DIR}
  if test -n "$GBUILD_CACHE_ENABLED"; then
    export SOURCES_PATH=${GBUILD_COMMON_CACHE}
    export BASE_CACHE=${GBUILD_PACKAGE_CACHE}
    mkdir -p ${BASE_CACHE} ${SOURCES_PATH}
  fi

  function create_global_faketime_wrappers {
  for prog in ${FAKETIME_PROGS}; do
    echo '#!/bin/bash' > ${WRAP_DIR}/${prog}
    echo "REAL=\`which -a ${prog} | grep -v ${WRAP_DIR}/${prog} | head -1\`" >> ${WRAP_DIR}/${prog}
    echo 'export LD_PRELOAD=/usr/lib/x86_64-linux-gnu/faketime/libfaketime.so.1' >> ${WRAP_DIR}/${prog}
    echo "export FAKETIME=\"$1\"" >> ${WRAP_DIR}/${prog}
    echo "\$REAL \$@" >> $WRAP_DIR/${prog}
    chmod +x ${WRAP_DIR}/${prog}
  done
  }

  function create_per-host_faketime_wrappers {
  for i in $HOSTS; do
    for prog in ${FAKETIME_HOST_PROGS}; do
        echo '#!/bin/bash' > ${WRAP_DIR}/${i}-${prog}
        echo "REAL=\`which -a ${i}-${prog} | grep -v ${WRAP_DIR}/${i}-${prog} | head -1\`" >> ${WRAP_DIR}/${i}-${prog}
        echo 'export LD_PRELOAD=/usr/lib/x86_64-linux-gnu/faketime/libfaketime.so.1' >> ${WRAP_DIR}/${i}-${prog}
        echo "export FAKETIME=\"$1\"" >> ${WRAP_DIR}/${i}-${prog}
        echo "\$REAL \$@" >> $WRAP_DIR/${i}-${prog}
        chmod +x ${WRAP_DIR}/${i}-${prog}
    done
  done
  }

  function create_per-host_linker_wrapper {
  # This is only needed for trusty, as the mingw linker leaks a few bytes of
  # heap, causing non-determinism. See discussion in https://github.com/bitcoin/bitcoin/pull/6900
  for i in $HOSTS; do
    mkdir -p ${WRAP_DIR}/${i}
    for prog in collect2; do
        echo '#!/bin/bash' > ${WRAP_DIR}/${i}/${prog}
        REAL=$(${i}-gcc -print-prog-name=${prog})
        echo "export MALLOC_PERTURB_=255" >> ${WRAP_DIR}/${i}/${prog}
        echo "${REAL} \$@" >> $WRAP_DIR/${i}/${prog}
        chmod +x ${WRAP_DIR}/${i}/${prog}
    done
    for prog in gcc g++; do
        echo '#!/bin/bash' > ${WRAP_DIR}/${i}-${prog}
        echo "REAL=\`which -a ${i}-${prog} | grep -v ${WRAP_DIR}/${i}-${prog} | head -1\`" >> ${WRAP_DIR}/${i}-${prog}
        echo 'export LD_PRELOAD=/usr/lib/x86_64-linux-gnu/faketime/libfaketime.so.1' >> ${WRAP_DIR}/${i}-${prog}
        echo "export FAKETIME=\"$1\"" >> ${WRAP_DIR}/${i}-${prog}
        echo "export COMPILER_PATH=${WRAP_DIR}/${i}" >> ${WRAP_DIR}/${i}-${prog}
        echo "\$REAL \$@" >> $WRAP_DIR/${i}-${prog}
        chmod +x ${WRAP_DIR}/${i}-${prog}
    done
  done
  }

  # Faketime for depends so intermediate results are comparable
  export PATH_orig=${PATH}
  create_global_faketime_wrappers "2000-01-01 12:00:00"
  create_per-host_faketime_wrappers "2000-01-01 12:00:00"
  create_per-host_linker_wrapper "2000-01-01 12:00:00"
  export PATH=${WRAP_DIR}:${PATH}

  tar xf osslsigncode-1.4.tar.gz || true
  mkdir osslsigncode-1.4 || true
  cd osslsigncode-1.4
  ./configure --without-gsf --without-curl --disable-dependency-tracking || true
  make || true
  cd ..

  tar -xf codesign.tar.gz || true
  mkdir codesign || true

  cd bitcoin
  BASEPREFIX=`pwd`/depends
  # Build dependencies for each host
  for i in $HOSTS; do
    make ${MAKEOPTS} -C ${BASEPREFIX} HOST="${i}" V=1
  done

  # Faketime for binaries
  export PATH=${PATH_orig}
  create_global_faketime_wrappers "${REFERENCE_DATETIME}"
  create_per-host_faketime_wrappers "${REFERENCE_DATETIME}"
  create_per-host_linker_wrapper "${REFERENCE_DATETIME}"
  export PATH=${WRAP_DIR}:${PATH}

  # Create the release tarball using (arbitrarily) the first host
  ./autogen.sh
  CONFIG_SITE=${BASEPREFIX}/`echo "${HOSTS}" | awk '{print $1;}'`/share/config.site ./configure --prefix=/
  make dist
  SOURCEDIST=`echo bitcoin-*.tar.gz`
  DISTNAME=`echo ${SOURCEDIST} | sed 's/.tar.*//'`

  # Correct tar file order
  mkdir -p temp
  pushd temp
  tar xf ../$SOURCEDIST
  find bitcoin-* | sort | tar --no-recursion --mode='u+rw,go+r-w,a+X' --owner=0 --group=0 -c -T - | gzip -9n > ../$SOURCEDIST
  mkdir -p $OUTDIR/src
  cp ../$SOURCEDIST $OUTDIR/src
  popd

  ORIGPATH="$PATH"
  # Extract the release tarball into a dir for each host and build
  for i in ${HOSTS}; do
    export PATH=${BASEPREFIX}/${i}/native/bin:${ORIGPATH}
    mkdir -p distsrc-${i}
    cd distsrc-${i}
    INSTALLPATH=`pwd`/installed/${DISTNAME}
    mkdir -p ${INSTALLPATH}
    tar --strip-components=1 -xf ../$SOURCEDIST

    CONFIG_SITE=${BASEPREFIX}/${i}/share/config.site ./configure --prefix=/ --disable-ccache --disable-maintainer-mode --disable-dependency-tracking ${CONFIGFLAGS} CFLAGS="${HOST_CFLAGS}" CXXFLAGS="${HOST_CXXFLAGS}"
    mkdir release
    cp -rf ${BASEPREFIX}/${i}/native/bin/*.dll release/
    cp -rf ${BASEPREFIX}/${i}/lib/*.dll release/
    cp -rf ${BASEPREFIX}/${i}/plugins/platforms release/
    cp -rf ${BASEPREFIX}/${i}/plugins/imageformats release/
    cp -rf /usr/${i}/lib/libwinpthread-1.dll release/
    cp -rf /usr/lib/gcc/${i}/4.8/*.dll release/
    make ${MAKEOPTS}

    make ${MAKEOPTS} -C src check-security
    make strip

    find . -name "*.exe" | while read i; do
      (${BUILD_DIR}/osslsigncode-1.4/osslsigncode -spc "${BUILD_DIR}/codesign/codesign.spc" -key "${BUILD_DIR}/codesign/codesign.key" -n "Gulden" -i "https://www.Gulden.com" -in "${i}" -out "${i}s") && (mv ${i}s ${i}) || true
    done

    make deploy
    make install DESTDIR=${INSTALLPATH}
<<<<<<< HEAD

    find . -name "*setup*.exe" | while read i; do
     (${BUILD_DIR}/osslsigncode-1.4/osslsigncode -spc "${BUILD_DIR}/codesign/codesign.spc" -key "${BUILD_DIR}/codesign/codesign.key" -n "Gulden" -i "https://www.Gulden.com" -in "${i}" -out "${i}s") && (mv ${i}s ${i}) || true
    done

=======
    rename 's/-setup\.exe$/-setup-unsigned.exe/' *-setup.exe
>>>>>>> c9bd0f64
    cp -f bitcoin-*setup*.exe $OUTDIR/
    cd installed
    find . -name "lib*.la" -delete
    find . -name "lib*.a" -delete
    rm -rf ${DISTNAME}/lib/pkgconfig
    find ${DISTNAME}/bin -type f -executable -exec ${i}-objcopy --only-keep-debug {} {}.dbg \; -exec ${i}-strip -s {} \; -exec ${i}-objcopy --add-gnu-debuglink={}.dbg {} \;
    find ${DISTNAME}/lib -type f -exec ${i}-objcopy --only-keep-debug {} {}.dbg \; -exec ${i}-strip -s {} \; -exec ${i}-objcopy --add-gnu-debuglink={}.dbg {} \;
    find ${DISTNAME} -not -name "*.dbg"  -type f | sort | zip -X@ ${OUTDIR}/${DISTNAME}-${i}.zip
    find ${DISTNAME} -name "*.dbg"  -type f | sort | zip -X@ ${OUTDIR}/${DISTNAME}-${i}-debug.zip
    cd ../../
    rm -rf distsrc-${i}
  done
<<<<<<< HEAD
  cd $OUTDIR
  #rename 's/-setup\.exe$/-setup-unsigned.exe/' *-setup.exe
  find . -name "*-setup.exe" | sort | tar --no-recursion --mode='u+rw,go+r-w,a+X' --owner=0 --group=0 -c -T - | gzip -9n > ${OUTDIR}/${DISTNAME}-win.tar.gz
=======
  cp -rf contrib/windeploy $BUILD_DIR
  cd $BUILD_DIR/windeploy
  mkdir unsigned
  cp $OUTDIR/bitcoin-*setup-unsigned.exe unsigned/
  find . | sort | tar --no-recursion --mode='u+rw,go+r-w,a+X' --owner=0 --group=0 -c -T - | gzip -9n > ${OUTDIR}/${DISTNAME}-win-unsigned.tar.gz
>>>>>>> c9bd0f64
  mv ${OUTDIR}/${DISTNAME}-x86_64-*-debug.zip ${OUTDIR}/${DISTNAME}-win64-debug.zip
  mv ${OUTDIR}/${DISTNAME}-i686-*-debug.zip ${OUTDIR}/${DISTNAME}-win32-debug.zip
  mv ${OUTDIR}/${DISTNAME}-x86_64-*.zip ${OUTDIR}/${DISTNAME}-win64.zip
  mv ${OUTDIR}/${DISTNAME}-i686-*.zip ${OUTDIR}/${DISTNAME}-win32.zip<|MERGE_RESOLUTION|>--- conflicted
+++ resolved
@@ -178,15 +178,12 @@
 
     make deploy
     make install DESTDIR=${INSTALLPATH}
-<<<<<<< HEAD
-
+    rename 's/-setup\.exe$/-setup-unsigned.exe/' *-setup.exe
+    
     find . -name "*setup*.exe" | while read i; do
      (${BUILD_DIR}/osslsigncode-1.4/osslsigncode -spc "${BUILD_DIR}/codesign/codesign.spc" -key "${BUILD_DIR}/codesign/codesign.key" -n "Gulden" -i "https://www.Gulden.com" -in "${i}" -out "${i}s") && (mv ${i}s ${i}) || true
     done
 
-=======
-    rename 's/-setup\.exe$/-setup-unsigned.exe/' *-setup.exe
->>>>>>> c9bd0f64
     cp -f bitcoin-*setup*.exe $OUTDIR/
     cd installed
     find . -name "lib*.la" -delete
@@ -199,17 +196,11 @@
     cd ../../
     rm -rf distsrc-${i}
   done
-<<<<<<< HEAD
-  cd $OUTDIR
-  #rename 's/-setup\.exe$/-setup-unsigned.exe/' *-setup.exe
-  find . -name "*-setup.exe" | sort | tar --no-recursion --mode='u+rw,go+r-w,a+X' --owner=0 --group=0 -c -T - | gzip -9n > ${OUTDIR}/${DISTNAME}-win.tar.gz
-=======
   cp -rf contrib/windeploy $BUILD_DIR
   cd $BUILD_DIR/windeploy
   mkdir unsigned
   cp $OUTDIR/bitcoin-*setup-unsigned.exe unsigned/
   find . | sort | tar --no-recursion --mode='u+rw,go+r-w,a+X' --owner=0 --group=0 -c -T - | gzip -9n > ${OUTDIR}/${DISTNAME}-win-unsigned.tar.gz
->>>>>>> c9bd0f64
   mv ${OUTDIR}/${DISTNAME}-x86_64-*-debug.zip ${OUTDIR}/${DISTNAME}-win64-debug.zip
   mv ${OUTDIR}/${DISTNAME}-i686-*-debug.zip ${OUTDIR}/${DISTNAME}-win32-debug.zip
   mv ${OUTDIR}/${DISTNAME}-x86_64-*.zip ${OUTDIR}/${DISTNAME}-win64.zip
