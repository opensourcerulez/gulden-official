#!/usr/bin/env python3
# Copyright (c) 2016 The Bitcoin Core developers
# Distributed under the MIT software license, see the accompanying
# file COPYING or http://www.opensource.org/licenses/mit-license.php.

# This script will locally construct a merge commit for a pull request on a
# github repository, inspect it, sign it and optionally push it.

# The following temporary branches are created/overwritten and deleted:
# * pull/$PULL/base (the current master we're merging onto)
# * pull/$PULL/head (the current state of the remote pull request)
# * pull/$PULL/merge (github's merge)
# * pull/$PULL/local-merge (our merge)

# In case of a clean merge that is accepted by the user, the local branch with
# name $BRANCH is overwritten with the merged result, and optionally pushed.
from __future__ import division,print_function,unicode_literals
import os
from sys import stdin,stdout,stderr
import argparse
import hashlib
import subprocess
import json,codecs
try:
    from urllib.request import Request,urlopen
except:
    from urllib2 import Request,urlopen

# External tools (can be overridden using environment)
GIT = os.getenv('GIT','git')
BASH = os.getenv('BASH','bash')

# OS specific configuration for terminal attributes
ATTR_RESET = ''
ATTR_PR = ''
COMMIT_FORMAT = '%h %s (%an)%d'
if os.name == 'posix': # if posix, assume we can use basic terminal escapes
    ATTR_RESET = '\033[0m'
    ATTR_PR = '\033[1;36m'
    COMMIT_FORMAT = '%C(bold blue)%h%Creset %s %C(cyan)(%an)%Creset%C(green)%d%Creset'

def git_config_get(option, default=None):
    '''
    Get named configuration option from git repository.
    '''
    try:
        return subprocess.check_output([GIT,'config','--get',option]).rstrip().decode('utf-8')
    except subprocess.CalledProcessError as e:
        return default

def retrieve_pr_info(repo,pull):
    '''
    Retrieve pull request information from github.
    Return None if no title can be found, or an error happens.
    '''
    try:
        req = Request("https://api.github.com/repos/"+repo+"/pulls/"+pull)
        result = urlopen(req)
        reader = codecs.getreader('utf-8')
        obj = json.load(reader(result))
        return obj
    except Exception as e:
        print('Warning: unable to retrieve pull information from github: %s' % e)
        return None

def ask_prompt(text):
    print(text,end=" ",file=stderr)
    stderr.flush()
    reply = stdin.readline().rstrip()
    print("",file=stderr)
    return reply

<<<<<<< HEAD
=======
def get_symlink_files():
    files = sorted(subprocess.check_output([GIT, 'ls-tree', '--full-tree', '-r', 'HEAD']).splitlines())
    ret = []
    for f in files:
        if (int(f.decode('utf-8').split(" ")[0], 8) & 0o170000) == 0o120000:
            ret.append(f.decode('utf-8').split("\t")[1])
    return ret

>>>>>>> c1190963
def tree_sha512sum():
    files = sorted(subprocess.check_output([GIT, 'ls-tree', '--full-tree', '-r', '--name-only', 'HEAD']).splitlines())
    overall = hashlib.sha512()
    for f in files:
        intern = hashlib.sha512()
        fi = open(f, 'rb')
        while True:
            piece = fi.read(65536)
            if piece:
                intern.update(piece)
            else:
                break
        fi.close()
        dig = intern.hexdigest()
        overall.update(dig.encode("utf-8"))
        overall.update("  ".encode("utf-8"))
        overall.update(f)
        overall.update("\n".encode("utf-8"))
    return overall.hexdigest()


def parse_arguments():
    epilog = '''
        In addition, you can set the following git configuration variables:
        githubmerge.repository (mandatory),
        user.signingkey (mandatory),
        githubmerge.host (default: git@github.com),
        githubmerge.branch (no default),
        githubmerge.testcmd (default: none).
    '''
    parser = argparse.ArgumentParser(description='Utility to merge, sign and push github pull requests',
            epilog=epilog)
    parser.add_argument('pull', metavar='PULL', type=int, nargs=1,
        help='Pull request ID to merge')
    parser.add_argument('branch', metavar='BRANCH', type=str, nargs='?',
        default=None, help='Branch to merge against (default: githubmerge.branch setting, or base branch for pull, or \'master\')')
    return parser.parse_args()

def main():
    # Extract settings from git repo
    repo = git_config_get('githubmerge.repository')
    host = git_config_get('githubmerge.host','git@github.com')
    opt_branch = git_config_get('githubmerge.branch',None)
    testcmd = git_config_get('githubmerge.testcmd')
    signingkey = git_config_get('user.signingkey')
    if repo is None:
        print("ERROR: No repository configured. Use this command to set:", file=stderr)
        print("git config githubmerge.repository <owner>/<repo>", file=stderr)
        exit(1)
    if signingkey is None:
        print("ERROR: No GPG signing key set. Set one using:",file=stderr)
        print("git config --global user.signingkey <key>",file=stderr)
        exit(1)

    host_repo = host+":"+repo # shortcut for push/pull target

    # Extract settings from command line
    args = parse_arguments()
    pull = str(args.pull[0])

    # Receive pull information from github
    info = retrieve_pr_info(repo,pull)
    if info is None:
        exit(1)
    title = info['title']
    # precedence order for destination branch argument:
    #   - command line argument
    #   - githubmerge.branch setting
    #   - base branch for pull (as retrieved from github)
    #   - 'master'
    branch = args.branch or opt_branch or info['base']['ref'] or 'master'

    # Initialize source branches
    head_branch = 'pull/'+pull+'/head'
    base_branch = 'pull/'+pull+'/base'
    merge_branch = 'pull/'+pull+'/merge'
    local_merge_branch = 'pull/'+pull+'/local-merge'

    devnull = open(os.devnull,'w')
    try:
        subprocess.check_call([GIT,'checkout','-q',branch])
    except subprocess.CalledProcessError as e:
        print("ERROR: Cannot check out branch %s." % (branch), file=stderr)
        exit(3)
    try:
        subprocess.check_call([GIT,'fetch','-q',host_repo,'+refs/pull/'+pull+'/*:refs/heads/pull/'+pull+'/*'])
    except subprocess.CalledProcessError as e:
        print("ERROR: Cannot find pull request #%s on %s." % (pull,host_repo), file=stderr)
        exit(3)
    try:
        subprocess.check_call([GIT,'log','-q','-1','refs/heads/'+head_branch], stdout=devnull, stderr=stdout)
    except subprocess.CalledProcessError as e:
        print("ERROR: Cannot find head of pull request #%s on %s." % (pull,host_repo), file=stderr)
        exit(3)
    try:
        subprocess.check_call([GIT,'log','-q','-1','refs/heads/'+merge_branch], stdout=devnull, stderr=stdout)
    except subprocess.CalledProcessError as e:
        print("ERROR: Cannot find merge of pull request #%s on %s." % (pull,host_repo), file=stderr)
        exit(3)
    try:
        subprocess.check_call([GIT,'fetch','-q',host_repo,'+refs/heads/'+branch+':refs/heads/'+base_branch])
    except subprocess.CalledProcessError as e:
        print("ERROR: Cannot find branch %s on %s." % (branch,host_repo), file=stderr)
        exit(3)
    subprocess.check_call([GIT,'checkout','-q',base_branch])
    subprocess.call([GIT,'branch','-q','-D',local_merge_branch], stderr=devnull)
    subprocess.check_call([GIT,'checkout','-q','-b',local_merge_branch])

    try:
        # Go up to the repository's root.
        toplevel = subprocess.check_output([GIT,'rev-parse','--show-toplevel']).strip()
        os.chdir(toplevel)
        # Create unsigned merge commit.
        if title:
            firstline = 'Merge #%s: %s' % (pull,title)
        else:
            firstline = 'Merge #%s' % (pull,)
        message = firstline + '\n\n'
        message += subprocess.check_output([GIT,'log','--no-merges','--topo-order','--pretty=format:%h %s (%an)',base_branch+'..'+head_branch]).decode('utf-8')
        try:
            subprocess.check_call([GIT,'merge','-q','--commit','--no-edit','--no-ff','-m',message.encode('utf-8'),head_branch])
        except subprocess.CalledProcessError as e:
            print("ERROR: Cannot be merged cleanly.",file=stderr)
            subprocess.check_call([GIT,'merge','--abort'])
            exit(4)
        logmsg = subprocess.check_output([GIT,'log','--pretty=format:%s','-n','1']).decode('utf-8')
        if logmsg.rstrip() != firstline.rstrip():
            print("ERROR: Creating merge failed (already merged?).",file=stderr)
            exit(4)

<<<<<<< HEAD
=======
        symlink_files = get_symlink_files()
        for f in symlink_files:
            print("ERROR: File %s was a symlink" % f)
        if len(symlink_files) > 0:
            exit(4)

>>>>>>> c1190963
        # Put tree SHA512 into the message
        try:
            first_sha512 = tree_sha512sum()
            message += '\n\nTree-SHA512: ' + first_sha512
        except subprocess.CalledProcessError as e:
            printf("ERROR: Unable to compute tree hash")
            exit(4)
        try:
            subprocess.check_call([GIT,'commit','--amend','-m',message.encode('utf-8')])
        except subprocess.CalledProcessError as e:
            printf("ERROR: Cannot update message.",file=stderr)
            exit(4)
<<<<<<< HEAD
        second_sha512 = tree_sha512sum()
        if first_sha512 != second_sha512:
            print("ERROR: Tree hash changed unexpectedly",file=stderr)
            exit(4)
=======
>>>>>>> c1190963

        print('%s#%s%s %s %sinto %s%s' % (ATTR_RESET+ATTR_PR,pull,ATTR_RESET,title,ATTR_RESET+ATTR_PR,branch,ATTR_RESET))
        subprocess.check_call([GIT,'log','--graph','--topo-order','--pretty=format:'+COMMIT_FORMAT,base_branch+'..'+head_branch])
        print()

        # Run test command if configured.
        if testcmd:
            if subprocess.call(testcmd,shell=True):
                print("ERROR: Running %s failed." % testcmd,file=stderr)
                exit(5)

            # Show the created merge.
            diff = subprocess.check_output([GIT,'diff',merge_branch+'..'+local_merge_branch])
            subprocess.check_call([GIT,'diff',base_branch+'..'+local_merge_branch])
            if diff:
                print("WARNING: merge differs from github!",file=stderr)
                reply = ask_prompt("Type 'ignore' to continue.")
                if reply.lower() == 'ignore':
                    print("Difference with github ignored.",file=stderr)
                else:
                    exit(6)
            reply = ask_prompt("Press 'd' to accept the diff.")
            if reply.lower() == 'd':
                print("Diff accepted.",file=stderr)
            else:
                print("ERROR: Diff rejected.",file=stderr)
                exit(6)
        else:
            # Verify the result manually.
            print("Dropping you on a shell so you can try building/testing the merged source.",file=stderr)
            print("Run 'git diff HEAD~' to show the changes being merged.",file=stderr)
            print("Type 'exit' when done.",file=stderr)
            if os.path.isfile('/etc/debian_version'): # Show pull number on Debian default prompt
                os.putenv('debian_chroot',pull)
            subprocess.call([BASH,'-i'])
            reply = ask_prompt("Type 'm' to accept the merge.")
            if reply.lower() == 'm':
                print("Merge accepted.",file=stderr)
            else:
                print("ERROR: Merge rejected.",file=stderr)
                exit(7)

        second_sha512 = tree_sha512sum()
        if first_sha512 != second_sha512:
            print("ERROR: Tree hash changed unexpectedly",file=stderr)
            exit(8)

        # Sign the merge commit.
        reply = ask_prompt("Type 's' to sign off on the merge.")
        if reply == 's':
            try:
                subprocess.check_call([GIT,'commit','-q','--gpg-sign','--amend','--no-edit'])
            except subprocess.CalledProcessError as e:
                print("Error signing, exiting.",file=stderr)
                exit(1)
        else:
            print("Not signing off on merge, exiting.",file=stderr)
            exit(1)

        # Put the result in branch.
        subprocess.check_call([GIT,'checkout','-q',branch])
        subprocess.check_call([GIT,'reset','-q','--hard',local_merge_branch])
    finally:
        # Clean up temporary branches.
        subprocess.call([GIT,'checkout','-q',branch])
        subprocess.call([GIT,'branch','-q','-D',head_branch],stderr=devnull)
        subprocess.call([GIT,'branch','-q','-D',base_branch],stderr=devnull)
        subprocess.call([GIT,'branch','-q','-D',merge_branch],stderr=devnull)
        subprocess.call([GIT,'branch','-q','-D',local_merge_branch],stderr=devnull)

    # Push the result.
    reply = ask_prompt("Type 'push' to push the result to %s, branch %s." % (host_repo,branch))
    if reply.lower() == 'push':
        subprocess.check_call([GIT,'push',host_repo,'refs/heads/'+branch])

if __name__ == '__main__':
    main()
<|MERGE_RESOLUTION|>--- conflicted
+++ resolved
@@ -70,8 +70,6 @@
     print("",file=stderr)
     return reply
 
-<<<<<<< HEAD
-=======
 def get_symlink_files():
     files = sorted(subprocess.check_output([GIT, 'ls-tree', '--full-tree', '-r', 'HEAD']).splitlines())
     ret = []
@@ -80,7 +78,6 @@
             ret.append(f.decode('utf-8').split("\t")[1])
     return ret
 
->>>>>>> c1190963
 def tree_sha512sum():
     files = sorted(subprocess.check_output([GIT, 'ls-tree', '--full-tree', '-r', '--name-only', 'HEAD']).splitlines())
     overall = hashlib.sha512()
@@ -211,15 +208,12 @@
             print("ERROR: Creating merge failed (already merged?).",file=stderr)
             exit(4)
 
-<<<<<<< HEAD
-=======
         symlink_files = get_symlink_files()
         for f in symlink_files:
             print("ERROR: File %s was a symlink" % f)
         if len(symlink_files) > 0:
             exit(4)
 
->>>>>>> c1190963
         # Put tree SHA512 into the message
         try:
             first_sha512 = tree_sha512sum()
@@ -232,13 +226,6 @@
         except subprocess.CalledProcessError as e:
             printf("ERROR: Cannot update message.",file=stderr)
             exit(4)
-<<<<<<< HEAD
-        second_sha512 = tree_sha512sum()
-        if first_sha512 != second_sha512:
-            print("ERROR: Tree hash changed unexpectedly",file=stderr)
-            exit(4)
-=======
->>>>>>> c1190963
 
         print('%s#%s%s %s %sinto %s%s' % (ATTR_RESET+ATTR_PR,pull,ATTR_RESET,title,ATTR_RESET+ATTR_PR,branch,ATTR_RESET))
         subprocess.check_call([GIT,'log','--graph','--topo-order','--pretty=format:'+COMMIT_FORMAT,base_branch+'..'+head_branch])
