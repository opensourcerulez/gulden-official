dnl require autoconf 2.60 (AS_ECHO/AS_ECHO_N)
AC_PREREQ([2.60])
define(_CLIENT_VERSION_MAJOR,       1)
define(_CLIENT_VERSION_MINOR,       6)
define(_CLIENT_VERSION_REVISION, 4)
<<<<<<< HEAD
define(_CLIENT_VERSION_BUILD,       6)
define(_CLIENT_VERSION_IS_RELEASE, true)
=======
define(_CLIENT_VERSION_BUILD,       7)
define(_CLIENT_VERSION_IS_RELEASE, false)
>>>>>>> de68c0a7
define(_COPYRIGHT_YEAR, 2016)
define(_COPYRIGHT_HOLDERS,[The %s developers])
define(_COPYRIGHT_HOLDERS_SUBSTITUTION,[[Gulden]])
AC_INIT([Gulden],[_CLIENT_VERSION_MAJOR._CLIENT_VERSION_MINOR._CLIENT_VERSION_REVISION],[info@gulden.com],[Gulden])
AC_CONFIG_SRCDIR([src/main.cpp])
AC_CONFIG_HEADERS([src/config/bitcoin-config.h])
AC_CONFIG_AUX_DIR([build-aux])
AC_CONFIG_MACRO_DIR([build-aux/m4])

GULDEN_DAEMON_NAME=GuldenD
GULDEN_GUI_NAME=Gulden
GULDEN_CLI_NAME=Gulden-cli
GULDEN_TX_NAME=Gulden-tx

AC_CANONICAL_HOST

AH_TOP([#ifndef GULDEN_CONFIG_H])
AH_TOP([#define GULDEN_CONFIG_H])
AH_BOTTOM([#endif //GULDEN_CONFIG_H])

dnl faketime breaks configure and is only needed for make. Disable it here.
unset FAKETIME

dnl Automake init set-up and checks
AM_INIT_AUTOMAKE([no-define subdir-objects foreign])

dnl faketime messes with timestamps and causes configure to be re-run.
dnl --disable-maintainer-mode can be used to bypass this.
AM_MAINTAINER_MODE([enable])

dnl make the compilation flags quiet unless V=1 is used
m4_ifdef([AM_SILENT_RULES], [AM_SILENT_RULES([yes])])

dnl Compiler checks (here before libtool).
if test "x${CXXFLAGS+set}" = "xset"; then
  CXXFLAGS_overridden=yes
else
  CXXFLAGS_overridden=no
fi
AC_PROG_CXX
m4_ifdef([AC_PROG_OBJCXX],[AC_PROG_OBJCXX])

dnl By default, libtool for mingw refuses to link static libs into a dll for
dnl fear of mixing pic/non-pic objects, and import/export complications. Since
dnl we have those under control, re-enable that functionality.
case $host in
  *mingw*)
     lt_cv_deplibs_check_method="pass_all"
  ;;
esac
dnl Require C++11 compiler (no GNU extensions)
AX_CXX_COMPILE_STDCXX([11], [noext], [mandatory])
dnl Check if -latomic is required for <std::atomic>
CHECK_ATOMIC

dnl Libtool init checks.
LT_INIT([pic-only])
LIBTOOL="$LIBTOOL --preserve-dup-deps"

dnl Check/return PATH for base programs.
AC_PATH_TOOL(AR, ar)
AC_PATH_TOOL(RANLIB, ranlib)
AC_PATH_TOOL(STRIP, strip)
AC_PATH_TOOL(GCOV, gcov)
AC_PATH_PROG(LCOV, lcov)
AC_PATH_PROG(JAVA, java)
dnl Python 3.x is supported from 3.4 on (see https://github.com/bitcoin/bitcoin/issues/7893)
AC_PATH_PROGS([PYTHON], [python3.6 python3.5 python3.4 python3 python2.7 python2 python])
AC_PATH_PROG(GENHTML, genhtml)
AC_PATH_PROG([GIT], [git])
AC_PATH_PROG(CCACHE,ccache)
AC_PATH_PROG(XGETTEXT,xgettext)
AC_PATH_PROG(HEXDUMP,hexdump)
AC_PATH_TOOL(READELF, readelf)
AC_PATH_TOOL(CPPFILT, c++filt)
AC_PATH_TOOL(OBJCOPY, objcopy)

AC_ARG_VAR(PYTHONPATH, Augments the default search path for python module files)

# Enable wallet
AC_ARG_ENABLE([wallet],
  [AS_HELP_STRING([--disable-wallet],
  [disable wallet (enabled by default)])],
  [enable_wallet=$enableval],
  [enable_wallet=yes])

AC_ARG_WITH([miniupnpc],
  [AS_HELP_STRING([--with-miniupnpc],
  [enable UPNP (default is yes if libminiupnpc is found)])],
  [use_upnp=$withval],
  [use_upnp=auto])

AC_ARG_ENABLE([upnp-default],
  [AS_HELP_STRING([--enable-upnp-default],
  [if UPNP is enabled, turn it on at startup (default is no)])],
  [use_upnp_default=$enableval],
  [use_upnp_default=no])

AC_ARG_ENABLE(tests,
    AS_HELP_STRING([--disable-tests],[do not compile tests (default is to compile)]),
    [use_tests=$enableval],
    [use_tests=yes])

AC_ARG_ENABLE(gui-tests,
    AS_HELP_STRING([--disable-gui-tests],[do not compile GUI tests (default is to compile if GUI and tests enabled)]),
    [use_gui_tests=$enableval],
    [use_gui_tests=$use_tests])

AC_ARG_ENABLE(bench,
    AS_HELP_STRING([--disable-bench],[do not compile benchmarks (default is to compile)]),
    [use_bench=$enableval],
    [use_bench=yes])

AC_ARG_WITH([comparison-tool],
    AS_HELP_STRING([--with-comparison-tool],[path to java comparison tool (requires --enable-tests)]),
    [use_comparison_tool=$withval],
    [use_comparison_tool=no])

AC_ARG_ENABLE([comparison-tool-reorg-tests],
    AS_HELP_STRING([--enable-comparison-tool-reorg-tests],[enable expensive reorg tests in the comparison tool (default no)]),
    [use_comparison_tool_reorg_tests=$enableval],
    [use_comparison_tool_reorg_tests=no])

AC_ARG_ENABLE([extended-rpc-tests],
    AS_HELP_STRING([--enable-extended-rpc-tests],[enable expensive RPC tests when using lcov (default no)]),
    [use_extended_rpc_tests=$enableval],
    [use_extended_rpc_tests=no])

AC_ARG_WITH([qrencode],
  [AS_HELP_STRING([--with-qrencode],
  [enable QR code support (default is yes if qt is enabled and libqrencode is found)])],
  [use_qr=$withval],
  [use_qr=auto])

AC_ARG_ENABLE([hardening],
  [AS_HELP_STRING([--disable-hardening],
  [do not attempt to harden the resulting executables (default is to harden)])],
  [use_hardening=$enableval],
  [use_hardening=yes])

AC_ARG_ENABLE([reduce-exports],
  [AS_HELP_STRING([--enable-reduce-exports],
  [attempt to reduce exported symbols in the resulting executables (default is no)])],
  [use_reduce_exports=$enableval],
  [use_reduce_exports=no])

AC_ARG_ENABLE([ccache],
  [AS_HELP_STRING([--disable-ccache],
  [do not use ccache for building (default is to use if found)])],
  [use_ccache=$enableval],
  [use_ccache=auto])

AC_ARG_ENABLE([lcov],
  [AS_HELP_STRING([--enable-lcov],
  [enable lcov testing (default is no)])],
  [use_lcov=yes],
  [use_lcov=no])

AC_ARG_ENABLE([glibc-back-compat],
  [AS_HELP_STRING([--enable-glibc-back-compat],
  [enable backwards compatibility with glibc])],
  [use_glibc_compat=$enableval],
  [use_glibc_compat=no])

AC_ARG_WITH([system-univalue],
  [AS_HELP_STRING([--with-system-univalue],
  [Build with system UniValue (default is no)])],
  [system_univalue=$withval],
  [system_univalue=no]
)
AC_ARG_ENABLE([zmq],
  [AS_HELP_STRING([--disable-zmq],
  [disable ZMQ notifications])],
  [use_zmq=$enableval],
  [use_zmq=yes])

AC_ARG_WITH([protoc-bindir],[AS_HELP_STRING([--with-protoc-bindir=BIN_DIR],[specify protoc bin path])], [protoc_bin_path=$withval], [])

# Enable debug
AC_ARG_ENABLE([debug],
    [AS_HELP_STRING([--enable-debug],
                    [use debug compiler flags and macros (default is no)])],
    [enable_debug=$enableval],
    [enable_debug=no])

AC_LANG_PUSH([C++])
AX_CHECK_COMPILE_FLAG([-Werror],[CXXFLAG_WERROR="-Werror"],[CXXFLAG_WERROR=""])

if test "x$enable_debug" = xyes; then
    CPPFLAGS="$CPPFLAGS -DDEBUG -DDEBUG_LOCKORDER"
    if test "x$GCC" = xyes; then
        CFLAGS="$CFLAGS -g3 -O0"
    fi

    if test "x$GXX" = xyes; then
        CXXFLAGS="$CXXFLAGS -g3 -O0"
    fi
fi

if test "x$CXXFLAGS_overridden" = "xno"; then
  AX_CHECK_COMPILE_FLAG([-Wall],[CXXFLAGS="$CXXFLAGS -Wall"],,[[$CXXFLAG_WERROR]])
  AX_CHECK_COMPILE_FLAG([-Wextra],[CXXFLAGS="$CXXFLAGS -Wextra"],,[[$CXXFLAG_WERROR]])
  AX_CHECK_COMPILE_FLAG([-Wformat],[CXXFLAGS="$CXXFLAGS -Wformat"],,[[$CXXFLAG_WERROR]])
  AX_CHECK_COMPILE_FLAG([-Wformat-security],[CXXFLAGS="$CXXFLAGS -Wformat-security"],,[[$CXXFLAG_WERROR]])

  ## Some compilers (gcc) ignore unknown -Wno-* options, but warn about all
  ## unknown options if any other warning is produced. Test the -Wfoo case, and
  ## set the -Wno-foo case if it works.
  AX_CHECK_COMPILE_FLAG([-Wunused-parameter],[CXXFLAGS="$CXXFLAGS -Wno-unused-parameter"],,[[$CXXFLAG_WERROR]])
  AX_CHECK_COMPILE_FLAG([-Wself-assign],[CXXFLAGS="$CXXFLAGS -Wno-self-assign"],,[[$CXXFLAG_WERROR]])
  AX_CHECK_COMPILE_FLAG([-Wunused-local-typedef],[CXXFLAGS="$CXXFLAGS -Wno-unused-local-typedef"],,[[$CXXFLAG_WERROR]])
  AX_CHECK_COMPILE_FLAG([-Wdeprecated-register],[CXXFLAGS="$CXXFLAGS -Wno-deprecated-register"],,[[$CXXFLAG_WERROR]])
fi
CPPFLAGS="$CPPFLAGS -DHAVE_BUILD_INFO -D__STDC_FORMAT_MACROS"

AC_ARG_WITH([utils],
  [AS_HELP_STRING([--with-utils],
  [build Gulden-cli Gulden-tx (default=yes)])],
  [build_bitcoin_utils=$withval],
  [build_bitcoin_utils=yes])

AC_ARG_WITH([libs],
  [AS_HELP_STRING([--with-libs],
  [build libraries (default=yes)])],
  [build_bitcoin_libs=$withval],
  [build_bitcoin_libs=yes])

AC_ARG_WITH([daemon],
  [AS_HELP_STRING([--with-daemon],
  [build GuldenD daemon (default=yes)])],
  [build_GuldenD=$withval],
  [build_GuldenD=yes])

use_pkgconfig=yes
case $host in
  *mingw*)

     #pkgconfig does more harm than good with MinGW
     use_pkgconfig=no

     TARGET_OS=windows
     AC_CHECK_LIB([mingwthrd],      [main],, AC_MSG_ERROR(lib missing))
     AC_CHECK_LIB([kernel32],      [main],, AC_MSG_ERROR(lib missing))
     AC_CHECK_LIB([user32],      [main],, AC_MSG_ERROR(lib missing))
     AC_CHECK_LIB([gdi32],      [main],, AC_MSG_ERROR(lib missing))
     AC_CHECK_LIB([comdlg32],      [main],, AC_MSG_ERROR(lib missing))
     AC_CHECK_LIB([winspool],      [main],, AC_MSG_ERROR(lib missing))
     AC_CHECK_LIB([winmm],      [main],, AC_MSG_ERROR(lib missing))
     AC_CHECK_LIB([shell32],      [main],, AC_MSG_ERROR(lib missing))
     AC_CHECK_LIB([comctl32],      [main],, AC_MSG_ERROR(lib missing))
     AC_CHECK_LIB([ole32],      [main],, AC_MSG_ERROR(lib missing))
     AC_CHECK_LIB([oleaut32],      [main],, AC_MSG_ERROR(lib missing))
     AC_CHECK_LIB([uuid],      [main],, AC_MSG_ERROR(lib missing))
     AC_CHECK_LIB([rpcrt4],      [main],, AC_MSG_ERROR(lib missing))
     AC_CHECK_LIB([advapi32],      [main],, AC_MSG_ERROR(lib missing))
     AC_CHECK_LIB([ws2_32],      [main],, AC_MSG_ERROR(lib missing))
     AC_CHECK_LIB([mswsock],      [main],, AC_MSG_ERROR(lib missing))
     AC_CHECK_LIB([shlwapi],      [main],, AC_MSG_ERROR(lib missing))
     AC_CHECK_LIB([iphlpapi],      [main],, AC_MSG_ERROR(lib missing))
     AC_CHECK_LIB([crypt32],      [main],, AC_MSG_ERROR(lib missing))

     # -static is interpreted by libtool, where it has a different meaning.
     # In libtool-speak, it's -all-static.
     AX_CHECK_LINK_FLAG([[-static]],[LIBTOOL_APP_LDFLAGS="$LIBTOOL_APP_LDFLAGS -all-static"])

     AC_PATH_PROG([MAKENSIS], [makensis], none)
     if test x$MAKENSIS = xnone; then
       AC_MSG_WARN("makensis not found. Cannot create installer.")
     fi

     AC_PATH_TOOL(WINDRES, windres, none)
     if test x$WINDRES = xnone; then
       AC_MSG_ERROR("windres not found")
     fi

     CPPFLAGS="$CPPFLAGS -D_MT -DWIN32 -D_WINDOWS -DBOOST_THREAD_USE_LIB"
     LEVELDB_TARGET_FLAGS="-DOS_WINDOWS"
     if test "x$CXXFLAGS_overridden" = "xno"; then
       CXXFLAGS="$CXXFLAGS -w"
     fi
     case $host in
       i?86-*) WINDOWS_BITS=32 ;;
       x86_64-*) WINDOWS_BITS=64 ;;
       *) AC_MSG_ERROR("Could not determine win32/win64 for installer") ;;
     esac
     AC_SUBST(WINDOWS_BITS)

     dnl libtool insists upon adding -nostdlib and a list of objects/libs to link against.
     dnl That breaks our ability to build dll's with static libgcc/libstdc++/libssp. Override
     dnl its command here, with the predeps/postdeps removed, and -static inserted. Postdeps are
     dnl also overridden to prevent their insertion later.
     dnl This should only affect dll's.
     archive_cmds_CXX="\$CC -shared \$libobjs \$deplibs \$compiler_flags -static -o \$output_objdir/\$soname \${wl}--enable-auto-image-base -Xlinker --out-implib -Xlinker \$lib"
     postdeps_CXX=

     ;;
  *darwin*)
     TARGET_OS=darwin
     LEVELDB_TARGET_FLAGS="-DOS_MACOSX"
     if  test x$cross_compiling != xyes; then
       BUILD_OS=darwin
       AC_CHECK_PROG([PORT],port, port)
       if test x$PORT = xport; then
         dnl add default macports paths
         CPPFLAGS="$CPPFLAGS -isystem /opt/local/include"
         LIBS="$LIBS -L/opt/local/lib"
         if test -d /opt/local/include/db48; then
           CPPFLAGS="$CPPFLAGS -I/opt/local/include/db48"
           LIBS="$LIBS -L/opt/local/lib/db48"
         fi
       fi

       AC_CHECK_PROG([BREW],brew, brew)
       if test x$BREW = xbrew; then
         dnl These Homebrew packages may be keg-only, meaning that they won't be found
         dnl in expected paths because they may conflict with system files. Ask
         dnl Homebrew where each one is located, then adjust paths accordingly.
         dnl It's safe to add these paths even if the functionality is disabled by
         dnl the user (--without-wallet or --without-gui for example).

         openssl_prefix=`$BREW --prefix openssl 2>/dev/null`
         bdb_prefix=`$BREW --prefix berkeley-db4 2>/dev/null`
         qt5_prefix=`$BREW --prefix qt5 2>/dev/null`
         if test x$openssl_prefix != x; then
           PKG_CONFIG_PATH="$openssl_prefix/lib/pkgconfig:$PKG_CONFIG_PATH"
           export PKG_CONFIG_PATH
         fi
         if test x$bdb_prefix != x; then
           CPPFLAGS="$CPPFLAGS -I$bdb_prefix/include"
           LIBS="$LIBS -L$bdb_prefix/lib"
         fi
         if test x$qt5_prefix != x; then
           PKG_CONFIG_PATH="$qt5_prefix/lib/pkgconfig:$PKG_CONFIG_PATH"
           export PKG_CONFIG_PATH
         fi
       fi
     else
       case $build_os in
         *darwin*)
           BUILD_OS=darwin
           ;;
         *)
           AC_PATH_TOOL([INSTALLNAMETOOL], [install_name_tool], install_name_tool)
           AC_PATH_TOOL([OTOOL], [otool], otool)
           AC_PATH_PROGS([GENISOIMAGE], [genisoimage mkisofs],genisoimage)
           AC_PATH_PROGS([RSVG_CONVERT], [rsvg-convert rsvg],rsvg-convert)
           AC_PATH_PROGS([IMAGEMAGICK_CONVERT], [convert],convert)
           AC_PATH_PROGS([TIFFCP], [tiffcp],tiffcp)

           dnl libtool will try to strip the static lib, which is a problem for
           dnl cross-builds because strip attempts to call a hard-coded ld,
           dnl which may not exist in the path. Stripping the .a is not
           dnl necessary, so just disable it.
           old_striplib=
           ;;
       esac
     fi

     AX_CHECK_LINK_FLAG([[-Wl,-headerpad_max_install_names]], [LDFLAGS="$LDFLAGS -Wl,-headerpad_max_install_names"])
     CPPFLAGS="$CPPFLAGS -DMAC_OSX"
     OBJCXXFLAGS="$CXXFLAGS"
     ;;
   *linux*)
     TARGET_OS=linux
     LEVELDB_TARGET_FLAGS="-DOS_LINUX"
     ;;
   *freebsd*)
     LEVELDB_TARGET_FLAGS="-DOS_FREEBSD"
     ;;
   *openbsd*)
     LEVELDB_TARGET_FLAGS="-DOS_OPENBSD"
     ;;
   *)
     OTHER_OS=`echo ${host_os} | awk '{print toupper($0)}'`
     AC_MSG_WARN([Guessing LevelDB OS as OS_${OTHER_OS}, please check whether this is correct, if not add an entry to configure.ac.])
     LEVELDB_TARGET_FLAGS="-DOS_${OTHER_OS}"
     ;;
esac

if test x$use_pkgconfig = xyes; then
  m4_ifndef([PKG_PROG_PKG_CONFIG], [AC_MSG_ERROR(PKG_PROG_PKG_CONFIG macro not found. Please install pkg-config and re-run autogen.sh.)])
  m4_ifdef([PKG_PROG_PKG_CONFIG], [
  PKG_PROG_PKG_CONFIG
  if test x"$PKG_CONFIG" = "x"; then
    AC_MSG_ERROR(pkg-config not found.)
  fi
  ])
fi

if test x$use_comparison_tool != xno; then
  AC_SUBST(JAVA_COMPARISON_TOOL, $use_comparison_tool)
fi

if test x$use_comparison_tool_reorg_tests != xno; then
  if test x$use_comparison_tool = x; then
    AC_MSG_ERROR("comparison tool reorg tests but comparison tool was not specified")
  fi
  AC_SUBST(COMPARISON_TOOL_REORG_TESTS, 1)
else
  AC_SUBST(COMPARISON_TOOL_REORG_TESTS, 0)
fi

if test x$use_extended_rpc_tests != xno; then
  AC_SUBST(EXTENDED_RPC_TESTS, -extended)
fi

if test x$use_lcov = xyes; then
  if test x$LCOV = x; then
    AC_MSG_ERROR("lcov testing requested but lcov not found")
  fi
  if test x$GCOV = x; then
    AC_MSG_ERROR("lcov testing requested but gcov not found")
  fi
  if test x$JAVA = x; then
    AC_MSG_ERROR("lcov testing requested but java not found")
  fi
  if test x$PYTHON = x; then
    AC_MSG_ERROR("lcov testing requested but python not found")
  fi
  if test x$GENHTML = x; then
    AC_MSG_ERROR("lcov testing requested but genhtml not found")
  fi
  if test x$use_comparison_tool = x; then
    AC_MSG_ERROR("lcov testing requested but comparison tool was not specified")
  fi
  LCOV="$LCOV --gcov-tool=$GCOV"
  AX_CHECK_COMPILE_FLAG([--coverage],[CXXFLAGS="$CXXFLAGS --coverage"],
    [AC_MSG_ERROR("lcov testing requested but --coverage flag does not work")])
fi

dnl Check for endianness
AC_C_BIGENDIAN

dnl Check for pthread compile/link requirements
AX_PTHREAD

# The following macro will add the necessary defines to bitcoin-config.h, but
# they also need to be passed down to any subprojects. Pull the results out of
# the cache and add them to CPPFLAGS.
AC_SYS_LARGEFILE
# detect POSIX or GNU variant of strerror_r
AC_FUNC_STRERROR_R

if test x$ac_cv_sys_file_offset_bits != x &&
   test x$ac_cv_sys_file_offset_bits != xno &&
   test x$ac_cv_sys_file_offset_bits != xunknown; then
  CPPFLAGS="$CPPFLAGS -D_FILE_OFFSET_BITS=$ac_cv_sys_file_offset_bits"
fi

if test x$ac_cv_sys_large_files != x &&
   test x$ac_cv_sys_large_files != xno &&
   test x$ac_cv_sys_large_files != xunknown; then
  CPPFLAGS="$CPPFLAGS -D_LARGE_FILES=$ac_cv_sys_large_files"
fi

AX_CHECK_LINK_FLAG([[-Wl,--large-address-aware]], [LDFLAGS="$LDFLAGS -Wl,--large-address-aware"])

AX_GCC_FUNC_ATTRIBUTE([visibility])
AX_GCC_FUNC_ATTRIBUTE([dllexport])
AX_GCC_FUNC_ATTRIBUTE([dllimport])

if test x$use_glibc_compat != xno; then

  #glibc absorbed clock_gettime in 2.17. librt (its previous location) is safe to link
  #in anyway for back-compat.
  AC_CHECK_LIB([rt],[clock_gettime],, AC_MSG_ERROR(lib missing))

  #__fdelt_chk's params and return type have changed from long unsigned int to long int.
  # See which one is present here.
  AC_MSG_CHECKING(__fdelt_chk type)
  AC_COMPILE_IFELSE([AC_LANG_PROGRAM([[#ifdef _FORTIFY_SOURCE
                    #undef _FORTIFY_SOURCE
                  #endif
                  #define _FORTIFY_SOURCE 2
                  #include <sys/select.h>
     extern "C" long unsigned int __fdelt_warn(long unsigned int);]],[[]])],
    [ fdelt_type="long unsigned int"],
    [ fdelt_type="long int"])
  AC_MSG_RESULT($fdelt_type)
  AC_DEFINE_UNQUOTED(FDELT_TYPE, $fdelt_type,[parameter and return value type for __fdelt_chk])
else
  AC_SEARCH_LIBS([clock_gettime],[rt])
fi

if test x$TARGET_OS != xwindows; then
  # All windows code is PIC, forcing it on just adds useless compile warnings
  AX_CHECK_COMPILE_FLAG([-fPIC],[PIC_FLAGS="-fPIC"])
fi

if test x$use_hardening != xno; then
  AX_CHECK_COMPILE_FLAG([-Wstack-protector],[HARDENED_CXXFLAGS="$HARDENED_CXXFLAGS -Wstack-protector"])
  AX_CHECK_COMPILE_FLAG([-fstack-protector-all],[HARDENED_CXXFLAGS="$HARDENED_CXXFLAGS -fstack-protector-all"])

  AX_CHECK_PREPROC_FLAG([-D_FORTIFY_SOURCE=2],[
    AX_CHECK_PREPROC_FLAG([-U_FORTIFY_SOURCE],[
      HARDENED_CPPFLAGS="$HARDENED_CPPFLAGS -U_FORTIFY_SOURCE"
    ])
    HARDENED_CPPFLAGS="$HARDENED_CPPFLAGS -D_FORTIFY_SOURCE=2"
  ])

  AX_CHECK_LINK_FLAG([[-Wl,--dynamicbase]], [HARDENED_LDFLAGS="$HARDENED_LDFLAGS -Wl,--dynamicbase"])
  AX_CHECK_LINK_FLAG([[-Wl,--nxcompat]], [HARDENED_LDFLAGS="$HARDENED_LDFLAGS -Wl,--nxcompat"])
  AX_CHECK_LINK_FLAG([[-Wl,-z,relro]], [HARDENED_LDFLAGS="$HARDENED_LDFLAGS -Wl,-z,relro"])
  AX_CHECK_LINK_FLAG([[-Wl,-z,now]], [HARDENED_LDFLAGS="$HARDENED_LDFLAGS -Wl,-z,now"])

  if test x$TARGET_OS != xwindows; then
    AX_CHECK_COMPILE_FLAG([-fPIE],[PIE_FLAGS="-fPIE"])
    AX_CHECK_LINK_FLAG([[-pie]], [HARDENED_LDFLAGS="$HARDENED_LDFLAGS -pie"])
  fi

  case $host in
    *mingw*)
       AC_CHECK_LIB([ssp],      [main],, AC_MSG_ERROR(lib missing))
    ;;
  esac
fi

dnl this flag screws up non-darwin gcc even when the check fails. special-case it.
if test x$TARGET_OS = xdarwin; then
  AX_CHECK_LINK_FLAG([[-Wl,-dead_strip]], [LDFLAGS="$LDFLAGS -Wl,-dead_strip"])
fi

AC_CHECK_HEADERS([endian.h sys/endian.h byteswap.h stdio.h stdlib.h unistd.h strings.h sys/types.h sys/stat.h sys/select.h sys/prctl.h])
AC_SEARCH_LIBS([getaddrinfo_a], [anl], [AC_DEFINE(HAVE_GETADDRINFO_A, 1, [Define this symbol if you have getaddrinfo_a])])
AC_SEARCH_LIBS([inet_pton], [nsl resolv], [AC_DEFINE(HAVE_INET_PTON, 1, [Define this symbol if you have inet_pton])])

AC_CHECK_DECLS([strnlen])

AC_CHECK_DECLS([le16toh, le32toh, le64toh, htole16, htole32, htole64, be16toh, be32toh, be64toh, htobe16, htobe32, htobe64],,,
		[#if HAVE_ENDIAN_H
                 #include <endian.h>
                 #elif HAVE_SYS_ENDIAN_H
                 #include <sys/endian.h>
                 #endif])

AC_CHECK_DECLS([bswap_16, bswap_32, bswap_64],,,
		[#if HAVE_BYTESWAP_H
                 #include <byteswap.h>
                 #endif])

dnl Check for MSG_NOSIGNAL
AC_MSG_CHECKING(for MSG_NOSIGNAL)
AC_COMPILE_IFELSE([AC_LANG_PROGRAM([[#include <sys/socket.h>]],
 [[ int f = MSG_NOSIGNAL; ]])],
 [ AC_MSG_RESULT(yes); AC_DEFINE(HAVE_MSG_NOSIGNAL, 1,[Define this symbol if you have MSG_NOSIGNAL]) ],
 [ AC_MSG_RESULT(no)]
)

AC_MSG_CHECKING([for visibility attribute])
AC_LINK_IFELSE([AC_LANG_SOURCE([
  int foo_def( void ) __attribute__((visibility("default")));
  int main(){}
  ])],
  [
    AC_DEFINE(HAVE_VISIBILITY_ATTRIBUTE,1,[Define if the visibility attribute is supported.])
    AC_MSG_RESULT(yes)
  ],
  [
    AC_MSG_RESULT(no)
    if test x$use_reduce_exports = xyes; then
      AC_MSG_ERROR([Cannot find a working visibility attribute. Use --disable-reduce-exports.])
    fi
  ]
)

if test x$use_reduce_exports = xyes; then
  AX_CHECK_COMPILE_FLAG([-fvisibility=hidden],[RE_CXXFLAGS="-fvisibility=hidden"],
  [AC_MSG_ERROR([Cannot set default symbol visibility. Use --disable-reduce-exports.])])
fi

LEVELDB_CPPFLAGS=
LIBLEVELDB=
LIBMEMENV=
AM_CONDITIONAL([EMBEDDED_LEVELDB],[true])
AC_SUBST(LEVELDB_CPPFLAGS)
AC_SUBST(LIBLEVELDB)
AC_SUBST(LIBMEMENV)

if test x$enable_wallet != xno; then
    dnl Check for libdb_cxx only if wallet enabled
    GULDEN_FIND_BDB48
fi

dnl Check for libminiupnpc (optional)
if test x$use_upnp != xno; then
  AC_CHECK_HEADERS(
    [miniupnpc/miniwget.h miniupnpc/miniupnpc.h miniupnpc/upnpcommands.h miniupnpc/upnperrors.h],
    [AC_CHECK_LIB([miniupnpc], [main],[MINIUPNPC_LIBS=-lminiupnpc], [have_miniupnpc=no])],
    [have_miniupnpc=no]
  )
fi

GULDEN_QT_INIT

dnl sets $bitcoin_enable_qt, $bitcoin_enable_qt_test, $bitcoin_enable_qt_dbus
GULDEN_QT_CONFIGURE([$use_pkgconfig], [qt5])

if test x$build_bitcoin_utils$build_GuldenD$bitcoin_enable_qt$use_tests$use_bench = xnonononono; then
    use_boost=no
else
    use_boost=yes
fi

if test x$use_boost = xyes; then

dnl Check for boost libs
AX_BOOST_BASE
AX_BOOST_SYSTEM
AX_BOOST_FILESYSTEM
AX_BOOST_PROGRAM_OPTIONS
AX_BOOST_THREAD
AX_BOOST_CHRONO


if test x$use_reduce_exports = xyes; then
  AC_MSG_CHECKING([for working boost reduced exports])
  TEMP_CPPFLAGS="$CPPFLAGS"
  CPPFLAGS="$BOOST_CPPFLAGS $CPPFLAGS"
  AC_PREPROC_IFELSE([AC_LANG_PROGRAM([[
      @%:@include <boost/version.hpp>
    ]], [[
      #if BOOST_VERSION >= 104900
      // Everything is okay
      #else
      #  error Boost version is too old
      #endif
    ]])],[
      AC_MSG_RESULT(yes)
    ],[
    AC_MSG_ERROR([boost versions < 1.49 are known to be broken with reduced exports. Use --disable-reduce-exports.])
  ])
  CPPFLAGS="$TEMP_CPPFLAGS"
fi
fi

if test x$use_reduce_exports = xyes; then
    CXXFLAGS="$CXXFLAGS $RE_CXXFLAGS"
    AX_CHECK_LINK_FLAG([[-Wl,--exclude-libs,ALL]], [RELDFLAGS="-Wl,--exclude-libs,ALL"])
fi

if test x$use_tests = xyes; then

  if test x$HEXDUMP = x; then
    AC_MSG_ERROR(hexdump is required for tests)
  fi


  if test x$use_boost = xyes; then

  AX_BOOST_UNIT_TEST_FRAMEWORK

  dnl Determine if -DBOOST_TEST_DYN_LINK is needed
  AC_MSG_CHECKING([for dynamic linked boost test])
  TEMP_LIBS="$LIBS"
  LIBS="$LIBS $BOOST_LDFLAGS $BOOST_UNIT_TEST_FRAMEWORK_LIB"
  TEMP_CPPFLAGS="$CPPFLAGS"
  CPPFLAGS="$CPPFLAGS $BOOST_CPPFLAGS"
  AC_LINK_IFELSE([AC_LANG_SOURCE([
       #define BOOST_TEST_DYN_LINK
       #define BOOST_TEST_MAIN
        #include <boost/test/unit_test.hpp>

       ])],
    [AC_MSG_RESULT(yes)]
    [TESTDEFS="$TESTDEFS -DBOOST_TEST_DYN_LINK"],
    [AC_MSG_RESULT(no)])
  LIBS="$TEMP_LIBS"
  CPPFLAGS="$TEMP_CPPFLAGS"

  fi
fi

if test x$use_boost = xyes; then

BOOST_LIBS="$BOOST_LDFLAGS $BOOST_SYSTEM_LIB $BOOST_FILESYSTEM_LIB $BOOST_PROGRAM_OPTIONS_LIB $BOOST_THREAD_LIB $BOOST_CHRONO_LIB"


dnl If boost (prior to 1.57) was built without c++11, it emulated scoped enums
dnl using c++98 constructs. Unfortunately, this implementation detail leaked into
dnl the abi. This was fixed in 1.57.

dnl When building against that installed version using c++11, the headers pick up
dnl on the native c++11 scoped enum support and enable it, however it will fail to
dnl link. This can be worked around by disabling c++11 scoped enums if linking will
dnl fail.
dnl BOOST_NO_SCOPED_ENUMS was changed to BOOST_NO_CXX11_SCOPED_ENUMS in 1.51.

TEMP_LIBS="$LIBS"
LIBS="$BOOST_LIBS $LIBS"
TEMP_CPPFLAGS="$CPPFLAGS"
CPPFLAGS="$CPPFLAGS $BOOST_CPPFLAGS"
AC_MSG_CHECKING([for mismatched boost c++11 scoped enums])
AC_LINK_IFELSE([AC_LANG_PROGRAM([[
  #include "boost/config.hpp"
  #include "boost/version.hpp"
  #if !defined(BOOST_NO_SCOPED_ENUMS) && !defined(BOOST_NO_CXX11_SCOPED_ENUMS) && BOOST_VERSION < 105700
  #define BOOST_NO_SCOPED_ENUMS
  #define BOOST_NO_CXX11_SCOPED_ENUMS
  #define CHECK
  #endif
  #include "boost/filesystem.hpp"
  ]],[[
  #if defined(CHECK)
    boost::filesystem::copy_file("foo", "bar");
  #else
    choke;
  #endif
  ]])],
  [AC_MSG_RESULT(mismatched); BOOST_CPPFLAGS="$BOOST_CPPFLAGS -DBOOST_NO_SCOPED_ENUMS -DBOOST_NO_CXX11_SCOPED_ENUMS"], [AC_MSG_RESULT(ok)])
LIBS="$TEMP_LIBS"
CPPFLAGS="$TEMP_CPPFLAGS"

dnl Boost >= 1.50 uses sleep_for rather than the now-deprecated sleep, however
dnl it was broken from 1.50 to 1.52 when backed by nanosleep. Use sleep_for if
dnl a working version is available, else fall back to sleep. sleep was removed
dnl after 1.56.
dnl If neither is available, abort.
TEMP_LIBS="$LIBS"
LIBS="$BOOST_LIBS $LIBS"
TEMP_CPPFLAGS="$CPPFLAGS"
CPPFLAGS="$CPPFLAGS $BOOST_CPPFLAGS"
AC_LINK_IFELSE([AC_LANG_PROGRAM([[
  #include <boost/thread/thread.hpp>
  #include <boost/version.hpp>
  ]],[[
  #if BOOST_VERSION >= 105000 && (!defined(BOOST_HAS_NANOSLEEP) || BOOST_VERSION >= 105200)
      boost::this_thread::sleep_for(boost::chrono::milliseconds(0));
  #else
   choke me
  #endif
  ]])],
  [boost_sleep=yes;
     AC_DEFINE(HAVE_WORKING_BOOST_SLEEP_FOR, 1, [Define this symbol if boost sleep_for works])],
  [boost_sleep=no])
LIBS="$TEMP_LIBS"
CPPFLAGS="$TEMP_CPPFLAGS"

if test x$boost_sleep != xyes; then
TEMP_LIBS="$LIBS"
LIBS="$BOOST_LIBS $LIBS"
TEMP_CPPFLAGS="$CPPFLAGS"
CPPFLAGS="$CPPFLAGS $BOOST_CPPFLAGS"
AC_LINK_IFELSE([AC_LANG_PROGRAM([[
  #include <boost/version.hpp>
  #include <boost/thread.hpp>
  #include <boost/date_time/posix_time/posix_time_types.hpp>
  ]],[[
  #if BOOST_VERSION <= 105600
      boost::this_thread::sleep(boost::posix_time::milliseconds(0));
  #else
   choke me
  #endif
  ]])],
  [boost_sleep=yes; AC_DEFINE(HAVE_WORKING_BOOST_SLEEP, 1, [Define this symbol if boost sleep works])],
  [boost_sleep=no])
LIBS="$TEMP_LIBS"
CPPFLAGS="$TEMP_CPPFLAGS"
fi

if test x$boost_sleep != xyes; then
  AC_MSG_ERROR(No working boost sleep implementation found.)
fi

fi

if test x$use_pkgconfig = xyes; then
  : dnl
  m4_ifdef(
    [PKG_CHECK_MODULES],
    [
      PKG_CHECK_MODULES([SSL], [libssl],, [AC_MSG_ERROR(openssl  not found.)])
      PKG_CHECK_MODULES([CRYPTO], [libcrypto],,[AC_MSG_ERROR(libcrypto  not found.)])
      GULDEN_QT_CHECK([PKG_CHECK_MODULES([PROTOBUF], [protobuf], [have_protobuf=yes], [GULDEN_QT_FAIL(libprotobuf not found)])])
      if test x$use_qr != xno; then
        GULDEN_QT_CHECK([PKG_CHECK_MODULES([QR], [libqrencode], [have_qrencode=yes], [have_qrencode=no])])
      fi
      if test x$build_bitcoin_utils$build_GuldenD$bitcoin_enable_qt$use_tests != xnononono; then
        PKG_CHECK_MODULES([EVENT], [libevent],, [AC_MSG_ERROR(libevent not found.)])
        if test x$TARGET_OS != xwindows; then
          PKG_CHECK_MODULES([EVENT_PTHREADS], [libevent_pthreads],, [AC_MSG_ERROR(libevent_pthreads not found.)])
        fi
      fi

      if test "x$use_zmq" = "xyes"; then
        PKG_CHECK_MODULES([ZMQ],[libzmq >= 4],
          [AC_DEFINE([ENABLE_ZMQ],[1],[Define to 1 to enable ZMQ functions])],
          [AC_DEFINE([ENABLE_ZMQ],[0],[Define to 1 to enable ZMQ functions])
           AC_MSG_WARN([libzmq version 4.x or greater not found, disabling])
           use_zmq=no])
      else
          AC_DEFINE_UNQUOTED([ENABLE_ZMQ],[0],[Define to 1 to enable ZMQ functions])
      fi
    ]
  )
else
  AC_CHECK_HEADER([openssl/crypto.h],,AC_MSG_ERROR(libcrypto headers missing))
  AC_CHECK_LIB([crypto],      [main],CRYPTO_LIBS=-lcrypto, AC_MSG_ERROR(libcrypto missing))

  AC_CHECK_HEADER([openssl/ssl.h],, AC_MSG_ERROR(libssl headers missing),)
  AC_CHECK_LIB([ssl],         [main],SSL_LIBS=-lssl, AC_MSG_ERROR(libssl missing))

  if test x$build_bitcoin_utils$build_GuldenD$bitcoin_enable_qt$use_tests != xnononono; then
    AC_CHECK_HEADER([event2/event.h],, AC_MSG_ERROR(libevent headers missing),)
    AC_CHECK_LIB([event],[main],EVENT_LIBS=-levent,AC_MSG_ERROR(libevent missing))
    if test x$TARGET_OS != xwindows; then
      AC_CHECK_LIB([event_pthreads],[main],EVENT_PTHREADS_LIBS=-levent_pthreads,AC_MSG_ERROR(libevent_pthreads missing))
    fi
  fi

  if test "x$use_zmq" = "xyes"; then
     AC_CHECK_HEADER([zmq.h],
       [AC_DEFINE([ENABLE_ZMQ],[1],[Define to 1 to enable ZMQ functions])],
       [AC_MSG_WARN([zmq.h not found, disabling zmq support])
        use_zmq=no
        AC_DEFINE([ENABLE_ZMQ],[0],[Define to 1 to enable ZMQ functions])])
     AC_CHECK_LIB([zmq],[zmq_ctx_shutdown],ZMQ_LIBS=-lzmq,
       [AC_MSG_WARN([libzmq >= 4.0 not found, disabling zmq support])
        use_zmq=no
        AC_DEFINE([ENABLE_ZMQ],[0],[Define to 1 to enable ZMQ functions])])
  else
    AC_DEFINE_UNQUOTED([ENABLE_ZMQ],[0],[Define to 1 to enable ZMQ functions])
  fi

  GULDEN_QT_CHECK(AC_CHECK_LIB([protobuf] ,[main],[PROTOBUF_LIBS=-lprotobuf], GULDEN_QT_FAIL(libprotobuf not found)))
  if test x$use_qr != xno; then
    GULDEN_QT_CHECK([AC_CHECK_LIB([qrencode], [main],[QR_LIBS=-lqrencode], [have_qrencode=no])])
    GULDEN_QT_CHECK([AC_CHECK_HEADER([qrencode.h],, have_qrencode=no)])
  fi
fi

dnl univalue check

need_bundled_univalue=yes

if test x$build_bitcoin_utils$build_GuldenD$bitcoin_enable_qt$use_tests$use_bench = xnonononono; then
  need_bundled_univalue=no
else

if test x$system_univalue != xno ; then
  found_univalue=no
  if test x$use_pkgconfig = xyes; then
    : #NOP
    m4_ifdef(
      [PKG_CHECK_MODULES],
      [
        PKG_CHECK_MODULES([UNIVALUE],[libunivalue],[found_univalue=yes],[true])
      ]
    )
  else
    AC_CHECK_HEADER([univalue.h],[
      AC_CHECK_LIB([univalue],  [main],[
        UNIVALUE_LIBS=-lunivalue
        found_univalue=yes
      ],[true])
    ],[true])
  fi

  if test x$found_univalue = xyes ; then
    system_univalue=yes
    need_bundled_univalue=no
  elif test x$system_univalue = xyes ; then
    AC_MSG_ERROR([univalue not found])
  else
    system_univalue=no
  fi
fi

if test x$need_bundled_univalue = xyes ; then
  UNIVALUE_CFLAGS='-I$(srcdir)/univalue/include'
  UNIVALUE_LIBS='univalue/libunivalue.la'
fi

fi

AM_CONDITIONAL([EMBEDDED_UNIVALUE],[test x$need_bundled_univalue = xyes])
AC_SUBST(UNIVALUE_CFLAGS)
AC_SUBST(UNIVALUE_LIBS)

GULDEN_QT_PATH_PROGS([PROTOC], [protoc],$protoc_bin_path)

AC_MSG_CHECKING([whether to build GuldenD])
AM_CONDITIONAL([BUILD_GULDEND], [test x$build_GuldenD = xyes])
AC_MSG_RESULT($build_GuldenD)

AC_MSG_CHECKING([whether to build utils (Gulden-cli Gulden-tx)])
AM_CONDITIONAL([BUILD_GULDEN_UTILS], [test x$build_bitcoin_utils = xyes])
AC_MSG_RESULT($build_bitcoin_utils)

AC_MSG_CHECKING([whether to build libraries])
AM_CONDITIONAL([BUILD_GULDEN_LIBS], [test x$build_bitcoin_libs = xyes])
if test x$build_bitcoin_libs = xyes; then
  AC_DEFINE(HAVE_CONSENSUS_LIB, 1, [Define this symbol if the consensus lib has been built])
  AC_CONFIG_FILES([libguldenconsensus.pc:libguldenconsensus.pc.in])
fi
AC_MSG_RESULT($build_bitcoin_libs)

AC_LANG_POP

if test "x$use_ccache" != "xno"; then
  AC_MSG_CHECKING(if ccache should be used)
  if test x$CCACHE = x; then
    if test "x$use_ccache" = "xyes"; then
      AC_MSG_ERROR([ccache not found.]);
    else
      use_ccache=no
    fi
  else
    use_ccache=yes
    CC="$ac_cv_path_CCACHE $CC"
    CXX="$ac_cv_path_CCACHE $CXX"
  fi
  AC_MSG_RESULT($use_ccache)
fi
if test "x$use_ccache" = "xyes"; then
    AX_CHECK_PREPROC_FLAG([-Qunused-arguments],[CPPFLAGS="-Qunused-arguments $CPPFLAGS"])
fi

dnl enable wallet
AC_MSG_CHECKING([if wallet should be enabled])
if test x$enable_wallet != xno; then
  AC_MSG_RESULT(yes)
  AC_DEFINE_UNQUOTED([ENABLE_WALLET],[1],[Define to 1 to enable wallet functions])

else
  AC_MSG_RESULT(no)
fi

dnl enable upnp support
AC_MSG_CHECKING([whether to build with support for UPnP])
if test x$have_miniupnpc = xno; then
  if test x$use_upnp = xyes; then
     AC_MSG_ERROR("UPnP requested but cannot be built. use --without-miniupnpc")
  fi
  AC_MSG_RESULT(no)
else
  if test x$use_upnp != xno; then
    AC_MSG_RESULT(yes)
    AC_MSG_CHECKING([whether to build with UPnP enabled by default])
    use_upnp=yes
    upnp_setting=0
    if test x$use_upnp_default != xno; then
      use_upnp_default=yes
      upnp_setting=1
    fi
    AC_MSG_RESULT($use_upnp_default)
    AC_DEFINE_UNQUOTED([USE_UPNP],[$upnp_setting],[UPnP support not compiled if undefined, otherwise value (0 or 1) determines default state])
    if test x$TARGET_OS = xwindows; then
      MINIUPNPC_CPPFLAGS="-DSTATICLIB -DMINIUPNP_STATICLIB"
    fi
  else
    AC_MSG_RESULT(no)
  fi
fi

dnl these are only used when qt is enabled
BUILD_TEST_QT=""
if test x$bitcoin_enable_qt != xno; then
  dnl enable dbus support
  AC_MSG_CHECKING([whether to build GUI with support for D-Bus])
  if test x$bitcoin_enable_qt_dbus != xno; then
    AC_DEFINE([USE_DBUS],[1],[Define if dbus support should be compiled in])
  fi
  AC_MSG_RESULT($bitcoin_enable_qt_dbus)

  dnl enable qr support
  AC_MSG_CHECKING([whether to build GUI with support for QR codes])
  if test x$have_qrencode = xno; then
    if test x$use_qr = xyes; then
     AC_MSG_ERROR("QR support requested but cannot be built. use --without-qrencode")
    fi
    AC_MSG_RESULT(no)
  else
    if test x$use_qr != xno; then
      AC_MSG_RESULT(yes)
      AC_DEFINE([USE_QRCODE],[1],[Define if QR support should be compiled in])
      use_qr=yes
    else
      AC_MSG_RESULT(no)
    fi
  fi

  if test x$XGETTEXT = x; then
    AC_MSG_WARN("xgettext is required to update qt translations")
  fi

  AC_MSG_CHECKING([whether to build test_Gulden])
  if test x$use_gui_tests$bitcoin_enable_qt_test = xyesyes; then
    AC_MSG_RESULT([yes])
    BUILD_TEST_QT="yes"
  else
    AC_MSG_RESULT([no])
  fi
fi

AM_CONDITIONAL([ENABLE_ZMQ], [test "x$use_zmq" = "xyes"])

AC_MSG_CHECKING([whether to build test_bitcoin])
if test x$use_tests = xyes; then
  AC_MSG_RESULT([yes])
  BUILD_TEST="yes"
else
  AC_MSG_RESULT([no])
  BUILD_TEST=""
fi

AC_MSG_CHECKING([whether to reduce exports])
if test x$use_reduce_exports = xyes; then
  AC_MSG_RESULT([yes])
else
  AC_MSG_RESULT([no])
fi

if test x$build_bitcoin_utils$build_bitcoin_libs$build_GuldenD$bitcoin_enable_qt$use_bench$use_tests = xnononononono; then
  AC_MSG_ERROR([No targets! Please specify at least one of: --with-utils --with-libs --with-daemon --with-gui --enable-bench or --enable-tests])
fi

AM_CONDITIONAL([TARGET_DARWIN], [test x$TARGET_OS = xdarwin])
AM_CONDITIONAL([BUILD_DARWIN], [test x$BUILD_OS = xdarwin])
AM_CONDITIONAL([TARGET_WINDOWS], [test x$TARGET_OS = xwindows])
AM_CONDITIONAL([ENABLE_WALLET],[test x$enable_wallet = xyes])
AM_CONDITIONAL([ENABLE_TESTS],[test x$BUILD_TEST = xyes])
AM_CONDITIONAL([ENABLE_QT],[test x$bitcoin_enable_qt = xyes])
AM_CONDITIONAL([ENABLE_QT_TESTS],[test x$BUILD_TEST_QT = xyes])
AM_CONDITIONAL([ENABLE_BENCH],[test x$use_bench = xyes])
AM_CONDITIONAL([USE_QRCODE], [test x$use_qr = xyes])
AM_CONDITIONAL([USE_LCOV],[test x$use_lcov = xyes])
AM_CONDITIONAL([USE_COMPARISON_TOOL],[test x$use_comparison_tool != xno])
AM_CONDITIONAL([USE_COMPARISON_TOOL_REORG_TESTS],[test x$use_comparison_tool_reorg_test != xno])
AM_CONDITIONAL([GLIBC_BACK_COMPAT],[test x$use_glibc_compat = xyes])
AM_CONDITIONAL([HARDEN],[test x$use_hardening = xyes])

AC_DEFINE(CLIENT_VERSION_MAJOR, _CLIENT_VERSION_MAJOR, [Major version])
AC_DEFINE(CLIENT_VERSION_MINOR, _CLIENT_VERSION_MINOR, [Minor version])
AC_DEFINE(CLIENT_VERSION_REVISION, _CLIENT_VERSION_REVISION, [Build revision])
AC_DEFINE(CLIENT_VERSION_BUILD, _CLIENT_VERSION_BUILD, [Version Build])
AC_DEFINE(CLIENT_VERSION_IS_RELEASE, _CLIENT_VERSION_IS_RELEASE, [Version is release])
AC_DEFINE(COPYRIGHT_YEAR, _COPYRIGHT_YEAR, [Copyright year])
AC_DEFINE(COPYRIGHT_HOLDERS, "_COPYRIGHT_HOLDERS", [Copyright holder(s) before %s replacement])
AC_DEFINE(COPYRIGHT_HOLDERS_SUBSTITUTION, "_COPYRIGHT_HOLDERS_SUBSTITUTION", [Replacement for %s in copyright holders string])
define(_COPYRIGHT_HOLDERS_FINAL, [patsubst(_COPYRIGHT_HOLDERS, [%s], [_COPYRIGHT_HOLDERS_SUBSTITUTION])])
AC_DEFINE(COPYRIGHT_HOLDERS_FINAL, "_COPYRIGHT_HOLDERS_FINAL", [Copyright holder(s)])
AC_SUBST(CLIENT_VERSION_MAJOR, _CLIENT_VERSION_MAJOR)
AC_SUBST(CLIENT_VERSION_MINOR, _CLIENT_VERSION_MINOR)
AC_SUBST(CLIENT_VERSION_REVISION, _CLIENT_VERSION_REVISION)
AC_SUBST(CLIENT_VERSION_BUILD, _CLIENT_VERSION_BUILD)
AC_SUBST(CLIENT_VERSION_IS_RELEASE, _CLIENT_VERSION_IS_RELEASE)
AC_SUBST(COPYRIGHT_YEAR, _COPYRIGHT_YEAR)
AC_SUBST(COPYRIGHT_HOLDERS, "_COPYRIGHT_HOLDERS")
AC_SUBST(COPYRIGHT_HOLDERS_SUBSTITUTION, "_COPYRIGHT_HOLDERS_SUBSTITUTION")
AC_SUBST(COPYRIGHT_HOLDERS_FINAL, "_COPYRIGHT_HOLDERS_FINAL")
AC_SUBST(GULDEN_DAEMON_NAME)
AC_SUBST(GULDEN_GUI_NAME)
AC_SUBST(GULDEN_CLI_NAME)
AC_SUBST(GULDEN_TX_NAME)

AC_SUBST(RELDFLAGS)
AC_SUBST(HARDENED_CXXFLAGS)
AC_SUBST(HARDENED_CPPFLAGS)
AC_SUBST(HARDENED_LDFLAGS)
AC_SUBST(PIC_FLAGS)
AC_SUBST(PIE_FLAGS)
AC_SUBST(LIBTOOL_APP_LDFLAGS)
AC_SUBST(USE_UPNP)
AC_SUBST(USE_QRCODE)
AC_SUBST(BOOST_LIBS)
AC_SUBST(TESTDEFS)
AC_SUBST(LEVELDB_TARGET_FLAGS)
AC_SUBST(MINIUPNPC_CPPFLAGS)
AC_SUBST(MINIUPNPC_LIBS)
AC_SUBST(CRYPTO_LIBS)
AC_SUBST(SSL_LIBS)
AC_SUBST(EVENT_LIBS)
AC_SUBST(EVENT_PTHREADS_LIBS)
AC_SUBST(ZMQ_LIBS)
AC_SUBST(PROTOBUF_LIBS)
AC_SUBST(QR_LIBS)
AC_CONFIG_FILES([Makefile src/Makefile share/setup.nsi share/qt/Info.plist src/test/buildenv.py])
AC_CONFIG_FILES([qa/pull-tester/run-GuldenD-for-test.sh],[chmod +x qa/pull-tester/run-GuldenD-for-test.sh])
AC_CONFIG_FILES([qa/pull-tester/tests_config.py],[chmod +x qa/pull-tester/tests_config.py])
AC_CONFIG_FILES([contrib/devtools/split-debug.sh],[chmod +x contrib/devtools/split-debug.sh])
AC_CONFIG_LINKS([qa/pull-tester/rpc-tests.py:qa/pull-tester/rpc-tests.py])

dnl boost's m4 checks do something really nasty: they export these vars. As a
dnl result, they leak into secp256k1's configure and crazy things happen.
dnl Until this is fixed upstream and we've synced, we'll just un-export them.
CPPFLAGS_TEMP="$CPPFLAGS"
unset CPPFLAGS
CPPFLAGS="$CPPFLAGS_TEMP"

LDFLAGS_TEMP="$LDFLAGS"
unset LDFLAGS
LDFLAGS="$LDFLAGS_TEMP"

LIBS_TEMP="$LIBS"
unset LIBS
LIBS="$LIBS_TEMP"

PKGCONFIG_PATH_TEMP="$PKG_CONFIG_PATH"
unset PKG_CONFIG_PATH
PKG_CONFIG_PATH="$PKGCONFIG_PATH_TEMP"

PKGCONFIG_LIBDIR_TEMP="$PKG_CONFIG_LIBDIR"
unset PKG_CONFIG_LIBDIR
PKG_CONFIG_LIBDIR="$PKGCONFIG_LIBDIR_TEMP"

if test x$need_bundled_univalue = xyes; then
  AC_CONFIG_SUBDIRS([src/univalue])
fi

ac_configure_args="${ac_configure_args} --disable-shared --with-pic --with-bignum=no --enable-module-recovery"
AC_CONFIG_SUBDIRS([src/secp256k1])

AC_OUTPUT

dnl Taken from https://wiki.debian.org/RpathIssue
case $host in
   *-*-linux-gnu)
     AC_MSG_RESULT([Fixing libtool for -rpath problems.])
     sed < libtool > libtool-2 \
     's/^hardcode_libdir_flag_spec.*$'/'hardcode_libdir_flag_spec=" -D__LIBTOOL_IS_A_FOOL__ "/'
     mv libtool-2 libtool
     chmod 755 libtool
   ;;
esac

dnl Replace the BUILDDIR path with the correct Windows path if compiling on Native Windows
case ${OS} in
   *Windows*)
     sed  's/BUILDDIR="\/\([[a-z]]\)/BUILDDIR="\1:/'  qa/pull-tester/tests_config.py > qa/pull-tester/tests_config-2.py
     mv qa/pull-tester/tests_config-2.py qa/pull-tester/tests_config.py
   ;;
esac<|MERGE_RESOLUTION|>--- conflicted
+++ resolved
@@ -3,13 +3,8 @@
 define(_CLIENT_VERSION_MAJOR,       1)
 define(_CLIENT_VERSION_MINOR,       6)
 define(_CLIENT_VERSION_REVISION, 4)
-<<<<<<< HEAD
-define(_CLIENT_VERSION_BUILD,       6)
+define(_CLIENT_VERSION_BUILD,       7)
 define(_CLIENT_VERSION_IS_RELEASE, true)
-=======
-define(_CLIENT_VERSION_BUILD,       7)
-define(_CLIENT_VERSION_IS_RELEASE, false)
->>>>>>> de68c0a7
 define(_COPYRIGHT_YEAR, 2016)
 define(_COPYRIGHT_HOLDERS,[The %s developers])
 define(_COPYRIGHT_HOLDERS_SUBSTITUTION,[[Gulden]])
